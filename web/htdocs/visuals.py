--- conflicted
+++ resolved
@@ -418,7 +418,6 @@
 #   | Edit global settings of the visual                                   |
 #   '----------------------------------------------------------------------'
 
-<<<<<<< HEAD
 def get_context_specs(visual, info_handler):
     context_specs = []
     info_keys = info_handler and info_handler(visual) or infos.keys()
@@ -477,17 +476,11 @@
             value = {'filters': visual.get('context', {})}
         spec.render_input(ident, value)
 
-def page_edit_visual(what, title, all_visuals, custom_field_handler = None,
+def page_edit_visual(what, all_visuals, custom_field_handler = None,
                      create_handler = None, try_handler = None,
                      load_handler = None, info_handler = None):
-=======
-# FIXME: das Argument title brauchen wir nicht mehr, es ist jetzt
-# in den visual_types
-def page_edit_visual(what, title, all_visuals, custom_field_handler = None, create_handler = None, try_handler = None,
-                     load_handler = None):
     visual_type = visual_types[what]
 
->>>>>>> fa737e52
     what_s = what[:-1]
     if not config.may("general.edit_" + what):
         raise MKAuthException(_("You are not allowed to edit %s.") % visual_type["plural_title"])
@@ -542,21 +535,13 @@
         visual['single_infos'] = single_infos
 
     if mode == 'clone':
-<<<<<<< HEAD
-        page_title = _('Clone %s') % title
-    elif mode == 'create':
-        page_title = _('Create %s') % title
-    else:
-        page_title = _('Edit %s') % title
-=======
         title = _('Clone %s') % visual_type["title"]
     elif mode == 'create':
         title = _('Create %s') % visual_type["title"]
     else:
         title = _('Edit %s') % visual_type["title"]
->>>>>>> fa737e52
-
-    html.header(page_title, stylesheets=["pages", "views", "status", "bi"])
+
+    html.header(title, stylesheets=["pages", "views", "status", "bi"])
     html.begin_context_buttons()
     back_url = html.var("back", "")
     html.context_button(_("Back"), back_url or "edit_%s.py" % what, "back")
@@ -632,31 +617,17 @@
                 general_properties['topic'] = _("Other")
 
             old_visual = visual
-<<<<<<< HEAD
-            visual = {
-                'single_infos' : general_properties['single_infos'],
-                'name'         : general_properties['name'],
-                'title'        : general_properties['title'],
-                'topic'        : general_properties['topic'],
-                'description'  : general_properties['description'],
-                'linktitle'    : general_properties['linktitle'],
-                'icon'         : general_properties['icon'],
-                'public'       : 'public' in general_properties['visibility'] and config.may("general.publish_" + what),
-                'hidden'       : 'hidden' in general_properties['visibility'],
-                'hidebutton'   : 'hidebutton' in general_properties['visibility'],
-            }
-=======
+            visual = {}
 
             # The dict of the value spec does not match exactly the dict
             # of the visual. We take over some keys...
-            for key in ['context_type', 'name', 'title',
-                 'topic', 'description', 'linktitle', 'icon']:
+            for key in ['single_infos', 'name', 'title',
+                        'topic', 'description', 'linktitle', 'icon']:
                 visual[key] = general_properties[key]
 
             # ...and import the visibility flags directly into the visual
             for key, title in visibility_choices:
                 visual[key] = key in general_properties['visibility']
->>>>>>> fa737e52
 
             if create_handler:
                 visual = create_handler(old_visual, visual)
