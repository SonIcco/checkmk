--- conflicted
+++ resolved
@@ -1,10 +1,7 @@
 1.2.6p8:
     Checks & Agents:
-<<<<<<< HEAD
+    * 2398 agent_vsphere: now able to opt-out of servers ssl certifcate check...
     * 2395 FIX: Fix conflict with legacy check_mk-agent-logwatch package in default RPM packages...
-=======
-    * 2398 agent_vsphere: now able to opt-out of servers ssl certifcate check...
->>>>>>> 2676c248
 
 
 1.2.6p7:
