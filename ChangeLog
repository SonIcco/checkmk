1.2.1i5

1.2.1i4:
    Core:
    * Better exception handling when executing "Check_MK"-Check. Printing python
      exception to status output and traceback to long output now.
    * Added HOSTTAGS to notification macros which contains all Check_MK-Tags
      separated by spaces
    * Output better error message in case of old inventory function
    * Do object cache precompile for monitoring core on cmk -R/-O
    * Avoid duplicate verification of monitoring config on cmk -R/-O
    * FIX: Parameter --cleanup-autochecks (long for -u) works now like suggested in help
    * FIX: Added error handling when trying to --restore with a non existant file

    Notifications:
    * Fix flexible notifications on non-OMD systems
    
    Checks & Agents:
    * Linux Agent, mk_postgres: Supporting pgsql and postgres as user
    * Linux Agent, mk_postgres: Fixed database stats query to be compatible
      with more versions of postgres
    * Linux Agent, diskstat: Now supporting /dev/emcpower* devices (Thanks to Claas Rockmann-Buchterkirche)
    * apache_status: Modified to be usable on python < 2.6 (eg RHEL 5.x)
    * apache_status: Fixed handling of PIDs with more than 4 numbers
    * Add: New Check for Rittal CMC PSM-M devices
    * Smart plugin: Only use relevant numbers of serial
    * Add: ibm_xraid_pdisks - new check for agentless monitoring of disks on IBM SystemX servers.
    * Add: hp_proliant_da_cntlr check for disk controllers in HP Proliant servers
    * Add: Check to monitor Storage System Drive Box Groups attached to HP servers
    * Add: check to monitor the summary status of HP EML tape libraries
    * Add: apc_rackpdu_status - monitor the power consumption on APC rack PDUs
    * Add: sym_brightmail_queues - monitor the queue levels on Symantec Brightmail mail scanners.
    * Add: plesk_domains - List domains configured in plesk installations
    * Add: plesk_backups - Monitor backup spaces configured for domains in plesk
    * Add: mysql_connections - Monitor number of parallel connections to mysql daemon
    * Add: flexible notifcations: filter by hostname
    * New script multisite_to_mrpe for exporting services from a remote system
    * FIX: postgres_sessions: handle case of no active/no idle sessions
    * FIX: correct backslash representation of windows logwatch files
    * FIX: postgres_sessions: handle case of no active/no idle sessions
    * FIX: zfsget: fix exception on snapshot volumes (where available is '-')
    * FIX: zfsget: handle passed-through filesystems (need agent update)
    * FIX: loading notification scripts in local directory for real
    * FIX: oracle_version: return valid check result in case of missing agent info
    * FIX: apache_status: fixed bug with missing 'url', wrote man page
    * FIX: fixed missing localisation in check_parameteres.py 
    * FIX: userdb/ldap.py: fixed invalid call site.getsitepackages() for python 2.6
    * FIX: zpool_status: fixed crash when spare devices were available
    * FIX: hr_fs: handle negative values in order to larger disks (thanks to Christof Musik)
    * FIX: mssql_backup: Fixed wrong calculation of backup age in seconds
<<<<<<< HEAD
    * FIX: winperf_processor: Showing 0% on "cmk -nv" now instead of 100%
    * FIX: win_dhcp_pools: removed faulty output on non-german windows 2003 servers 
           with no dhcp server installed (Thanks to Mathias Decker)
    * New script multisite_to_mrpe for exporting services from a remote system
=======
>>>>>>> ca842b72


    Multisite:
    * Implemented LDAP integration of Multisite. You can now authenticate your
      users using the form based authentication with LDAP. It is also possible
      to synchronize some attributes like mail addresses, names and roles from
      LDAP into multisite.
    * Restructured cookie auth cookies (all auth cookies will be invalid
      after update -> all users have to login again)
    * Modularized login and cookie validation
    * Logwatch: Added buttons to acknowledge all logs of all hosts or really
      all logs which currently have a problem
    * Check reschedule icon now works on services containing an \
    * Now showing correct representation of SI unit kilo ( k )
    * if perfometer now differs between byte and bit output
    * Use pprint when writing global settings (makes files more readable)
    * New script for settings/removing downtimes: doc/treasures/downtime
    * New option when setting host downtimes for also including child hosts
    * Option dials (refresh, number of columns) now turnable by mouse wheel
    * Views: Commands/Checkboxes buttons are now activated dynamically (depending on data displayed)
    * FIX: warn / crit levels in if-check when using "bit" as unit
    * FIX: Fixed changing own password when notifications are disabled
    * FIX: On page reload, now updating the row field in the headline
    * FIX: ListOfStrings Fields now correctly autoappend on focus
    * FIX: Reloading of sidebar after activate changes
    * FIX: Main Frame without sidebar: reload after activate changes
    * FIX: output_format json: handle newlines correctly
    * FIX: handle ldap logins with ',' in distinguished name
    * FIX: quote HTML variable names, fixes potential JS injection
    * FIX: Sidebar not raising exceptions on configured but not available snapins
    * FIX: Quicksearch: Fixed Up/Down arrow handling in chrome
    * FIX: Speedometer: Terminating data updates when snapin is removed from sidebar
    * FIX: Views: toggling forms does not disable the checkbox button anymore
    * FIX: Dashboard: Fixed wrong display options in links after data reloads
    * FIX: Fixed "remove all downtimes" button in views when no downtimes to be deleted 
    * FIX: Services in hosttables now use the service name as header (if no custom title set)
    * FIX: Fixed rendering of dashboard globes in opera
    * New filter for host_contact and service_contact
    
    WATO:
    * Add: Creating a new rule immediately opens its edit formular
    * The rules formular now uses POST as transaction method
    * Modularized the authentication and user management code
    * Default config: add contact group 'all' and put all hosts into it
    * Reverse order of Condition, Value and General options in rule editor
    * Allowing "%" and "+" in mail prefixes of contacts now
    * FIX: Fixed generated manual check definitions for checks without items
      like ntp_time and tcp_conn_stats
    * FIX: Persisting changing of folder titles when only the title has changed
    * FIX: Fixed rendering bug after folder editing

    Event Console:
    * Replication slave can now copy rules from master into local configuration
      via a new button in WATO.
    * Speedup access to event history by earlier filtering and prefiltering with grep
    * New builtin syslog server! Please refer to online docu for details.
    * Icon to events of host links to view that has context button to host
    * FIX: remove event pipe on program shutdown, prevents syslog freeze
    * FIX: hostnames in livestatus query now being utf8 encoded
    * FIX: fixed a nastiness when reading from local pipe
    * FIX: fix exception in rules that use facility local7
    * FIX: fix event icon in case of using TCP access to EC
    * FIX: Allowing ":" in application field (e.g. needed for windows logfiles)
    * FIX: fix bug in Filter "Hostname/IP-Address of original event"

    Livestatus:
    * FIX: Changed logging output "Time to process request" to be debug output

1.2.1i3:
    Core:
    * added HOST/SERVICEPROBLEMID to notification macros
    * New configuration check_periods for limiting execution of
      Check_MK checks to a certain time period.

    Checks & Agents:
    * Windows agent: persist offsets for logfile monitoring

    Notifications:
    * fix two errors in code that broke some service notifications

    Event Console:
    * New performance counter for client request processing time
    * FIX: fixed bug in rule optimizer with ranges of syslog priorities

    WATO:
    * Cloning of contact/host/service groups (without members)

    Checks & Agents:
    * logwatch: Fixed confusion with ignore/ok states of log messages
    * AIX Agent: now possible to specify -d flag. Please test :)

1.2.1i2:
    Core:
    * Improved validation of inventory data reported by checks
    * Added -d option to precompiled checks to enable debug mode
    * doc/treasures: added script for printing RRD statistics

    Notifications:
    * New system of custom notification, with WATO support

    Event Console:
    * Moved source of Event Console into Check_MK project 
    * New button for resetting all rule hits counters
    * When saving a rule then its hits counter is always reset
    * New feature of hiding certain actions from the commands in the status GUI
    * FIX: rule simulator ("Try out") now handles cancelling rules correctly
    * New global option for enabling log entries for rule hits (debugging)
    * New icon linking to event views for the event services
    * check_mkevents outputs last worst line in service output
    * Max. number of queued connections on status sockets is configurable now
    * check_mkevents: new option -a for ignoring acknowledged events
    * New sub-permissions for changing comment and contact while updating an event
    * New button for generating test events directly via WATO
    * Allow Event Console to replicate from another (master) console for
      fast failover.
    * Allow event expiration also on acknowledged events (configurable)

    Multisite:
    * Enable automation login with _username= and _secret=, while
      _secret is the content of var/check_mk/web/$USER/automation.secret
    * FIX: Fixed releasing of locks and livestatus connections when logging out
    * FIX: Fixed login/login confusions with index page caching
    * FIX: Speed-o-meter: Fixed calculation of Check_MK passive check invervals
    * Removed focus of "Full name" attribute on editing a contact
    * Quicksearch: Convert search text to regex when accessing livestatus
    * FIX: WATO Folder filter not available when WATO disabled
    * WATO Folder Filter no longer available in single host views
    * Added new painters "Service check command expanded" and
      "Host check command expanded"
    * FIX: Corrected garbled description for sorter "Service Performance data" 
    * Dashboard globes can now be filtered by host_contact_group/service_contact_group
    * Dashboard "iframe" attribute can now be rendered dynamically using the
      "iframefunc" attribute in the dashlet declaration
    * Dashboard header can now be hidden by setting "title" to None
    * Better error handling in PNP-Graph hover menus in case of invalid responses

    Livestatus:
    * Added new table statehist, used for SLA queries
    * Added new column check_command_expanded in table hosts
    * Added new column check_command_expanded in table services
    * New columns livestatus_threads, livestatus_{active,queued}_connections

    BI:
    * Added missing localizations
    * Added option bi_precompile_on_demand to split compilations of
      the aggregations in several fragments. If possible only the needed
      aggregations are compiled to reduce the time a user has to wait for
      BI based view. This optimizes BI related views which display
      information for a specific list of hosts or aggregation groups.
    * Added new config option bi_compile_log to collect statistics about
      aggregation compilations
    * Aggregations can now be part of more than one aggregation group
      (just configure a list of group names instead of a group name string)
    * Correct representation of (!), (!!) and (?) markers in check output
    * Corrected representation of assumed state in box layout
    * Feature: Using parameters for hosttags

    WATO:
    * Added progress indicator in single site WATO "Activate Changes"
    * Users & Contacts: Case-insensitive sorting of 'Full name' column
    * ntp/ntp.time parameters are now configurable via WATO
    * FIX: Implemented basic non HTTP 200 status code response handling in interactive
           progress dialogs (e.g. bulk inventory mode)
    * FIX: Fixed editing of icon_image rules
    * Added support of locked hosts and folders ( created by CMDB )
    * Logwatch: logwatch agents/plugins now with ok pattern support 
    * Valuespec: Alternative Value Spec now shows helptext of its elements
    * Valuespec: DropdownChoice, fixed exception on validate_datatype

    Checks & Agents:
    * New check mssql_counters.locks: Monitors locking related information of
      MSSQL tablespaces
    * Check_MK service is now able to output additional performance data
      user_time, system_time, children_user_time, children_system time
    * windows_updates agent plugin: Fetching data in background mode, caching
      update information for 30 minutes
    * Windows agent: output ullTotalVirtual and ullAvailVirtual (not yet
      being used by check)
    * Solaris agent: add <<<uptime>>> section (thanks to Daniel Roettgermann)
    * Added new WATO configurable option inventory_services_rules for the
      windows services inventory check
    * Added new WATO configurable option inventory_processes_rules for the
      ps and ps.perf inventory
    * FIX: mssql_counters checks now really only inventorize percentage based
      counters if a base value is set
    * win_dhcp_pools: do not inventorize empty pools any more. You can switch
      back to old behaviour with win_dhcp_pools_inventorize_empty = True
    * Added new Check for Eaton UPS Devices
    * zfsget: new check for monitoring ZFS disk usage for Linux, Solaris, FreeBSD
      (you need to update your agent as well)
    * Added new Checks for Gude PDU Units
    * logwatch: Working around confusion with OK/Ignore handling in logwatch_rules
    * logwatch_ec: Added new subcheck to forward all incoming logwatch messages
      to the event console. With this check you can use the Event Console 
      mechanisms and GUIs instead of the classic logwatch GUI. It can be 
      enabled on "Global Settings" page in WATO for your whole installation.
      After enabling it you need to reinventorize your hosts.
    * Windows Update Check: Now with caching, Thanks to Phil Randal and Patrick Schlüter
    * Windows Check_MK Agent: Now able to parse textfiles for logwatch output
    * Added new Checks sni_octopuse_cpu, sni_octopuse_status, sni_octopuse_trunks: These
      allow monitoring Siemens HiPath 3000/5000 series PBX.
    * if-checks now support "bit" as measurement unit
    * winperf_phydisk: monitor average queue length for read/write

1.2.0p4:
    WATO:
    * FIX: fixed detection of existing groups when creating new groups
    * FIX: allow email addresses like test@test.test-test.com

    Checks & Agents:
    * FIX: postgres_sessions: handle case of no active/no idle sessions
    * FIX: winperf_processor: handle parameters "None" (as WATO creates)
    * FIX: mssql_counters: remove debug output, fix bytes output
    * FIX: mssql_tablespaces: gracefully handle garbled agent output

    Multisite:
    * FIX: performeter_temparature now returns unicode string, because of °C
    * FIX: output_format json in webservices now using " as quotes

    Livestatus:
    * FIX: fix two problems when reloading module in Icinga (thanks to Ronny Biering)

1.2.0p3:
    Mulitisite
    * Added "view" parameter to dashlet_pnpgraph webservice
    * FIX: BI: Assuming "OK" for hosts is now possible
    * FIX: Fixed error in makeuri() calls when no parameters in URL
    * FIX: Try out mode in view editor does not show context buttons anymore
    * FIX: WATO Folder filter not available when WATO disabled
    * FIX: WATO Folder Filter no longer available in single host views
    * FIX: Quicksearch converts search text to regex when accessing livestatus
    * FIX: Fixed "access denied" problem with multisite authorization in PNP/NagVis
           in new OMD sites which use the multisite authorization
    * FIX: Localize option for not OMD Environments

    WATO:
    * FIX: Users & Contacts uses case-insensitive sorting of 'Full name' column  
    * FIX: Removed focus of "Full name" attribute on editing a contact
    * FIX: fix layout bug in ValueSpec ListOfStrings (e.g. used in
           list of explicit host/services in rules)
    * FIX: fix inheritation of contactgroups from folder to hosts
    * FIX: fix sorting of users, fix lost user alias in some situations
    * FIX: Sites not using distritubed WATO now being skipped when determining
           the prefered peer
    * FIX: Updating internal variables after moving hosts correctly
      (fixes problems with hosts tree processed in hooks)

    BI:
    * FIX: Correct representation of (!), (!!) and (?) markers in check output

    Livestatus:
    * FIX: check_icmp: fixed calculation of remaining length of output buffer
    * FIX: check_icmp: removed possible buffer overflow on do_output_char()
    
    Livecheck:
    * FIX: fixed problem with long plugin output
    * FIX: added /0 termination to strings
    * FIX: changed check_type to be always active (0)
    * FIX: fix bug in assignment of livecheck helpers 
    * FIX: close inherited unused filedescriptors after fork()
    * FIX: kill process group of called plugin if timeout is reached
           -> preventing possible freeze of livecheck
    * FIX: correct escaping of character / in nagios checkresult file
    * FIX: fixed SIGSEGV on hosts without defined check_command
    * FIX: now providing correct output buffer size when calling check_icmp 

    Checks & Agents:
    * FIX: Linux mk_logwatch: iregex Parameter was never used
    * FIX: Windows agent: quote '%' in plugin output correctly
    * FIX: multipath check now handles '-' in "user friendly names"
    * New check mssql_counters.locks: Monitors locking related information of
      MSSQL tablespaces
    * FIX: mssql_counters checks now really only inventorize percentage based
      counters if a base value is set
    * windows_updates agent plugin: Fetching data in background mode, caching
      update information for 30 minutes
    * FIX: netapp_vfiler: fix inventory function (thanks to Falk Krentzlin)
    * FIX: netapp_cluster: fix inventory function
    * FIX: ps: avoid exception, when CPU% is missing (Zombies on Solaris)
    * FIX: win_dhcp_pools: fixed calculation of perc_free
    * FIX: mssql_counters: fixed wrong log size output

1.2.0p3:
    Multisite:
    * Added "view" parameter to dashlet_pnpgraph webservice

    WATO:
    * FIX: It is now possible to create clusters in empty folders
    * FIX: Fixed problem with complaining empty ListOf() valuespecs

    Livestatus:
    * FIX: comments_with_info in service table was always empty

1.2.1i1:
    Core:
    * Allow to add options to rules. Currently the options "disabled" and
      "comment" are allowed. Options are kept in an optional dict at the
      end of each rule.
    * parent scan: skip gateways that are reachable via PING
    * Allow subcheck to be in a separate file (e.g. foo.bar)
    * Contacts can now define *_notification_commands attributes which can now
      override the default notification command check-mk-notify
    * SNMP scan: fixed case where = was contained in SNMP info
    * check_imap_folder: new active check for searching for certain subjects
      in an IMAP folder
    * cmk -D shows multiple agent types e.g. when using SNMP and TCP on one host

    Checks & Agents:
    * New Checks for Siemens Blades (BX600)
    * New Checks for Fortigate Firewalls
    * Netapp Checks for CPU Util an FC Port throughput
    * FIX: megaraid_pdisks: handle case where no enclosure device exists
    * FIX: megaraid_bbu: handle the controller's learn cycle. No errors in that period.
    * mysql_capacity: cleaned up check, levels are in MB now
    * jolokia_info, jolokia_metrics: new rewritten checks for jolokia (formerly
      jmx4perl). You need the new plugin mk_jokokia for using them
    * added preliminary agent for OpenVMS (refer to agents/README.OpenVMS) 
    * vms_diskstat.df: new check file usage of OpenVMS disks
    * vms_users: new check for number of interactive sessions on OpenVMS
    * vms_cpu: new check for CPU utilization on OpenVMS
    * vms_if: new check for network interfaces on OpenVMS
    * vms_system.ios: new check for total direct/buffered IOs on OpenVMS
    * vms_system.procs: new check for number of processes on OpenVMS
    * vms_queuejobs: new check for monitoring current VMS queue jobs
    * FIX: mssql_backup: Fixed problems with datetime/timezone calculations
    * FIX: mssql agent: Added compatibility code for MSSQL 9
    * FIX: mssql agent: Fixed connection to default instances ("MSSQLSERVER")
    * FIX: mssql agent: Fixed check of databases with names starting with numbers
    * FIX: mssql agent: Fixed handling of databases with spaces in names
    * f5_bigip_temp: add performance data
    * added perf-o-meters for a lot of temperature checks
    * cmctc_lcp.*: added new checks for Rittal CMC-TC LCP
    * FIX: diskstat (linux): Don't inventorize check when data empty
    * Cisco: Added Check for mem an cpu util
    * New check for f5 bigip network interfaces
    * cmctc.temp: added parameters for warn/crit, use now WATO rule
      "Room temperature (external thermal sensors)"
    * cisco_asa_failover: New Check for clustered Cisco ASA Firewalls 
    * cbl_airlaser.status: New Check for CBL Airlaser IP1000 laser bridge.
    * cbl_airlaser.hardware: New Check for CBL Airlaser IP1000 laser bridge.
      Check monitors the status info and allows alerting based on temperature.
    * df, hr_fs, etc.: Filesystem checks now support grouping (pools)
      Please refer to the check manpage of df for details
    * FIX: windows agent: try to fix crash in event log handling
    * FreeBSD Agent: Added swapinfo call to mem section to make mem check work again
    * windows_multipath: Added the missing check for multipath.vbs (Please test)
    * carel_uniflair_cooling: new check for monitoring datacenter air conditioning by "CAREL"
    * Added Agent for OpenBSD
    * Added Checks for UPS devices
    * cisco_hsrp: New Check for monitoring HSRP groups on Cisco Routers. (SMIv2 version)
    * zypper: new check and plugin mk_zypper for checking zypper updates.
    * aironet_clients: Added support for further Cisco WLAN APs (Thanks to Stefan Eriksson for OIDs)
    * aironet_errors: Added support for further Cisco WLAN APs
    * apache_status: New check to monitor apache servers which have the status-module enabled.
      This check needs the linux agent plugin "apache_status" installed on the target host.

    WATO:
    * Added permission to control the "clone host" feature in WATO
    * Added new role/permission matrix page in WATO to compare
      permissions of roles
    * FIX: remove line about number of rules in rule set overview
      (that garbled the logical layout)
    * Rules now have an optional comment and an URL for linking to 
      documntation
    * Rule now can be disabled without deleting them.
    * Added new hook "sites-saved"
    * Allow @ in user names (needed for some Kerberos setups)
    * Implemented new option in WATO attributes: editable
      When set to False the attribute can only be changed during creation
      of a new object. When editing an object this attribute is only displayed.
    * new: search for rules in "Host & Service Configuration"
    * parent scan: new option "ping probes", that allows skipping 
      unreachable gateways.
    * User managament: Added fields for editing host/service notification commands
    * Added new active check configuration for check_smtp
    * Improved visualization of ruleset lists/dictionaries
    * Encoding special chars in RegExp valuespec (e.g. logwatch patterns)
    * Added check_interval and retry_interval rules for host checks
    * Removed wmic_process rule from "inventory services" as the check does not support inventory
    * Made more rulegroup titles localizable
    * FIX: Fixed localization of default permissions
    * FIX: Removed double collect_hosts() call in activate changes hook
    * FIX: Fixed double hook execution when using localized multisite
    * FIX: User list shows names of contactgroups when no alias given
    * FIX: Reflecting alternative mode of check_http (check ssl certificate
    age) in WATO rule editor
    * FIX: Fixed monitoring of slave hosts in master site in case of special
      distributed wato configurations
    * FIX: Remove also user settings and event console rule on factory reset
    * FIX: complex list widgets (ListOf) failed back to old value when
           complaining
    * FIX: complex list widgets (ListOf) lost remaining entries after deleting one
    * FIX: Fixed error in printer_supply valuespec which lead to an exception
           when defining host/service specific rules
    * FIX: Fixed button url icon in docu-url link

    BI:
    * Great speed up of rule compilation in large environments

    Multisite:
    * Added css class="dashboard_<name>" to the dashboard div for easier
    customization of the dashboard style of a special dashboard
    * Dashboard: Param wato_folder="" means WATO root folder, use it and also
      display the title of this folder
    * Sidebar: Sorting aggregation groups in BI snapin now
    * Sidebar: Sorting sites in master control snapin case insensitive
    * Added some missing localizations (error messages, view editor)
    * Introducted multisite config option hide_languages to remove available
      languages from the multisite selection dialogs. To hide the builtin
      english language simply add None to the list of hidden languages.
    * FIX: fixed localization of general permissions
    * FIX: show multisite warning messages even after page reload
    * FIX: fix bug in Age ValueSpec: days had been ignored
    * FIX: fixed bug showing only sidebar after re-login in multisite
    * FIX: fixed logwatch loosing the master_url parameter in distributed setups
    * FIX: Fixed doubled var "site" in view editor (site and siteopt filter)
    * FIX: Don't crash on requests without User-Agent HTTP header
    * Downtimes: new conveniance function for downtime from now for ___ minutes.
      This is especially conveniant for scripting.
    * FIX: fixed layout of login dialog when showing up error messages
    * FIX: Fixed styling of wato quickaccess snapin preview
    * FIX: Made printer_supply perfometer a bit more robust against bad perfdata
    * FIX: Removed duplicate url parameters e.g. in dashboard (display_options)
    * FIX: Dashboard: If original request showed no "max rows"-message, the
           page rendered during reload does not show the message anymore
    * FIX: Fixed bug in alert statistics view (only last 1000 lines were
           processed for calculating the statistics)
    * FIX: Added missing downtime icon for comment view
    * FIX: Fixed handling of filter configuration in view editor where filters
           are using same variable names. Overlaping filters are now disabled
	   in the editor.
    * FIX: Totally hiding hidden filters from view editor now

    Livecheck:
    * FIX: Compile livecheck also if diet libc is missing

1.2.0p2:
    Core:
    * simulation_mode: legacy_checks, custom_checks and active_checks
      are replaced with dummy checks always being OK
    * FIX: Precisely define order of reading of configuration files. This
      fixes a WATO rule precedence problem

    Checks & Agents:
    * FIX: Fixed syntax errors in a bunch of man pages
    * if_lancom: silently ignore Point-To-Point interfaces
    * if_lancom: add SSID to logical WLAN interface names
    * Added a collection of MSSQL checks for monitoring MSSQL servers
      (backups, tablespaces, counters)
    * New check wut_webio_io: Monitor the IO input channels on W&T Web-IO 
      devices
    * nfsmounts: reclassify "Stale NFS handle" from WARN to CRIT
    * ORACLE agent/checks: better error handling. Let SQL errors get
      through into check output, output sections even if no database
      is running.
    * oracle_version: new check outputting the version of an ORACLE
      database - and using uncached direct SQL output.
    * ORACLE agent: fix handling of EXCLUDE, new variable ONLY_SIDS
      for explicitely listing SIDs to monitor
    * mk_logwatch on Linux: new options regex and iregex for file selection
    * remove obsolete ORACLE checks where no agent plugins where available
    * FIX: printer_supply: Fix problem on DELL printers with "S/N" in output
      (thanks to Sebastian Talmon)
    * FIX: winperf_phydisk: Fix typo (lead to WATO rule not being applied)
    * Windows agent: new [global] option crash_debug (see online docu)
    * AIX agent: new check for LVM volume status in rootvg.
    * PostgreSQL plugin: agent is now modified to work with PostgreSQL 
      versions newer than 8.1. (multiple reports, thanks!)

    Multisite:
    * Show number of rows and number of selected rows in header line
      (also for WATO hosts table)
    * FIX: fix problem in showing exceptions (due to help function)
    * FIX: fixed several localization problems in view/command processing
    * FIX: fixed duplicated settings in WATO when using localisation
    * FIX: fixed exception when refering to a language which does not exist
    * FIX: Removing all downtimes of a host/service is now possible again
    * FIX: The refresh time in footer is updated now when changing the value
    * FIX: view editor shows "(Mobile)" hint in view titles when linking to views

    WATO: 
    * Main menu of ruleeditor (Host & Service Parameters) now has
      a topic for "Used rules" - a short overview of all non-empty
      rulesets.
    * FIX: add missing context help to host details dialog
    * FIX: set new site dirty is host move due to change of
      folder attributes
    * FIX: fix exception on unknown value in DropdownChoice
    * FIX: add service specification to ruleset Delay service notifications
    * FIX: fixed problem with disabled sites in WATO
    * FIX: massive speedup when changing roles/users and activing changes
      (especially when you have a larger number of users and folders)
    * Add variable CONTACTPAGER to allowed macros in notifications
    * FIX: fixed default setting if "Hide names of configuration variables"
      in WATO
    * FIX: ListOfString Textboxes (e.g. parents of folders) do now extend in IE
    * FIX: fixed duplicated sections of permissions in rule editor

    BI:
    * New iterators FOREACH_CHILD and FOREACH_PARENT
    * FIX: fix handling of FOREACH_ in leaf nodes (remove hard coded
      $HOST$, replace with $1$, $2$, ..., apply argument substitution)
    * New logical datatable for aggregations that have the same name
      as a host. Converted view "BI Boxes" to this new table. This allows
      for Host-Aggregations containing data of other hosts as well.
    * count_ok: allow percentages, e.g. "count_ok!70%!50%"

1.2.0p1:
    Core:
    * Added macros $DATE$, $SHORTDATETIME$ and $LONGDATETIME$' to
      notification macros

    Checks & Agents:
    * FIX: diskstat: handle output 'No Devices Found' - avoiding exception
    * 3ware_units: Following states now lead to WARNING state instead of
      CRITICAL: "VERIFY-PAUSED", "VERIFYING", "REBUILDING"
    * New checks tsm_stagingpools, tsm_drive and tsm_storagepools
      Linux/UNIX
    * hpux_fchba: new check for monitoring FibreChannel HBAs und HP-UX

    Multisite:
    * FIX: fix severe exception in all views on older Python versions
      (like RedHat 5.5).

    WATO:
    * FIX: fix order of rule execution: subfolders now take precedence
      as they should.

1.2.0:
    Setup:
    * FIX: fix building of RPM packages (due to mk_mysql, mk_postgres)

    Core:
    * FIX: fix error message in case of duplicate custom check

    WATO:
    * FIX: add missing icon on cluster hosts to WATO in Multisite views
    * FIX: fix search field in host table if more than 10 hosts are shown
    * FIX: fix bulk edit and form properties (visibility of attributes was broken)
    * FIX: fix negating hosts in rule editor

    Checks & Agents: 
    * fileinfo: added this check to Linux agent. Simply put your
      file patterns into /etc/check_mk/fileinfo.cfg for configuration.
    * mysql.sessions: New check for MySQL sessions (need new plugin mk_mysql)
    * mysql.innodb_io: New check for Disk-IO of InnoDB
    * mysql_capacity: New check for used/free capacity of MySQL databases
    * postgres_sessions: New check for PostgreSQL number of sessions
    * postgres_stat_database: New check for PostgreSQL database statistics
    * postgres_stat_database.size: New check for PostgreSQL database size
    * FIX: hpux_if: convert_to_hex was missing on non-SNMP-hosts -replace
      with inline implementation
    * tcp_conn_stats: handle state BOUND (found on Solaris)
    * diskstat: support for checking latency, LVM and VxVM on Linux (needs 
      updated agent)
    * avoid duplicate checks cisco_temp_perf and cisco_sensor_temp

1.2.0b6:
    Multisite:
    * FIX: Fixed layout of some dropdown fields in view filters
    * Make heading in each page clickable -> reload page
    * FIX: Edit view: couldn't edit filter settings
    * FIX: Fixed styling of links in multisite context help
    * FIX: Fixed "select all" button for IE
    * FIX: Context links added by hooks are now hidden by the display
           option "B" again
    * FIX: preselected "refresh" option did not reflect view settings
           but was simply the first available option - usually 30.
    * FIX: fixed exception with custom views created by normal users

    WATO:
    * FIX: Fixed "select all" button in hosts & folders for IE
    * Optically mark modified variables in global settings
    * Swapped icons for rule match and previous rule match (makes for sense)

    Core:
    * FIX: Fixed "make_utf is not defined" error when having custom
           timeperiods defined in WATO

    Checks & Agents: 
    * MacOS X: Agent for MacOS (Thanks to Christian Zigotzky)
    * AIX: New check aix_multipath: Supports checking native AIX multipathing from AIX 5.2 onward
    * Solaris: New check solaris_multipath: Supports checking native Solaris multipath from Solaris10 and up.
    * Solaris: The ZFS Zpool status check now looks more closely at the reported messages. (It's also tested to work on Linux now)

1.2.0b5:
    Core:
    * FIX: handle UTF-8 encoded binary strings correctly (e.g. in host alias)
    * FIX: fix configuration of passive checks via custom_checks
    * Added NOTIFICATIONTYPE to host/service mail bodies

    WATO:
    * Site management: "disabled" only applies to Livestatus now
    * FIX: fix folding problems with dependent host tags
    * FIX: Detecting duplicate tag ids between regular tags and auxtags
    * FIX: Fixed layout problem of "new special rule" button in rule editor
    * FIX: Fixed layout problem on "activate changes" page
    * FIX: Added check if contacts belong to contactgroup before contactgroup deletion
    * FIX: fix site configuration for local site in Multisite environments
    * FIX: "(no not monitor)" setting in distributed WATO now works
    * FIX: Site management: replication setting was lost after re-editing
    * FIX: fixed problems after changing D/WATO-configuration
    * FIX: D/WATO: mark site dirty after host deletion
    * FIX: D/WATO: replicate auth.secret, so that login on one site also
           is valid on the replication slaves
    * FIX: implement locking in order to prevent data corruption on
           concurrent changes
    * FIX: Fixed handling of validation errors in cascading dropdown fields
    * FIX: fix cloning of users
    * Keep track of changes made by other users before activating changes,
      let user confirm this, new permission can be used to prevent a user
      from activating foreign changes.
    * FIX: Allowing german umlauts in users mail addresses
    * Allow list of aux tags to be missing in host tag definitions. This
      makes migration from older version easier.
    * FIX: user management modules can now deal with empty lines in htpasswd
    * FIX: Fixed js error on hostlist page with search form

    Multisite:
    * New display type 'boxes-omit-root' for BI views
    * Hostgroup view BI Boxes omits the root level
    * Finalized layout if view options and commands/filters/painteroptions.
    * Broken plugins prevent plugin caching now
    * FIX: remove refresh button from dashboard.
    * FIX: remove use of old option defaults.checkmk_web_uri
    * FIX: fixed outgoing bandwidth in fc port perfometer
    * FIX: remove nasty JS error in sidebar
    * FIX: fix folding in custom links (directories would not open)
    * FIX: animation of rotation treeangle in trees works again
    * FIX: Logwatch: Changed font color back to black
    * FIX: show toggle button for checkboxes in deactivated state
    * FIX: fix repeated stacked refresh when toggling columns
    * FIX: disable checkbox button in non-checkboxable layouts
    * FIX: fix table layout for views (gaps where missing sometimes)
    * FIX: Fixed sorting views by perfdata values which contain floats
    * FIX: fix sometimes-broken sizing of sidebar and dashboard on Chrome
    * FIX: fix dashboard layout on iPad
    * FIX: Fixed styling issues of sidebar in IE7
    * FIX: fix problem where filter settings (of checkboxes) are not effective
           when it comes to executing commands
    * FIX: Fixed styling issues of view filters with dropdown fields
    * FIX: multisite login can now deal with empty lines in htpasswd
    * FIX: Fixed a bunch of js/css errors

    Mobile:
    * FIX: Fixed logtime filter settings in all mobile views
    * FIX: fix some layout problems

    BI:
    * New aggregation function count_ok, that counts the number
      of nodes in state OK.
    * FIX: Removed debug output int count_ok aggregation

    Checks & Agents:
    * Linux: Modified cluster section to allow pacemaker/corosync clusters without heartbeat
    * AIX: convert NIC check to lnx_if (now being compatible with if/if64)
    * AIX: new check for CPU utilization (using section lparstat_aix)
    * ntp checks: Changed default value of time offsets to be 200ms (WARN) / 500ms (CRIT)
    * aironet_{errors,clients}: detect new kinds of devices (Thanks to Tiago Sousa)
    * check_http, check_tcp: allow to omit -I and use dynamic DNS name instead

1.2.0b4:
    Core:
    * New configuration variable snmp_timing, allowing to 
      configure timeout and retries for SNMP requests (also via WATO)
    * New configuration variable custom_checks. This is mainly for
      WATO but also usable in main.mk It's a variant of legacy_checks that
      automatically creates the required "define command" sections.

    WATO:
    * ps and ps.perf configurable via WATO now (without inventory)
    * New layout of main menu and a couple of other similar menus
    * New layout of ruleset overviews
    * Hide check_mk variable names per default now (change via global settings)
    * New layout of global settings
    * Folder layout: show contact groups of folder
    * Folder movement: always show complete path to target folder
    * Sidebar snapin: show pending changes
    * New rule for configuring custom_checks - allowing to run arbitrary
      active checks even if not yet formalized (like HTTP and TCP)
    * Added automation_commands to make automations pluginable
    * New layout and new internal implementation of input forms
    * New layout for view overview and view editor
    * Split up host search in two distinct pages
    * Use dynamic items in rule editor for hosts and items (making use
      of ListOfStrings())
    * FIX: audit log was not shown if no entry for today existed
    * FIX: fix parent scan on single site installations
    * FIX: fix folder visibility permission handling
    * FIX: honor folder-permissions when creating, deleting 
           and modifiying rules
    * FIX: detect non-local site even if unix: is being used
    * FIX: better error message if not logged into site during 
           action that needs remote access
    * FIX: send automation data via POST not GET. This fixes inventory
           on hosts with more than 500 services.
    * FIX: make config options directly active after resetting them
           to their defaults (didn't work for start_url, etc.
    * FIX: Fixed editing of ListOf in valuespec editors (e.g. used in logwatch
    pattern editor)
    * FIX: Reimplemented correct behaviour of the logwatch pattern "ignore"
    state which is used to drop the matching log lines

    Multisite:
    * FIX: fixed filter of recent event views (4 hours didn't catch)
    * FIX: convert more buttons to new graphical style
    * FIX: Logwatch handles logs with only OK lines in it correctly in logfile list views
    * FIX: Fixed syntax error in "Single-Host Problems" view definition
    * New help button at top right of each page now toggles help texts
    * Snapin Custom Links allows to specify HTTP link target
    * Redesign of bar with Display/Filter/Commands/X/1,2,3,4,6,8/30,60,90/Edit

    Mobile GUI:
    * FIX: commands can be executed again
    * FIX: fixed styling of buttons

    Checks & Agents:
    * FIX: Logwatch: fixed missing linebreak during reclassifing lines of logfiles
    * FIX: Logwatch: Logwatch services in rules configured using WATO must be
      given as item, not as whole service name
    * New active check via WATO: check_ldap
    * printer_alerts: new configuration variable printer_alerts_text_map. Make
      'Energiesparen' on Brother printers an OK state.
    * services: This check can now be parameterized in a way that it warn if
      a certain service is running. WATO formalization is available.

    BI:
    * FIX: make rotating folding arrows black (white was not visible)
    * Display format 'boxes' now in all BI views available
    * Display format 'boxes' now persists folding state

1.2.0b3:
    Core:
    * FIX: fixed SNMP info declaration in checks: could be garbled
      up in rare cases
    * avoid duplicate parents definition, when using 'parents' and
      extra_host_conf["parents"] at the same time. The later one has
      precedence.

    Multisite:
    * Logwatch: Colorizing OK state blocks correctly
    * FIX: allow web plugins to be byte compiled (*.pyc). Those
      are preferred over *.py if existing
    * View Editor: Fixed jump to top of the page after moving painters during
      editing views
    * FIX: Fixed login redirection problem after relogging
    * Filter for times now accept ranges (from ... until)
    * New view setting for page header: repeat. This repeats the
      column headers every 20'th row.
    * FIX: Fixed problem with new eval/pickle
    * FIX: Fixed commands in host/service search views

    Checks & Agents:
    * FIX: Made logwatch parsing mechanism a little more robust
      (Had problems with emtpy sections from windows agent)
    * FIX: brocade_fcport: Configuration of portsates now possible  
    * if_lancom: special version for if64 for LANCOM devices (uses
      ifName instead of ifDescr)


    WATO:
    * Reimplemented folder listing in host/folders module
    * Redesigned the breadcrumb navigation
    * Global settings: make boolean switches directly togglable
    * New button "Recursive Inventory" on folder: Allows to do
      a recursive inventory over all hosts. Also allows to selectively
      retry only hosts that have failed in a previous inventory.
    * You can configure parents now (via a host attribute, no rules are
      neccessary).
    * You can now do an automated scan for parents and layer 3 (IP)
    * You can configure active checks (check_tcp, ...) via WATO now
    * FIX: fix page header after confirmation dialogs
    * FIX: Fixed umlaut problem in host aliases and ip addresses created by WATO
    * FIX: Fixed exception caused by validation problems during editing tags in WATO
    * FIX: create sample config only if both rules.mk and hosttags.mk are missing
    * FIX: do not loose host tags when both using WATO-configured and 
      manual ones (via multisite.mk)
    * Timeperiods: Make list of exceptions dynamic, not fixed to 10 entries
    * Timeperiods: Configure exclusion of other timeperiods
    * Configuration of notification_delay and notification_interval

1.2.0b2:
    Core:
    * FIX: Cluster host checks were UNKNOWN all the time
    * FIX: reset counter in case of (broken) future time
    * FIX: Automation try-inventory: Fixed problem on where checks which
      produce equal service descriptions could lead to invalid inventory
      results on cluster hosts.
    * FIX: do not create contacts if they won't be assigned to any host
      or service. Do *not* assign to dummy catch-all group "check_mk".

    WATO:
    * Added new permission "move hosts" to allow/deny moving of hosts in WATO
    * Also write out contact definitions for users without contactgroups to
      have the mail addresses and other notification options persisted
    * FIX: deletion of automation accounts now works
    * FIX: Disabling notifications for users does work now
    * New main overview for rule editor
    * New multisite.mk option wato_hide_varnames for hiding Check_MK 
      configuration variable names from the user
    * New module "Logwatch Pattern Analyzer" to verify logwatch rules
    * Added new variable logwatch_rules which can also be managed through the
      WATO ruleset editor (Host/Service Parameters > Parameters and rules for
      inventorized checks > Various applications > Logwatch Patterns)
    * Users & Contacts: Added new option wato_hidden_users which holds a list
      of userids to hide the listed users from the WATO user management GUI.
    * WATO API: Added new method rewrite_configuration to trigger a rewrite of
      all host related wato configuration files to distribute changed tags
    * Added new internal hook pre-activate-changes to execute custom
      code BEFORE Check_MK is called to restart Nagios
    * FIX: Only showing sudo hint message on sudo error message in automation
      command
    * FIX: Fixed js eror in IE7 on WATO host edit page
    * FIX: Using pickle instead of repr/eval when reading data structures from
      urls to prevent too big security issues
    * Rule editor: improve sorting of groups and rulesets
    * FIX: Escaping single quotes in strings when writing auth.php
    * FIX: Fix resorting of host tags (was bug in ListOf)

    Multisite
    * Added config option default_ts_format to configure default timestamp
      output format in multisite
    * Layout and design update
    * Quicksearch: display site name if more than one different site
      is present in the current search result list
    * FIX: Fixed encoding problem in "custom notification" message
    * New configuration parameter page_heading for the HTML page heads
      of the main frameset (%s will be replaced with OMD site name)
    * FIX: Fix problem where snapins where invisible
    * FIX: Fixed multisite timeout errors when nagios not running
    * Sidebar: some new layout improvements
    * Login page is not shown in framesets anymore (redirects framed page to
      full screen login page)
    * FIX: fix exception when disallowing changing display options
    * FIX: Automatically redirect from login page to target page when already
      logged in
    * FIX: Updating the dashboard header time when the dashlets refresh

    BI:
    * Added new painter "affected hosts (link to host page)" to show all
      host names with links to the "hosts" view
    * FIX: Fixed filtering of Single-Host Aggregations
    * New sorter for aggregation group
    * FIX: fix sorting of Single-Host Aggregations after group
    * Avoid duplicate rule incarnations when using FOREACH_*
    * BI Boxes: allow closing boxes (not yet persisted)
    * New filter for services (not) contained in any aggregate
    * Configure sorting for all BI views

    Checks & Agents:
    * FIX: snmp_uptime handles empty snmp information without exception
    * FIX: Oracle checks try to handle ORA-* errors reported by the agent
      All oracle checks will return UNKNOWN when finding an ORA-* message
    * FIX: filesystem levels set via WATO didn't work, but do now
    * FIX: Group filters can handle groups without aliases now
    * nfsmounts: Added nfs4 support thanks to Thorsten Hintemann
    * megaraid_pdisks megaraid_ldisks: Support for Windows.  Thanks to Josef Hack

1.2.0b1:
    Core, Setup, etc.:
    * new tool 'livedump' for dumping configuration and status
      information from one monitoring core and importing this
      into another.
    * Enable new check registration API (not yet used in checks)
    * FIX: fix handling of prefix-tag rules (+), needed for WATO
    * FIX: handle buggy SNMP devices with non-consecutive OIDS
      (such as BINTEC routers)
    * Check API allows a check to get node information
    * FIX: fix problem with check includes in subchecks
    * Option --checks now also applies to ad-hoc check (e.g.
      cmk --checks=mrpe,df -v somehost)
    * check_mk_templates.cfg: added s to notification options
      of host and service (= downtime alerts)

    WATO:
    * Hosttag-editor: allow reordering of tags
    * Create very basic sample configuration when using
      WATO the first time (three tag groups, two rules)
    * Much more checks are configurable via WATO now
    * Distributed WATO: Made all URL calls using curl now
    * FIX: fix bug in inventory in validate_datatype()
    * Better output in case of inventory error
    * FIX: fix bug in host_icon rule on non OMD
    * FIX: do not use isdisjoint() (was in rule editor on Lenny)
    * FIX: allow UTF-8 encoded permission translations
    * FIX: Fixed several problems in OMD apache shared mode
    * FIX: Do not use None$ as item when creating new rules
    * FIX: Do load *all* users from htpasswd, so passwords from
      users not created via WATO will not be lost.
    * FIX: honor site disabling in replication module
    * FIX: honor write permissions on folder in "bulk delete"
    * FIX: honor permissions for "bulk cleanup" and "bulk edit"
    * FIX: honor write permissions and source folder when moving hosts
    * FIX: honor permissions on hosts also on bulk inventory
    * Only create contacts in Nagios if they are member of at
      least one contact group.
    * It is now possible to configure auxiliary tags via WATO
      (formerly also called secondary tags)
    * FIX: Fixed wrong label "Main Overview" shown for moved WATO folders
      in foldertree snapin
    * FIX: Fixed localization of empty host tags
    * FIX: User alias and notification enabling was not saved

    Checks & Agents:
    * hpux_if: fix missing default parameter errors
    * hpux_if: make configurable via WATO
    * if.include: fix handling of NIC with index 0
    * hpux_lunstats: new check for disk IO on HP-UX
    * windows - mk_oracle tablespace: Added missing sid column
    * diskstat: make inventory mode configurable via WATO
    * added new checks for Fujitsu ETERNUS DX80 S2 
      (thanks to Philipp Höfflin)
    * New checks: lgp_info, lgp_pdu_info and lgp_pdu_aux to monitor Liebert
      MPH/MPX devices
    * Fix Perf-O-Meter of fileage
    * hpux_snmp_cs.cpu: new SNMP check for CPU utilization
      on HP-UX.
    * if/if64: inventory also picks up type 62 (fastEther). This
      is needed on Cisco WLC 21xx series (thanks to Ralf Ertzinger)
    * FIX: fix inventory of f5_bigip_temp
    * mk_oracle (lnx+win): Fixed TEMP tablespace size calculations
    * ps: output node process is running on (only for clusters)
    * FIX: Linux Agent: Fixed ipmi-sensors handling of Power_Unit data
    * hr_mem: handle rare case where more than one entry is present
      (this prevents an exception of pfSense)
    * statgrab_load: level is now checked against 15min average - 
      in order to be consistent with the Linux load check
    * dell_powerconnect_cpu: hopefully correctly handle incomplete
      output from agent now.
    * ntp: do not check 'when' anymore since it can produce false
      alarms.
    * postfix_mailq: handle output with 'Total requests:' in last line
    * FIX: check_mk-hp_blade_psu.php: allow more than 4 power supplies
    * FIX: smart plugin: handle cases with missing vendor (thanks
      to Stefan Kärst)
    * FIX: megaraid_bbu: fix problem with alternative agent output
      (thanks to Daniel Tuecks)
    * mk_oracle: fix quoting problem, replace sessions with version,
      use /bin/bash instead of /bin/sh

    Multisite:
    * Added several missing localization strings
    * IE: Fixed problem with clicking SELECT fields in the new wato foldertree snapin
    * Fixed problem when trying to visit dashboards from new wato foldertree snapin
    * Chrome: Fixed styling problem of foldertree snapin
    * Views: Only show the commands and row selection options for views where
      commands are possible
    * The login mask honors the default_language definition now
    * check_bi_local.py: works now with cookie based authentication
    * FIX: Fixed wrong redirection after login in some cases
    * FIX: Fixed missing stats grouping in alert statistics view
    * FIX: Fixed preview table styling in view editor
    * FIX: Multisite authed users without permission to multisite are
      automatically logged out after showing the error message
    * Retry livestatus connect until timeout is used up. This avoids
      error messages when the core is being restarted
    * Events view now shows icon and text for "flapping" events
    * Use buffer for HTML creation (this speeds up esp. HTTPS a lot)
    * FIX: Fixed state filter in log views

    Livestatus:
    * Add missing column check_freshness to services table

    BI:
    * New column (painter) for simplistic box display of tree.
      This is used in a view for a single hostgroup.

1.1.13i3:
    Core, Setup, etc.:
    * *_contactgroups lists: Single group rules are all appended. When a list
      is found as a value this first list is used exclusively. All other
      matching rules are ignored
    * cmk -d does now honor --cache and --no-tcp
    * cmk -O/-R now uses omd re{start,load} core if using OMD
    * FIX: setup.sh now setups up permissions for conf.d/wato
      correctly
    * cmk --localize update supports an optional ALIAS which is used as
      display string in the multisite GUI
    * FIX: Fixed encoding problems with umlauts in group aliases
    * FIX: honor extra_summary_host_conf (was ignored)
    * new config variable snmpv2c_hosts that allows to enable SNMP v2c
      but *not* bulkwalk (for some broken devices). bulkwalk_hosts still
      implies v2c.

    Checks & Agents:
    * Windows agent: output eventlog texts in UTF-8 encoding. This
      should fix problems with german umlauts in message texts.
    * Windows agent: Added installer for the windows agent (install_agent.exe)
    * Windows agent: Added dmi_sysinfo.bat plugin (Thanks to Arne-Nils Kromer for sharing)
    * Disabled obsolete checks fc_brocade_port and fc_brocade_port_detailed.
      Please use brocade_fcport instead.
    * aironet_errors, statgrab_disk, statgrab_net: Performance data has
      been converted from counters to rates. You might need to delete your
      existing RRDs of these checks. Sorry, but these have been that last
      checks still using counters...
    * ibm_imm_health: added last missing scan function
    * Filesystem checks: trend performance data is now normalized to MB/24h.
      If you have changed the trend range, then your historic values will
      be displayed in a wrong scale. On the other hand - from now on changes
      in the range-setting will not affect the graph anymore.
    * if/if64/lnx_if: pad port numbers with zeros in order to sort correctly.
      This can be turned off with if_inventory_pad_portnumbers = False.
    * Linux agent: wrap freeipmi with lock in order to avoid cache corruption
    * New check: megaraid_bbu - check existance & status of LSI MegaRaid BBU module
    * HP-UX Agent: fix mrpe (remove echo -e and test -e, thanks to Philipp Lemke)
    * FIX: ntp checks: output numeric data also if stratum too high
    * Linux agent: new check for dmraid-based "bios raid" (agent part as plugin)
    * FIX: if64 now uses ifHighSpeed instead of ifSpeed for determining the
      link speed (fixes speed of 10GBit/s and 20GBit/s ports, thanks Marco Poet)
    * cmctc.temp: serivce has been renamed from "CMC Temperature %s" to just
      "Temperature %s", in order to be consistent with the other checks.
    * mounts: exclude changes of the commit option (might change on laptops),
      make only switch to ro critical, other changes warning.
    * cisco_temp_sensor: new check for temperature sensors of Cisco NEXUS
      and other new Cisco devices
    * oracle_tablespace: Fixed tablespace size/free space calculations
    * FIX: if/if64: omit check result on counter wrap if bandwidth traffic levels
      are used.

    Multisite:
    * Improve transaction handling and reload detection: user can have 
      multiple action threads in parallel now
    * Sounds in views are now enabled per default. The new configuration
      variable enable_sounds can be set to False in multisite.mk in order
      to disable sounds.
    * Added filter for log state (UP,DOWN,OK,CRIT...) to all log views
    * New painter for normal and retry check interval (added to detail views)
    * Site filter shows "(local)" in case of non multi-site setup
    * Made "wato folder" columns sortable
    * Hiding site filter in multisite views in single site setups
    * Replaced "wato" sidebar snapin which mixed up WATO and status GUIs with
      the new "wato_foldertree" snapin which only links to the status views
      filtered by the WATO folder.
    * Added "Dashboard" section to views snapin which shows a list of all dashboards
    * FIX: Fixed auth problem when following logwatch icon links while using
      the form based auth
    * FIX: Fix problem with Umlaut in contact alias
    * FIX: Creating auth.php file on first login dialog based login to ensure
      it exists after login when it is first needed
    * Dashboard: link problem views to *unhandled* views (this was
      inconsistent)
    * Localization: Fixed detection of gettext template file when using the
      local/ hierarchy in OMD

    Mobile:
    * Improved sorting of views in main page 
    * Fix: Use all the availiable space in header
    * Fix: Navigation with Android Hardwarekeys now working
    * Fix: Links to pnp4nagios now work better
    * Fix: Host and Service Icons now finger friendly
    * Fix: Corrected some buildin views

    WATO:
    * Removed IP-Address attribute from folders
    * Supporting localized tag titles
    * Using Username as default value for full names when editing users
    * Snapshot/Factory Reset is possible even with a broken config
    * Added error messages to user edit dialog to prevent notification problems
      caused by incomplete configuration
    * Activate Changes: Wato can also reload instead of restarting nagios
    * Replication: Can now handle replication sites which use the form based auth
    * Replication: Added option to ignore problems with the ssl certificates
                   used in ssl secured replications
    * WATO now supports configuring Check_MK clusters
    * FIX: Fixed missing folders in "move to" dropdown fields
    * FIX: Fixed "move to target folders" after CSV import
    * FIX: Fixed problem with duplicate extra_buttons when using the i18n of multiisite
    * FIX: Fixed problem with duplicate permissions when using the i18n of multiisite
    * FIX: Writing single host_contactgroups rules for each selected
      contactgroup in host edit dialog
    * FIX: Fixed wrong folder contacgroup related permissions in auth.php api
    * FIX: Fixed not up-to-date role permission data in roles_saved hook
    * FIX: Fixed duplicate custom columns in WATO after switching languages

    BI:
    * improve doc/treasures/check_bi_local.py: local check that creates
      Nagios services out of BI aggregates

    Livestatus:
    * ColumnHeaders: on is now able to switch column header on even if Stats:
      headers are used. Artifical header names stats_1, stats_2, etc. are
      begin used. Important: Use "ColumnHeaders: on" after Columns: and 
      after Stats:.

1.1.13i2:
    Core, Setup, etc.:
    * cmk -I: accept host tags and cluster names

    Checks & Agents:
    * linux agent - ipmi: Creating directory of cache file if not exists
    * dell_powerconnect_cpu: renamed service from CPU to "CPU utilization", in
      order to be consistent with other checks
    
    Multisite:
    * Several cleanups to prevent css/js warning messages in e.g. Firefox
    * Made texts in selectable rows selectable again
    * Adding reschedule icon to all Check_MK based services. Clicks on these
      icons will simply trigger a reschedule of the Check_MK service
    * FIX: ship missing CSS files for mobile GUI
    * FIX: rename check_mk.js into checkmk.js in order to avoid browser
      caching problems during version update

    WATO:
    * Optimized wraps in host lists tag column
    * Bulk inventory: Remove leading pipe signs in progress bar on main
      folder inventory
    * NagVis auhtorization file generation is also executed on activate_changes
    * Implemented a new inclusion based API for using multisite permissions
      in other addons
    * Inventory of SNMP devices: force implicit full scan if no services
      are configured yet
    * FIX: Calling activate_changes hook also in distributed WATO setups
    * FIX: Fixed display bug in host tags drop down menu after POST of form
    * FIX: Fixed javascript errors when doing replication in distributed
      wato environments when not having the sidebar open
    * FIX: Fixed search form dependant attribute handling
    * FIX: Fixed search form styling issues
    * You can now move folders to other folders
    * FIX: Distributed WATO: Supressing site sync progress output written in
      the apache error log

1.1.13i1:
    Multisite:
    * New nifty sidebar snapin "Speed-O-Meter"
    * Implemented new cookie based login mechanism including a fancy login GUI
    * Implemented logout functionality for basic auth and the new cookie based auth
    * Implemented user profile management page for changing the user password and
      the default language (if available)
    * New filter for the (new) state in host/service alerts
    * New command for sending custom notifications
    * FIX: Fixed encoding problem when opening dashboard
    * New icon on a service whos host is in downtime
    * Only show most frequently used context buttons (configurable
      in multisite.mk via context_buttons_to_show)
    * Show icon if user has modified a view's filter settings
    * New config option debug_livestatus_queries, normal debug
      mode does not include this anymore
    * Icons with link to page URL at bottom of each page
    * Logwatch: Switched strings in logwatch to i18n strings
    * Logwatch: Fixed styling of context button when acknowleding log messages
    * Logwatch: Implemented overview page to show all problematic logfiles
    * Add Snapin page: show previews of all snapins
    * Add Snapin page: Trying to prevent dragging confusions by using other click event
    * New (hidden) button for reloading a snapin (left to the close button)
    * Automatically falling back to hardcoded default language if configured
    language is not available
    * Repair layout of Perf-O-Meter in single dataset layout
    * FIX: Fixed duplicate view plugin loading when using localized multisite
    * FIX: Host-/Servicegroup snapin: Showing group names when no alias is available
    * FIX: Removed double "/" from pnp graph image urls in views

    BI:
    * Host/Service elements are now iterable via FOREACH_HOST, e.g.
      (FOREACH_HOST, ['server'], ALL_HOSTS, "$HOST$", "Kernel" ),
    * FIX: Assuming host states is possible again (exception: list index "3")

    WATO:
    * Evolved to full featured monitoring configuration tool!
    * Major internal code cleanup
    * Hosts can now be created directly in folders. The concept of host lists
      has been dropped (see migration notes!)
    * Configuration of global configuration variables of Check_MK via WATO
    * Configuration of main.mk rules
    * Configuration of Nagios objects and attributes
    * Configuration of users and roles
    * Configuration of host tags
    * Distributed WATO: replication of the configuration to slaves and peers
    * Added missing API function update_host_attributes() to change the
      attributes of a host
    * Added API function num_hosts_in_folder() to count the number of hosts
      below the given folder
    * Added option to download "latest" snapshot
    * extra_buttons can now register a function to gather the URL to link to
    * Implemented NagVis Authorisation management using WATO users/permissions

    Livestatus:
    * Experimental feature: livecheck -> super fast active check execution
      by making use of external helper processes. Set livecheck=PATH_TO_bin/livecheck
      in nagios.cfg where you load Livestatus. Optional set num_livecheck_helpers=NUM
      to set number of processes. Nagios will not fork() anymore for check exection.
    * New columns num_hosts and num_services in status table
    * New aggregation functions suminv and avginv (see Documentation)

    Core, Setup, etc.:
    * New configuration variable static_checks[] (used by WATO)
    * New configuration variable checkgroup_parameters (mainly for WATO)
    * check_submission defaults now to "file" (was "pipe")
    * Added pre-configured notification via cmk --notify
    * Drop RRA-configuration files for PNP4Nagios completely
    * New configuration variable ping_levels for configuring parameters
      for the host checks.
    * cmk --notify: new macros $MONITORING_HOST$, $OMD_ROOT$ and $OMD_SITE$
    * make ping_levels also apply to PING services for ping-only hosts
      (thanks to Bernhard Schmidt)

    Checks & Agents:
    * if/if64: new ruleset if_disable_if64_hosts, that force if on
      hosts the seem to support if64
    * Windows agent: new config variable "sections" in [global], that
      allows to configure which sections are being output.
    * Windows agent: in [logwatch] you can now configure which logfiles
      to process and which levels of messages to send.
    * Windows agent: new config variable "host" in all sections that
      restricts the folling entries to certain hosts.
    * Windows agent: finally implemented <<<mrpe>>. See check_mk.ini
      for examples.
    * Windows agent: do not execute *.txt and *.dir in <<<plugins>>> and
      <<<local>>>
    * Windows agent: make extensions to execute configurable (see
      example check_mk.ini)
    * Windows agent: agent now reuses TCP port even when taskkill'ed, so
      a system reboot is (hopefully) not neccessary anymore
    * Windows agent: section <<<df>>> now also outputs junctions (windows
      mount points). No external plugin is needed.
    * Windows agent: new section <<<fileinfo>>> for monitoring file sizes
      (and later possible ages)
    * logwatch: allow to classify messages based on their count (see
      man page of logwatch for details)
    * fileinfo: new check for monitoring age and size of files
    * heartbeat_crm: apply patches from Václav Ovsík, so that the check
      should work on Debian now.
    * ad_replication: added warninglevel 
    * fsc_*: added missing scan functions
    * printer_alerts: added further state codes (thanks to Matthew Stew)
    * Solaris agent: changed shell to /usr/bin/bash (fixes problems with LC_ALL=C)

1.1.12p7:
    Multisite:
    * FIX: detail view of host was missing column headers
    * FIX: fix problem on IE with background color 'white'
    * FIX: fix hitting enter in host search form on IE
    * FIX: fix problem in ipmi_sensors perfometer

    Checks & Agents:
    * FIX: fixed man pages of h3c_lanswitch_sensors and statgrab_cpu
    * FIX: netapp_volumes: added raid4 as allowed state (thanks to Michaël Coquard)

    Livestatus
    * FIX: fix type column in 'GET columns' for dict-type columns (bug found
      by Gerhard Lausser)

1.1.12p6:
    Checks & Agents:
    * FIX: lnx_if: remove debug output (left over from 1.1.12p5)
    
1.1.12p5:
    Multisite:
    * FIX: fix hitting enter in Quicksearch on IE 8
    * FIX: event/log views: reverse sorting, so that newest entries
      are shown first
    * FIX: fix dashboard dashlet background on IE
    * FIX: fix row highlight in status GUI on IE 7/8
    * FIX: fix row highlight after status page reload
    * FIX: single dataset layout honors column header settings
    * FIX: quote '#' in PNP links (when # is contained in services)
    * FIX: quote '#' in PNP image links also
    * FIX: add notifications to host/service event view

    Checks & Agents:
    * FIX: lnx_if: assume interfaces as up if ethtool is missing or
      not working but interface has been used since last reboot. This
      fixes the problem where interface are not found by inventory.
    * FIX: snmp_uptime: handels alternative timeformat
    * FIX: netapp_*: scan functions now detect IBM versions of firmware
    * FIX: bluecoat_diskcpu: repair scan function
    * FIX: mem.vmalloc: fix default levels (32 and 64 was swapped)
    * FIX: smart: make levels work (thanks to Bernhard Schmidt)
    * FIX: PNP template if if/if64: reset LC_ALL, avoids syntax error
    * FIX: dell_powerconnect_cpu: handle sporadic incomplete output
      from SNMP agent

1.1.12p4:
    Multisite:
    * FIX: sidebar snapin Hostgroups and Servicegroups sometimes
           failed with non-existing "available_views".
    * FIX: Fix host related WATO context button links to point to the hosts site
    * FIX: Fixed view editor redirection to new view after changing the view_name
    * FIX: Made icon painter usable when displaying hostgroup rows
    * Logwatch: Switched strings in logwatch to i18n strings
    * Logwatch: Fixed styling of context button when acknowleding log messages
    * Logwatch: Implemented overview page to show all problematic logfiles

    WATO:
    * FIX: add missing icon_csv.png
    * FIX: WATO did not write values of custom macros to extra_host_conf definitions

1.1.12p3:
    Core, Setup, etc.:
    * FIX: really suppress precompiling on PING-only hosts now

1.1.12p2:
    Core, Setup, etc.:
    * FIX: fix handling of empty suboids
    * FIX: do not create precomiled checks for host without Check_MK services

    Checks & Agents:
    * FIX: mem.win: Default levels now works, check not always OK
    * FIX: blade_health: fix OID specification
    * FIX: blade_bays: fix naming of item and man page

    Multisite:
    * FIX: Fixed styling of view header in older IE browsers
    * FIX: Do not show WATO button in views if WATO is disabled
    * FIX: Remove WATO Folder filter if WATO is disabled 
    * FIX: Snapin 'Performance': fix text align for numbers
    * FIX: Disallow setting downtimes that end in the past
    * FIX: Fix links to downtime services in dashboard
    * FIX: Fix popup help of reschedule icon

1.1.12p1:
    Core, Setup, etc.:
    * FIX: fix aggregate_check_mk (Summary host agent status)

    Checks & Agents:
    * FIX: mk_oracle now also detects XE databases
    * FIX: printer_alerts: handle 0-entries of Brother printers
    * FIX: printer_supply: fix Perf-O-Meter if no max known
    * FIX: Added id parameter to render_statistics() method to allow more than
      one pie dashlet for host/service stats
    * FIX: drbd: fixed inventory functions
    * FIX: printer_supply: handle output of Brother printers
    * FIX: ps.perf PNP template: show memory usage per process and not
      summed up. This is needed in situations where one process forks itself
      in irregular intervals and rates but you are interested just in the
      memory usage of the main process.

    Multisite:
    * FIX: finally fixed long-wanted "NagStaMon create hundreds
      of Apache processes" problem!
    * FIX: query crashed when sorting after a join columns without
      an explicit title.
    * FIX: filter for WATO file/folder was not always working.
    * Added filter for hard services states to search and service
      problems view
    * FIX: dashboard problem views now ignore notification period,
      just as tactical overview and normal problem views do
    * FIX: Loading dashboard plugins in dashboard module
 

1.1.12:
    Checks & Agents:
    * dell_powerconnect_*: final fixed, added PNP-templates
    * ps.perf: better error handling in PNP template

    Multisite:
    * Dashboard: fix font size of service statistics table
    * Dashboard: insert links to views into statistics
    * Dashboard: add links to PNP when using PNP graphs
    
1.1.12b2:
    Core, Setup, etc.:
    * FIX: fix crash with umlauts in host aliases
    * FIX: remove duplicate alias from Nagios config

    Checks & Agents:
    * services: better handling of invalid patterns
    * FIX: multipath: fix for another UUID format
    * AIX agent: fix implementation of thread count
    * blade_bays: detect more than 16 bays
    * statgrab_*: added missing inventory functions
    * FIX: fix smart.temp WARN/CRIT levels were off by one degree

    Multisite:
    * Remove Check_MK logo from default dashboard
    * Let dashboard use 10 more pixels right and bottom
    * FIX: do not show WATO icon if no WATO permission
    * Sidebar sitestatus: Sorting sites by sitealias
    * FIX: removed redundant calls of view_linktitle()

    WATO:
    * FIX: fix update of file/folder title after title property change

    Livestatus:
    * FIX: fix crash on imcomplete log lines (i.e. as
      as result of a full disk)
    * FIX: Livestatus-API: fix COMMAND via persistent connections
	

1.1.12b1:
    Core, Setup, etc.:
    * FIX: fix cmk -D on cluster hosts
    * Made profile output file configurable (Variable: g_profile_path)

    Checks & Agents:
    * FIX: j4p_performance: fix inventory functions 
    * FIX: mk_oracle: fix race condition in cache file handling (agent data
      was missing sections in certain situations)
    * mrpe: make check cluster-aware and work as clustered_service
    * cups_queues: Run agent part only on directly on CUPS servers,
      not on clients
    * FIX: mbg_lantime_state: Fixed output UOM to really be miliseconds
    * FIX: ntp: Handling large times in "poll" column correctly
    * New check dmi_sysinfo to gather basic hardware information
    * New check bintec_info to gather the software version and serial number
    of bintec routers

    Multisite:
    * FIX: fix rescheduling of host check
    * FIX: fix exception when using status_host while local site is offline
    * FIX: Fixed not updating pnp graphs on dashboard in some browsers (like chrome)
    * FIX: fix URL-too-long in permissions page
    * FIX: fix permission computation
    * FIX: fixed sorting of service perfdata columns
    * FIX: fixed sorting of multiple joined columns in some cases
    * FIX: fixed some localisation strings
    * Cleanup permissions page optically, add comments for views and snapins
    * Added some missing i18n strings in general HTML functions
    * Added display_option "w" to disable limit messages and livestatus errors in views
    * Service Perfdata Sorters are sorting correctly now
    * Added "Administration" snapin to default sidebar
    * Tactical Overview: make link clickable even if count is zero
    * Minor cleanup in default dashboard
    * Dashboard: new dashlet attribute title_url lets you make a title into a link
    * Dashboard: make numbers match "Tactical Overview" snapin

    Livestatus:
    * Write messages after initialization into an own livestatus.log

    WATO:
    * FIX: "bulk move to" at the top of wato hostlists works again
    * FIX: IE<9: Fixed problem with checkbox events when editing a host
    * FIX: "move to" dropdown in IE9 works again

1.1.11i4:
    Core, Setup, etc.:
    * FIX: use hostgroups instead of host_groups in Nagios configuration.
      This fixes a problem with Shinken
    * --scan-parents: detected parent hosts are now tagged with 'ping', so
      that no agent will be contacted on those hosts

    Checks & Agents:
    * Added 4 new checks dell_powerconnect_* by Chris Bowlby
    * ipmi_sensors: correctly handle further positive status texts
      (thanks to Sebastian Talmon)
    * FIX: nfsmounts handles zero-sized volumes correctly
    * AIX agent now outputs the user and performance data in <<<ps>>>

    Multisite:
    * FIX: WATO filtered status GUIs did not update the title after changing
      the title of the file/folder in WATO
    * FIX: Removed new python syntax which is incompatible with old python versions
    * FIX: Made bulk inventory work in IE
    * FIX: Fixed js errors in IE when having not enough space on dashboard 
    * FIX: fix error when using non-Ascii characters in view title
    * FIX: fix error on comment page caused by missing sorter
    * FIX: endless javascript when fetching pnp graphs on host/service detail pages
    * FIX: Not showing the action form in "try" mode of the view editor
    * FIX: Preventing up-then-over effect while loading the dashboard in firefox
    * Added missing i18n strings in command form and list of views
    * Views are not reloaded completely anymore. The data tables are reloaded
      on their own.
    * Open tabs in views do not prevent reloading the displayed data anymore
    * Added display_option "L" to enable/disable column title sortings
    * Sorting by joined columns is now possible
    * Added missing sorters for "service nth service perfdata" painters
    * Implemented row selection in views to select only a subset of shown data
      for actions
    * Sort titles in views can be enabled by clicking on the whole cells now
    * Submitting the view editor via ENTER key saves the view now instead of try mode
    * Host comments have red backgrounded rows when host is down
    * Implemented hook api to draw custom link buttons in views

    WATO:
    * Changed row selection in WATO to new row selection mechanism
    * Bulk action buttons are shown at the top of hostlists too when the lists
      have more than 10 list items
    * New function for backup and restore of the configuration

    Livestatus:
    * FIX: fix compile error in TableLog.cc by including stddef.h
    * FIX: tables comments and downtimes now honor AuthUser
    * Table log honors AuthUser for entries that belong to hosts
      (not for external commands, though. Sorry...)
    * FIX: fix Stats: sum/min/max/avg for columns of type time

1.1.11i3:
    Core, Setup, etc.:
    * FIX: allow host names to have spaces
    * --snmpwalk: fix missing space in case of HEX strings
    * cmk --restore: be aware of counters and cache being symbolic links
    * do_rrd_update: direct RRD updates have completely been removed.
      Please use rrdcached in case of performance problems.
    * install_nagios.sh has finally been removed (was not maintained anyway).
      Please use OMD instead.
    * Inventory functions now only take the single argument 'info'. The old
      style FUNC(checkname, info) is still supported but deprecated.
    * Show datasource program on cmk -D
    * Remove .f12 compile helper files from agents directory
    * Output missing sections in case of "WARNING - Only __ output of __..."
    * Remove obsolete code of snmp_info_single
    * Remove 'Agent version (unknown)' for SNMP-only hosts
    * Options --version, --help, --man, --list-checks and --packager now
      work even with errors in the configuration files
    * Minor layout fix in check man-pages

    Checks & Agents:
    * FIX: hr_mem: take into account cache and buffers
    * FIX: printer_pages: workaround for trailing-zero bug in HP Jetdirect
    * mk_logwatch: allow to set limits in processing time and number of
      new log messages per log file
    * Windows Agent: Now supports direct execution of powershell scripts
    * local: PNP template now supports multiple performance values
    * lnx_if: make lnx_if the default interface check for Linux
    * printer_supply: support non-Ascii characters in items like
      "Resttonerbehälter". You need to define snmp_character_encodings in main.mk
    * mem.win: new dedicated memory check for Windows (see Migration notes)
    * hr_mem: added Perf-O-Meter
    * Renamed all temperature checks to "Temperature %s". Please
      read the migration notes!
    * df and friends: enabled trend performance data per default. Please
      carefully read the migration notes!
    * diskstat: make summary mode the default behavious (one check per host)

    MK Livestatus:
    * WaitObject: allow to separate host name and service with a semicolon.
      That makes host names containing spaces possible.
    * Better error messages in case of unimplemented operators

    Multisite:
    * FIX: reschedule now works for host names containing spaces
    * FIX: correctly sort log views in case of multi site setups
    * FIX: avoid seven broken images in case of missing PNP graphs
    * FIX: Fixed javascript errors when opening dashboard in IE below 9
    * FIX: Views: Handling deprecated value "perpage" for option
      column_headers correctly
    * FIX: Fixed javascript error when saving edited views without sidebar
    * FIX: Showing up PNP hover menus above perfometers
    * Host/Service Icon column is now modularized and can be extended using
      the multisite_icons list.
    * New sorters for time and line number of logfile entries
    * Bookmarks snapin: save relative URLs whenever possible
    * Man-Pages of Check_MK checks shown in Multisite honor OMD's local hierarchy
    * nicer output of substates, translate (!) and (!!) into HTML code
    * new command for clearing modified attributes (red cross, green checkmark)
    * Perf-O-Meters: strip away arguments from check_command (e.g.
      "check-foo!17!31" -> "check-foo").
    * Added several missing i18n strings in view editor
    * Views can now be sorted by the users by clicking on the table headers.
      The user sort options are not persisted.
    * Perf-O-Meters are now aware if there really is a PNP graph

    WATO:
    * Show error message in case of empty inventory due to agent error
    * Commited audit log entries are now pages based on days
    * Added download link to download the WATO audit log in CSV format

1.1.11i2:
    Core, Setup, etc.:
    * FIX: sort output of cmk --list-hosts alphabetically
    * FIX: automatically remove leading and trailing space from service names
      (this fixes a problem with printer_pages and an empty item)
    * Great speed up of cmk -N/-C/-U/-R, especially when number of hosts is
      large.
    * new main.mk option delay_precompile: if True, check_mk will skip Python 
      precompilation during cmk -C or cmk -R, but will do this the first 
      time the host is checked.  This speeds up restarts. Default is False.
      Nagios user needs write access in precompiled directory!
    * new config variable agent_ports, allowing to specify the agent's
      TCP port (default is 6556) on a per-host basis.
    * new config variable snmp_ports, allowing to specify the UDP port
      to used with SNMP, on a per-host basis.
    * new config variable dyndns_hosts. Hosts listed in this configuration
      list (compatible to bulkwalk_hosts) use their hostname as IP address.
    
    Checks & Agents:
    * FIX: AIX agent: output name of template in case of MRPE
    * FIX: cisco_temp: skip non-present sensors at inventory
    * FIX: apc_symmetra: fix remaining runtime calculation (by factor 100)
    * FIX: Added PNP-template for winperf_phydisk
    * FIX: if64: fix UNKNOWN in case of non-unique ifAlias
    * FIX: lnx_if/if/if64: ignore percentual traffic levels on NICs without
           speed information.
    * FIX: cisco_temp_perf: add critical level to performance data
    * FIX: windows agent: hopefully fix case with quotes in directory name
    * FIX: printer_supply: fixed logic of Perf-O-Meter (mixed up crit with ok)
    * FIX: Solaris agent: reset localization to C, fixes problems with statgrab
    * FIX: blade_*: fix SNMP scan function for newer firmwares (thanks to Carlos Peón)
    * snmp_uptime, snmp_info: added scan functions. These checks will now
      always be added. Please use ingored_checktypes to disable, if non needed.
    * brocade_port: check for Brocade FC ports has been rewritten with
      lots of new features.
    * AIX agent now simulates <<<netctr>>> output (by Jörg Linge)
    * mbg_lantime_state: Handling refclock offsets correctly now; Changed
      default thresholds to 5/10 refclock offset
    * brocade_port: parameter for phystate, opstate and admstate can now
      also be lists of allowed states.
    * lnx_if: treat interfaces without information from ethtool as
      softwareLoopback interface. The will not be found by inventory now.
    * vbox_guest: new check for checking guest additions of Linux virtual box hosts
    * if/if64: Fixed bug in operstate detection when using old tuple based params
    * if/if64: Fixed bug in operstate detection when using tuple of valid operstates
    * mk_oracle: Added caching of results to prevent problems with long
    running SQL queries. Cache is controlled by CACHE_MAXAGE var which is preset to
    120 seconds 
    * mk_oracle: EXCLUDE_<sid>=ALL or EXCLUDE_<sid>=oracle_sessions can be
    used to exclude specific checks now
    * mk_oracle: Added optional configuration file to configure the new options
    * j4p_performance agent plugin: Supports basic/digest auth now
    * New checks j4p_performance.threads and j4p_performance.uptime which
      track the number of threads and the uptime of a JMX process
    * j4p_performance can fetch app and servlet specific status data. Fetching
      the running state, number of sessions and number of requests now. Can be
      extended via agent configuration (j4p.cfg).
    * Added some preflight checks to --scan-parents code
    * New checks netapp_cluster, netapp_vfiler for checking NetAPP filer 
      running as cluster or running vfilers.
    * megaraid_pdisks: Better handling of MegaCli output (Thanks to Bastian Kuhn)
    * Windows: agent now also sends start type (auto/demand/disabled/boot/system)
    * Windows: inventory_services now allowes regexes, depends and state/start type
      and also allows host tags.

    Multisite:
    * FIX: make non-Ascii characters in services names work again
    * FIX: Avoid exceptions in sidebar on Nagios restart
    * FIX: printer_supply perfometer: Using white font for black toners
    * FIX: ipmi: Skipping items with invalid data (0.000 val, "unspecified" unit) in summary mode
    * FIX: ipmi: Improved output formating in summary mode
    * FIX: BI - fixed wrong variable in running_on aggregation function
    * FIX: "view_name" variable missing error message when opening view.py
      while using the "BI Aggregation Groups" and "Hosts" snapins in sidebar
    * FIX: Fixed styling of form input elements in IE + styling improvements
    * FIX: Fixed initial folding state on page loading on pages with multiple foldings opened
    * Introduced basic infrastructure for multilanguage support in Multisite
    * Make 'Views' snapin foldable
    * Replace old main view by dashboard
    * Sidebar: Snapins can register for a triggered reload after a nagios
      restart has been detected. Check interval is 30 seconds for now.
    * Quicksearch snapin: Reloads host lists after a detected nagios restart.
    * New config directory multisite.d/ - similar to conf.d/
    * great speed up of HTML rendering
    * support for Python profiling (set profile = True in multisite.mk, profile
      will be in var/check_mk/web)
    * WATO: Added new hook "active-changes" which calls the registered hosts
      with a dict of "dirty" hosts
    * Added column painter for host contacts
    * Added column painters for contact groups, added those to detail views
    * Added filters for host and service contact groups
    * Detail views of host/service now show contacts
    * Fix playing of sounds: All problem views now have play_sounds activated,
      all other deactivated.
    * Rescheduling of Check_MK: introduce a short sleep of 0.7 sec. This increases
      the chance of the passive services being updated before the repaint.
    * Added missing i18n strings in filter section of view editor
    * Added filter and painter for the contact_name in log table
    * Added several views to display the notification logs of Nagios

    WATO:
    * Configration files can now be administered via the WEB UI
      (config_files in multisite.mk is obsolete)
    * Snapin is tree-based and foldable
    * Bulk operation on host lists (inventory, tags changed, etc)
    * Easy search operation in host lists
    * Dialog for global host search
    * Services dialog now tries to use cached data. On SNMP hosts
      no scan will be done until new button "Full Scan" is pressed.

    BI:
    * FIX: Fixed displaying of host states (after i18n introduction)h
    * FiX: Fixed filter for aggregation group
    * FIX: Fixed assumption button for services with non-Ascii-characters

    MK Livestatus:
    * FIX: fix compile problem on Debian unstable (Thanks to Sven Velt)
    * Column aggregation (Stats) now also works for perf_data
    * New configuration variable data_encoding and full UTF-8 support.
    * New column contact_groups in table hosts and services (thanks to
      Matthew Kent)
    * New headers Negate:, StatsNegate: and WaitConditionNegate:

1.1.11i1:
    Core, Setup, etc.:
    * FIX: Avoid duplicate SNMP scan of checktypes containing a period
    * FIX: honor ignored_checktypes also on SNMP scan
    * FIX: cmk -II also refreshes cluster checks, if all nodes are specified
    * FIX: avoid floating points with 'e' in performance data
    * FIX: cmk -D: drop obsolete (and always empty) Notification:
    * FIX: better handling of broken checks returning empty services
    * FIX: fix computation of weight when averaging
    * FIX: fix detection of missing OIDs (led to empty lines) 
    * SNMP scan functions can now call oid(".1.3.6.1.4.1.9.9.13.1.3.1.3.*")
      That will return the *first* OID beginning with .1.3.6.1.4.1.9.9.13.1.3.1.3
    * New config option: Set check_submission = "file" in order to write
      check result files instead of using Nagios command pipe (safes
      CPU ressources)
    * Agent simulation mode (for internal use and check development)
    * Call snmpgetnext with the option -Cf (fixes some client errors)
    * Call snmp(bulk)walk always with the option -Cc (fixes problems in some
      cases where OIDs are missing)
    * Allow merging of dictionary based check parameters
    * --debug now implies -v
    * new option --profile: creates execution profile of check_mk itself
    * sped up use of stored snmp walks
    * find configuration file in subdirectories of conf.d also
    * check_mk_templates.cfg: make check-mk-ping take arguments

    Multisite:
    * FIX: Display limit-exceeded message also in multi site setups
    * FIX: Tactical Overview: fix unhandled host problems view
    * FIX: customlinks snapin: Suppressing exception when no links configured
    * FIX: webservice: suppress livestatus errors in multi-site setups
    * FIX: install missing example icons in web/htdocs/images/icons
    * FIX: Nagios-Snapin: avoid duplicate slash in URL
    * FIX: custom_style_sheet now also honored by sidebar
    * FIX: ignore case when sorting groups in ...groups snapin
    * FIX: Fixed handling of embedded graphs to support the changes made to
    * FIX: avoid duplicate import of plugins in OMD local installation
    the PNP webservice
    * FIX: Added host_is_active and host_flapping columns for NagStaMon views
    * Added snmp_uptime, uptime and printer_supply perfometers
    * Allow for displaying service data in host tables
    * View editor foldable states are now permament per user
    * New config variable filter_columns (default is 2)

    BI:
    * Added new component BI to Multisite.

    WATO:
    * FIX: fix crash when saving services after migration from old version
    * Allow moving hosts from one to another config file

    Checks & Agents:
    * FIX: hr_mem: ignore devices that report zero memory
    * FIX: cisco_power: fix syntax error in man page (broke also Multisite)
    * FIX: local: fixed search for custom templates PNP template
    * FIX: if/if64: always generate unique items (in case ifAlias is used)
    * FIX: ipmi: fix ugly ouput in case of warning and error
    * FIX: vms_df: fix, was completely broken due to conversion to df.include
    * FIX: blade_bays: add missing SNMP OIDs (check was always UNKNOWN)
    * FIX: df: fix layout problems in PNP template
    * FIX: df: fix trend computation (thanks to Sebastian Talmon)
    * FIX: df: fix status in case of critical trend and warning used
    * FIX: df: fix display of trend warn/crit in PNP-graph
    * FIX: cmctc: fix inventory in case of incomplete entries
    * FIX: cmctc: add scan function
    * FIX: ucd_cpu_load and ucd_cpu_util: make scan function find Rittal
    * FIX: ucd_cpu_util: fix check in case of missing hi, si and st
    * FIX: mk_logwatch: improve implementation in order to save RAM
    * FIX: mk_oracle: Updated tablespace query to use 'used blocks' instead of 'user blocks'
    * FIX: mk_oracle: Fixed computation for TEMP table spaces
    * FIX: bluecoat_sensors: Using scale parameter provided by the host for reported values
    * FIX: fjdarye60_devencs, fjdarye60_disks.summary: added snmp scan functions
    * FIX: decru_*: added snmp scan functions
    * FIX: heartbeat_rscstatus handles empty agent output correctly
    * FIX: hp_procurve_cpu: fix synatx error in man page
    * FIX: hp_procurve_memory: fix syntax error in man page
    * FIX: fc_brocade_port_detailed: fix PNP template in MULTIPLE mode
    * FIX: ad_replication.bat only generates output on domain controllers now.
           This is useful to prevent checks on non DC hosts (Thanks to Alex Greenwood)
    * FIX: cisco_temp_perf: handle sensors without names correctly
    * printer_supply: Changed order of tests. When a printer reports -3 this
      is used before the check if maxlevel is -2.
    * printer_supply: Skipping inventory of supplies which have current value
    and maxlevel both set to -2.
    * cisco_locif: The check has been removed. Please switch to if/if64
      has not the index 1
    * cisco_temp/cisco_temp_perf: scan function handles sensors not beginning
      with index 1
    * df: split PNP graphs for growth/trend into two graphs
    * omd_status: new check for checking status of OMD sites
    * printer_alerts: Added new check for monitoring alert states reported by
      printers using the PRINTER-MIB
    * diskstat: rewritten check: now show different devices, r+w in one check
    * canon_pages: Added new check for monitoring processed pages on canon
    printer/multi-function devices
    * strem1_sensors: added check to monitor sensors attached to Sensatorinc EM1 devices
    * windows_update: Added check to monitor windows update states on windows
      clients. The check monitors the number of pending updates and checks if
      a reboot is needed after updates have been installed.
    * lnx_if: new check for Linux NICs compatible with if/if64 replacing 
      netif.* and netctr.
    * if/if64: also output performance data if operstate not as expected
    * if/if64: scan function now also detects devices where the first port
    * if/if64: also show perf-o-meter if speed is unknown
    * f5_bigip_pool: status of F5 BIP/ip load balancing pools
    * f5_bigip_vserver: status of F5 BIP/ip virtual servers
    * ipmi: new configuration variable ipmi_ignored_sensors (see man page)
    * hp_procurve_cpu: rename services description to CPU utilization
    * ipmi: Linux agent now (asynchronously) caches output of ipmitool for 20 minutes
    * windows: agent has new output format for performance counters
    * winperf_process.util: new version of winperf.cpuusage supporting new agent
    * winperf_system.diskio: new version of winperf.diskstat supporting new agent
    * winperf_msx_queues: new check for MS Exchange message queues
    * winperf_phydisk: new check compatible with Linux diskstat (Disk IO per device!)
    * smart.temp/smart.stats: added new check for monitoring health of HDDs
      using S.M.A.R.T
    * mcdata_fcport: new check for ports of MCData FC Switches
    * hp_procurve_cpu: add PNP template
    * hp_procurve_cpu: rename load to utilization, rename service to CPU utilizition
    * df,df_netapp,df_netapp32,hr_fs,vms_df: convert to mergeable dictionaries
    * mbg_lantime_state,mbg_lantime_refclock: added new checks to monitor 
      Meinberg LANTIME GPS clocks

    Livestatus:
    * Updated Perl API to version 0.74 (thanks to Sven Nierlein)

1.1.10:
    Core, Setup, etc.:
    * --flush now also deletes all autochecks 
    
    Checks & Agents:
    * FIX: hr_cpu: fix inventory on 1-CPU systems (thanks to Ulrich Kiermayr)


1.1.10b2:
    Core, Setup, etc.:
    * FIX: setup.sh on OMD: fix paths for cache and counters
    * FIX: check_mk -D did bail out if host had no ip address
    * cleanup: all OIDs in checks now begin with ".1.3.6", not "1.3.6"

    WATO:
    * FIX: Fixed bug that lost autochecks when using WATO and cmk -II together

    Checks & Agents:
    * Added check man pages for systemtime, multipath, snmp_info, sylo,
      ad_replication, fsc_fans, fsc_temp, fsc_subsystems
    * Added SNMP uptime check which behaves identical to the agent uptime check


1.1.10b1:
    Core, Setup, etc.:
    * FIX: do not assume 127.0.0.1 as IP address for usewalk_hosts if
      they are not SNMP hosts.
    * FIX: precompile: make sure check includes are added before actual
      checks
    * FIX: setup.sh: do not prepend current directory to url_prefix
    * FIX: output agent version also for mixed (tcp|snmp) hosts
    * RPM: use BuildArch: noarch in spec file rather than as a command
      line option (thanks to Ulrich Kiermayr)
    * setup.sh: Allow to install Check_MK into existing OMD site (>= 0.46).
      This is still experimental!

    Checks & Agents:
    * FIX: Windows agent: fix output of event ID of log messages
    * FIX: if/if64: output speed correctly (1.50MB/s instead of 1MB/s)
    * FIX: drbd now handles output of older version without an ep field
    * FIX: repaired df_netapp32
    * FIX: Added SNMP scan function of df_netapp and df_netapp32
    * FIX: repaired apc_symmetra (was broken due to new option -Ot 
      for SNMP)
    * FIX: df, hr_fs and other filesystem checks: fix bug if using
      magic number. levels_low is now honored.
    * FIX: scan function avoids hr_cpu and ucd_cpu_utilization
      at the same time
    * FIX: HP-UX agent: fixed output of df for long mount points
      (thanks to Claas Rockmann-Buchterkirche)
    * FIX: df_netapp/32: fixed output of used percentage (was always
      0% due to integer division)
    * FIX: fixed manual of df (magic_norm -> magic_normsize)
    * FIX: removed filesystem_trend_perfdata. It didn't work. Use
      now df-parameter "trend_perfdata" (see new man page of df)
    * FIX: cisco_temp_perf: fix return state in case of WARNING (was 0 = OK)
    * FIX: repair PNP template for df when using trends
    * FIX: cisco_qos: fix WATO exception (was due to print command in check)
    * FIX: check_mk check: fixed template for execution time
    * FIX: blade_health, fc_brocade_port_detailed removed debug outputs
    * FIX: netapp_volumes: The check handled 64-bit aggregates correctly
    * FIX: netapp_volumes: Fixed snmp scan function
    * FIX: blade_*: Fixed snmp scan function
    * FIX: nfsmount: fix exception in check in case of 'hanging'
    * systemtime: new simple check for time synchronization on Windows
      (needs agent update)
    * Added Perf-O-Meter for non-df filesystem checks (e.g. netapp)
    * hp_proliant_*: improve scan function (now just looks for "proliant")

    Multisite:
    * FIX: fix json/python Webservice

1.1.9i9:
    Core, Setup, etc.:
    * FIX: check_mk_templates.cfg: add missing check_period for hosts
      (needed for Shinken)
    * FIX: read *.include files before checks. Fixes df_netapp not finding
      its check function
    * FIX: inventory checks on SNMP+TCP hosts ignored new TCP checks
    * local.mk: This file is read after final.mk and *not* backup up
      or restored
    * read all files in conf.d/*.mk in alphabetical order now.
    * use snmp commands always with -Ot: output time stamps as UNIX epoch
      (thanks to Ulrich Kiermayr)

    Checks & Agents:
    * ucd_cpu_load: new check for CPU load via UCD SNMP agent
    * ucd_cpu_util: new check for CPU utilization via UCD SNMP agent
    * steelhead_status: new check for overall health of Riverbed Steelhead appliance
    * steelhead_connections: new check for Riverbed Steelhead connections
    * df, df_netapp, df_netapp32, hr_fs, vms_df: all filesystem checks now support
      trends. Please look at check manpage of df for details.
    * FIX: heartbeat_nodes: Fixed error handling when node is active but at least one link is dead
    * 3ware_units: Handling INITIALIZING state as warning now
    * FIX: 3ware_units: Better handling of outputs from different tw_cli versions now
    * FIX: local: PNP template for local now looks in all template directories for
      specific templates (thanks to Patrick Schaaf)

    Multisite:
    * FIX: fix "too many values to unpack" when editing views in single layout
      mode (such as host or service detail)
    * FIX: fix PNP icon in cases where host and service icons are displayed in 
      same view (found by Wolfgang Barth)
    * FIX: Fixed view column editor forgetting pending changes to other form
           fields
    * FIX: Customlinks snapin persists folding states again
    * FIX: PNP timerange painter option field takes selected value as default now
    * FIX: Fixed perfometer styling in single dataset layouts
    * FIX: Tooltips work in group headers now
    * FIX: Catching exceptions caused by unset bandwidth in interface perfometer

    WATO:
    * FIX: fix problem with vanishing services on Windows. Affected were services
      containing colons (such as fs_C:/).

    Livestatus:
    * FIX: fix most compiler warnings (thanks to patch by Sami Kerola)
    * FIX: fix memory leak. The leak caused increasing check latency in some
      situations
    
1.1.9i8:
    Multisite:
    * New "web service" for retrieving data from views as JSON or 
      Python objects. This allows to connect with NagStaMon 
      (requires patch in NagStaMon). Simply add &output_format=json
      or &output_format=python to your view URL.
    * Added two builtin views for NagStaMon.
    * Acknowledgement of problem now has checkboxes for sticky,
      send notification and persisten comment
    * Downtimes: allow to specify fixed/flexible downtime
    * new display_options d/D for switching on/off the tab "Display"
    * Improved builtin views for downtimes
    * Bugfix: Servicegroups can be searched with the quicksearch snapin using
      the 'sg:' prefix again

    WATO:
    * Fixed problem appearing at restart on older Python version (RH)

1.1.9i7:
    Core, Setup, etc.:
    * Fix crash on Python 2.4 (e.g. RedHat) with fake_file
    * Fixed clustering of SNMP hosts
    * Fix status output of Check_MK check in mixed cluster setups

    Checks & Agents:
    * PNP templates for if/if64: fix bugs: outgoing packets had been
      same as incoming, errors and discards were swapped (thanks to 
      Paul Freeman)
    * Linux Agent: Added suport for vdx and xvdx volumes (KVM+Virtio, XEN+xvda)

    Multisite:
    * Fix encoding problem when host/service groups contain non-ascii
      characters.

    WATO:
    * Fix too-long-URL problem in cases of many services on one host


1.1.9i6:
    INCOMPATIBLE CHANGES:
    * Removed out-dated checks blade_misc, ironport_misc and snia_sml. Replaced
      with dummy checks begin always UNKNOWN.

    Core, Setup, etc.:
    * cmk -D: show ip address of host 
    * Fix SNMP inventory find snmp misc checks inspite of negative scan function
    * Fix output of MB and GB values (fraction part was zero)

    Checks & Agents:
    * megaraid_ldisks: remove debug output
    * fc_brocade_port: hide on SNMP scan, prefer fc_brocade_port_detailed
    * fc_brocade_port_detailed: improve scan function, find more devices
    * New agent for HP-UX
    * hpux_cpu: new check for monitoring CPU load average on HP-UX
    * hpux_if: New check for monitoring NICs on HP-UX (compatible to if/if64)
    * hpux_multipath: New check for monitoring Multipathing on HP-UX
    * hpux_lvm: New check for monitoring LVM mirror state on HP-UX
    * hpux_serviceguard: new check for monitoring HP-UX Serviceguard
    * drbd: Fixed var typo which prevented inventory of drbd general check
      (Thanks to Andreas Behler)
    * mk_oracle: new agent plugin for monitoring ORACLE (currently only
      on Linux and HP-UX, but easily portable to other Unices)
    * oracle_sessions: new check for monitoring the current number of active
      database sessions.
    * oracle_logswitches: new check for monitoring the number of logswitches
      of an ORACLE instances in the last 60 minutes.
    * oracle_tablespaces: new check for monitoring size, state and autoextension
      of ORACLE tablespaces.
    * h3c_lanswitch_cpu: new check for monitoring CPU usage of H3C/HP/3COM switches
    * h3c_lanswitch_sensors: new check for monitoring hardware sensors of H3C/HP/3COM switches
    * superstack3_sensors: new check for monitoring hardware sensors of 3COM Superstack 3 switches

    Multisite:
    * Fixed aligns/widths of snapin contents and several small styling issues
    * Fixed links and border-styling of host matrix snapin
    * Removed jQuery hover menu and replaced it with own code

1.1.9i5:
    Multisite:
    * custom notes: new macros $URL_PREFIX$ and $SITE$, making 
      multi site setups easier
    * new intelligent logwatch icon, using url_prefix in multi site
      setups


1.1.9i4:
    Core, Setup, etc.:
    * added missing 'register 0' to host template
    * setup: fix creation of symlink cmk if already existing

    Multisite:
    * New reschedule icon now also works for non-local sites.
    * painter options are now persisted on a per-user-base
    * new optional column for displaying host and service comments
      (not used in shipped views but available in view editor)

    Livestatus:
    * Check for buffer overflows (replace strcat with strncat, etc.)
    * Reduce number of log messages (reclassify to debug)

    Checks & Agents:
    * apc_symmetra: handle empty SNMP variables and treat as 0.


1.1.9i3:
    INCOMPATIBLE CHANGES:
    * You need a current version of Livestatus for Multisite to work!
    * Multisite: removed (undocumented) view parameters show_buttons and show_controls.
      Please use display_options instead.
    * Finally removed deprecated filesystem_levels. Please use check_parameters instead.
    * Livestatus: The StatsGroupBy: header is still working but now deprecated.
      Please simply use Columns: instead. If your query contains at least one Stats:-
      header than Columns: has the meaning of the old StatsGroupBy: header

    Core, Setup, etc.:
    * Create alias 'cmk' for check_mk in bin/ (easier typing)
    * Create alias 'mkp' for check_mk -P in bin/ (easier typing) 

    Multisite:
    * Each column can now have a tooltip showing another painter (e.g.
      show the IP address of a host when hovering over its name)
    * Finally show host/services icons from the nagios value "icon_image".
      Put your icon files in /usr/share/check_mk/web/htdocs/images/icons.
      OMD users put the icons into ~/local/share/check_mk/web/htdocs/images/icons.
    * New automatic PNP-link icons: These icons automatically appear, if
      the new livestatus is configured correctly (see below). 
    * new view property "hidebutton": allow to hide context button to a view.
    * Defaults views 'Services: OK', 'Services: WARN, etc. do now not create
      context buttons (cleans up button bar).
    * new HTML parameter display_options, which allows to switch off several
      parts of the output (e.g. the HTML header, external links, etc).
    * View hoststatus: show PNP graph of host (usually ping stats)
    * new tab "Display": here the user can choose time stamp
      display format and PNP graph ranges
    * new column "host_tags", showing the Check_MK host tags of a host
    * new datasource "alert_stats" for computing alert statistics
    * new view "Alert Statistics" showing alert statistics for all hosts
      and services
    * Sidebar: Fixed snapin movement to the bottom of the snapin list in Opera
    * Sidebar: Fixed scroll position saving in Opera
    * Fixed reloading button animation in Chrome/IE (Changed request to async mode)
    * Sidebar: Removed scrollbars of in older IE versions and IE8 with compat mode
    * Sidebar: Fixed scrolling problem in IE8 with compat mode (or maybe older IE versions)
      which broke the snapin titles and also the tactical overview table
    * Sidebar: Fixed bulletlist positioning
    * Sidebar: The sidebar quicksearch snapin is case insensitive again
    * Fixed header displaying on views when the edit button is not shown to the user
    * View pages are not refreshed when at least one form (Filter, Commands,
      Display Options) is open
    * Catching javascript errors when pages from other domain are opened in content frame
    * Columns in view editor can now be added/removed/moved easily

    Checks & Agents:
    * Fixed problem with OnlyFrom: in Linux agent (df didn't work properly)
    * cups_queues: fixed plugin error due to invalid import of datetime,
      converted other checks from 'from datetime import...' to 'import datetime'.
    * printer_supply: handle the case where the current value is missing
    * megaraid_ldisks: Fixed item detection to be compatible with different versions of megaraid
    * Linux Agent: Added new 3ware agent code to support multiple controllers
      (Re-inventory of 3ware checks needed due to changed check item names)

    Livestatus:
    * new column pnpgraph_present in table host and service. In order for this
      column to work you need to specify the base directory of the PNP graphs
      with the module option pnp_path=, e.g. pnp_path=/omd/sites/wato/var/pnp4nagios/perfdata
    * Allow more than one column for StatsGroupBy:
    * Do not use function is_contact_member_of_contactgroup anymore (get compatible
      with Nagios CVS)
    * Livestatus: log timeperiod transitions (active <-> inactive) into Nagios
      log file. This will enable us to create availability reports more simple
      in future.

    Multisite:
    * allow include('somefile.mk') in multisite.mk: Include other files.
      Paths not beginning with '/' are interpreted relative to the directory
      of multisite.mk

    Livestatus:
    * new columns services_with_info: similar to services_with_state but with
      the plugin output appended as additional tuple element. This tuple may
      grow in future so do not depend on its length!

1.1.9i2:
    Checks & Agents:
    * ibm_imm_health: fix inventory function
    * if/if64: fix average line in PNP-template, fix display of speed for 20MBit
      lines (e.g. Frame Relay)

    Multisite:
    * WATO: Fixed omd mode/site detection and help for /etc/sudoers
    * WATO: Use and show common log for pending changes 
    * Sidebar Quicksearch: Now really disabling browser built-in completion
      dropdown selections
    
1.1.9i1:
    INCOMPATIBLE CHANGES:
    * TCP / SNMP: hosts using TCP and SNMP now must use the tags 'tcp'
      and 'snmp'. Hosts with the tag 'ping' will not inventorize any
      service. New configuration variable tcp_hosts.
    * Inventory: The call syntax for inventory has been simplified. Just
      call check_mk -I HOSTNAME now. Omit the "tcp" or "snmp". If you
      want to do inventory just for certain check types, type "check_mk --checks=snmp_info,if -I hostnames..."
      instead
    * perfdata_format now defaults to "pnp". Previous default was "standard".
      You might have to change that in main.mk if you are not using PNP (only
      relevant for MRPE checks)
    * inventory_check_severity defaults to 1 now (WARNING)
    * aggregation_output_format now defaults to "multiline"
    * Removed non_bulkwalk_hosts. You can use bulkwalk_hosts with NEGATE
      instead (see docu)
    * snmp_communites is now initialized with [], not with {}. It cannot
      be a dict any longer.
    * bulkwalk_hosts is now initizlized with []. You can do += here just
      as with all other rule variables.
    * Configuration check (-X) is now always done. It is now impossible to
      call any Check_MK action with an invalid configuration. This saves
      you against mistyped variables.
    * Check kernel: converted performance data from counters to rates. This
      fixes RRD problems (spikes) on reboots and also allows better access 
      to the peformance data for the Perf-O-Meters.  Also changed service 
      descriptions. You need to reinventurize the kernel checks. Your old
      RRDs will not be deleted, new ones will be created.
    * Multisite: parameters nagios_url, nagios_cgi_url and pnp_url are now
      obsolete. Instead the new parameter url_prefix is used (which must
      end with a /).

    Core, Setup, etc.:
    * Improve error handling: if hosts are monitored with SNMP *and* TCP,
      then after an error with one of those two agents checks from the
      other haven't been executed. This is fixed now. Inventory check
      is still not complete in that error condition.
    * Packages (MKP): Allow to create and install packages within OMD!
      Files are installed below ~/local/share/check_mk. No root permissions
      are neccessary
    * Inventory: Better error handling on invalid inventory result of checks
    * setup.sh: fix problem with missing package_info (only appears if setup
      is called from another directory)
    * ALL_SERVICES: Instead of [ "" ] you can now write ALL_SERVICES
    * debug_log: also output Check_MK version, check item and check parameters
    * Make sure, host has no duplicate service - this is possible e.g. by
      monitoring via agent and snmp in parallel. duplicate services will
      make Nagios reject the configuration.
    * --snmpwalk: do not translate anymore, use numbers. All checks work
      with numbers now anyway.
    * check_mk -I snmp will now try all checktypes not having an snmp scan
      function. That way all possible checks should be inventorized.
    * new variable ignored_checks: Similar to ignored_checktypes, but allows
      per-host configuration
    * allow check implementations to use common include files. See if/if64
      for an example
    * Better handling for removed checks: Removed exceptions in check_mk calls
      when some configured checks have been removed/renamed

    Checks & Agents:
    * Renamed check functions of imm_health check from test_imm to imm_health
      to have valid function and check names. Please remove remove from
      inventory and re-inventory those checks.
    * fc_brocade_port_detailed: allow to specify port state combinations not 
      to be critical
    * megaraid_pdisks: Using the real enclosure number as check item now
    * if/if64: allow to configure averaging of traffic over time (e.g. 15 min) 
      and apply traffic levels and averaged values. Also allow to specify relative
      traffic levels. Allow new parameter configuration via dictionary. Also
      allow to monitor unused ports and/or to ignore link status.
    * if/if64: Added expected interface speed to warning output
    * if/if64: Allow to ignore speed setting (set target speed to None)
    * wut_webtherm: handle more variants of WuT Webtherms (thanks to Lefty)
    * cisco_fan: Does not inventorize 'notPresent' sensors anymore. Improved output
    * cisco_power: Not using power source as threshold anymore. Improved output
    * cisco_fan: Does not inventorize 'notPresent' sensors anymore. Improved output
    * cisco_power: Not using power source as threshold anymore. Improved output
    * cisco_power: Excluding 'notPresent' devices from inventory now
    * cisco_temp_perf: Do not crash if device does not send current temperature
    * tcp_conn_stats: new check for monitoring number of current TCP connections
    * blade_*: Added snmp scan functions for better automatic inventory
    * blade_bays: Also inventorizes standby blades and has a little more
                  verbose output.
    * blade_blowers: Can handle responses without rpm values now. Improved output
    * blade_health: More detailed output on problems
    * blade_blades: Added new check for checking the health-, present- and
                    power-state of IBM Bladecenter blades
    * win_dhcp_pools: Several cleanups in check
    * Windows agent: allow restriction to ip addresses with only_hosts (like xinetd)
    * heartbeat_rscstatus: Catching empty output from agent correctly
    * tcp_conn_stats: Fixed inventory function when no conn stats can be inventoried
    * heartbeat_nodes: fix Linux agent for hostname with upper case letters (thanks to
            Thorsten Robers)
    * heartbeat_rscstatus: Catching empty output from agent correctly
    * heartbeat_rscstatus: Allowing a list as expected state to expect multiple OK states
    * win_dhcp_pools agent plugin: Filtering additional error message on
      systems without dhcp server
    * j4p_performance: Added experimental agent plugin fetching data via 
      jmx4perl agent (does not need jmx4perl on Nagios)
    * j4p_performance.mem: added new experimental check for memory usage via JMX.
    * if/if64: added Perf-O-Meter for Multisite
    * sylo: fix performance data: on first execution (counter wrap) the check did
      output only one value instead of three. That lead to an invalid RRD.
    * Cleaned up several checks to meet the variable naming conventions
    * drbd: Handling unconfigured drbd devices correctly. These devices are
      ignored during nventory
    * printer_supply: In case of OKI c5900 devices the name of the supply units ins not
      unique. The color of the supply unit is reported in a dedicated OID and added to the
      check item name to have a unique name now.
    * printer_supply: Added simple pnp template to have better graph formating for the check results
    * check_mk.only_from: new check for monitoring the IP address access restriction of the
      agent. The current Linux and Windows agents provide this information.
    * snmp_info check: Recoded not to use snmp_info_single anymore
    * Linux Agent: Fixed <<<cpu>>> output on SPARC machines with openSUSE
    * df_netapp/df_netapp32: Made check inventory resistant against empty size values
    * df_netapp32: Added better detection for possible 32bit counter wrap
    * fc_brocade_port_detailed: Made check handle phystate "noSystemControlAccessToSlot" (10)
      The check also handles unknown states better now
    * printer_supply: Added new parameter "printer_supply_some_remaining_status" to
      configure the reported state on small remaining capacity.
    * Windows agent: .vbs scripts in agents plugins/ directory are executed
      automatically with "cscript.exe /Nologo" to prevent wrong file handlers
    * aironet_clients: Only counting clients which don't have empty values for strength
    * statgrab_disk: Fixed byte calculation in plugin output
    * statgrab_disk: Added inventory function
    * 3ware_disks: Ignoring devices in state NOT-PRESENT during inventory

    Multisite:
    * The custom open/close states of custom links are now stored for each
      user
    * Setting doctype in sidebar frame now
    * Fixed invalid sidebar css height/width definition
    * Fixed repositioning the sidebar scroll state after refreshing the page
    * Fixed mousewheel scrolling in opera/chrome
    * Fixed resize bug on refresh in chrome
    * New view for all services of a site
    * Sidebar snapin site_status: make link target configurable
    * Multisite view "Recently changed services": sort newest first
    * Added options show_header and show_controls to remove the page headers
      from views
    * Cool: new button for an immediate reschedule of a host or service
      check: the view is redisplayed exactly at the point of time when
      Nagios has finished the check. This makes use of MK Livestatus'
      unique waiting feature.

   Livestatus:
    * Added no_more_notifications and check_flapping_recovery_notification
      fields to host table and no_more_notifications field to service table.
      Thanks to Matthew Kent

1.1.8:
    Core, Setup, etc.:
    * setup.sh: turn off Python debugging
    * Cleaned up documentation directory
    * cluster host: use real IP address for host check if cluster has
      one (e.g. service IP address)

    Checks & Agents:
    * Added missing PNP template for check_mk-hr_cpu
    * hr_fs: inventory now ignores filesystem with size 0,
      check does not longer crash on filesystems with size 0
    * logwatch: Fixed typo in 'too many unacknowledged logs' error message
    * ps: fix bug: inventory with fixed user name now correctly puts
      that user name into the resulting check - not None.
    * ps: inventory with GRAB_USER: service description may contain
      %u. That will be replaced with the user name and thus makes the
      service description unique.
    * win_dhcp_pools: better handle invalid agent output
    * hp_proliant_psu: Fixed multiple PSU detection on one system (Thanks to Andreas Döhler)
    * megaraid_pdisks: Fixed coding error
    * cisco_fan: fixed check bug in case of critical state
    * nfsmounts: fix output (free and used was swapped), make output identical to df

    Livestatus:
    * Prohibit { and } in regular expressions. This avoids a segmentation
      fault caused by regcomp in glibc for certain (very unusual) regular
      expressions.
    * Table status: new columns external_command_buffer_slots,
      external_command_buffer_usage and external_command_buffer_max
      (this was implemented according to an idea and special request of
       Heinz Fiebig. Please sue him if this breaks anything for you. I was
       against it, but he thinks that it is absolutely neccessary to have
       this in version 1.1.8...)
    * Table status: new columns external_commands and external_commands_rate
      (also due to Mr. Fiebig - he would have quit our workshop otherwise...)
    * Table downtimes/comments: new column is_service

    Multisite:
    * Snapin Performance: show external command per second and usage and
      size of external command buffer
    * Downtimes view: Group by hosts and services - just like comments
    * Fix links for items containing + (e.g. service descriptionen including
      spaces)
    * Allow non-ASCII character in downtimes and comments
    * Added nagvis_base_url to multisite.mk example configuration
    * Filter for host/service groups: use name instead of alias if 
      user has no permissions for groups

1.1.8b3:
    Core, Setup, etc.:
    * Added some Livestatus LQL examples to documentation
    * Removed cleanup_autochecks.py. Please use check_mk -u now.
    * RRA configuration for PNP: install in separate directory and do not
      use per default, since they use an undocumented feature of PNP.

    Checks & Agents:
    * postfix_mailq: Changed limit last 6 lines which includes all needed
		information
    * hp_proliant_temp/hp_proliant_fans: Fixed wrong variable name
    * hp_procurve_mem: Fixed wrong mem usage calculation
    * ad_replication: Works no with domain controller hostnames like DC02,DC02
    * aironet_client: fix crash on empty variable from SNMP output
    * 3ware_disks, 3ware_units: hopefully repaired those checks
    * added rudimentary agent for HP-UX (found in docs/)

    Multisite:
    * added Perf-O-Meter to "Problems of Host" view
    * added Perf-O-Meter to "All Services" view
    * fix bug with cleaning up persistent connections
    * Multisite now only fetches the available PNP Graphs of hosts/services
    * Quicksearch: limit number of items in dropdown to 80
      (configurable via quicksearch_dropdown_limit)
    * Views of hosts: make counts of OK/WARN/CRIT klickable, new views
      for services of host in a certain state
    * Multisite: sort context buttons in views alphabetically
    * Sidebar drag scrolling: Trying to compensate lost mouse events when
	leaving the sidebar frame while dragging

    Livestatus:
    * check for event_broker_options on start
    * Fix memory leakage caused by Filter: headers using regular expressions
    * Fix two memory leaks in logfile parser

1.1.8b2:
    Core, Setup, etc.:
    * Inventory: skip SNMP-only hosts on non-SNMP checktypes (avoids timeouts)
    * Improve error output for invalid checks
    
    Checks & Agents:
    * fix bug: run local and plugins also when spaces are in path name
      (such as C:\Program Files\Check_MK\plugins
    * mem.vmalloc: Do not create a check for 64 bit architectures, where
      vmalloc is always plenty
    * postfix_mailq: limit output to 1000 lines
    * multipath: handle output of SLES 11 SP1 better
    * if/if64: output operstatus in check output
    * if/if64: inventory now detects type 117 (gigabitEthernet) for 3COM
    * sylo: better handling of counter wraps.

    Multisite:
    * cleanup implementation of how user settings are written to disk
    * fix broken links in 'Edit view -> Try out' situation
    * new macros $HOSTNAME_LOWER$, $HOSTNAME_UPPER$ and $HOSTNAME_TITLE$ for
      custom notes

1.1.8b1:
    Core, Setup, etc.:
    * SNMPv3: allow privProtocol and privPassword to be specified (thanks
      to Josef Hack)
    * install_nagios.sh: fix problem with broken filenames produced by wget
    * install_nagios.sh: updated software to newest versions
    * install_nagios.sh: fix Apache configuration problem
    * install_nagios.sh: fix configuration vor PNP4Nagios 0.6.6
    * config generation: fix host check of cluster hosts
    * config generation: add missing contact groups for summary hosts
    * RPM package of agent: do not overwrite xinetd.d/check_mk, but install
      new version with .rpmnew, if admin has changed his one
    * legacy_checks: fix missing perfdata, template references where in wrong
      direction (thanks Daniel Nauck for his precise investigation)

    Checks & Agents:
    * New check imm_health by Michael Nieporte
    * rsa_health: fix bug: detection of WARNING state didn't work (was UNKNOWN
            instead)
    * check_mk_agent.solaris: statgrab now excludes filesystems. This avoids hanging
      in case of an NFS problem. Thanks to Divan Santana.
    * multipath: Handle new output of multipath -l (found on SLES11 SP1)
    * ntp: fix typo in variable ntp_inventory_mode (fixes inventory problem)
    * if64: improve output formatting of link speed
    * cisco_power: inventory function now ignores non-redundant power supplies
    * zpool_status: new check from Darin Perusich for Solaris zpools

    Multisite:
    * fix several UTF-8 problems: allow non-ascii characters in host names
      (must be UTF 8 encoded!)
    * improve compatibility with Python 2.3
    * Allow loading custom style sheet overriding Check_MK styles by setting
      custom_style_sheet in multisite.mk
    * Host icons show link to detail host, on summary hosts.
    * Fix sidebar problem: Master Control did not display data correctly
    * status_host: honor states even if sites hosting status hosts is disabled
      (so dead-detection works even if local site is disabled)
    * new config variable start_url: set url for welcome page
    * Snapin Quicksearch: if no host is matching, automatically search for
      services
    * Remove links to legacy Nagios GUI (can be added by user if needed)
    * Sidebar Quicksearch: fix several annoyances
    * Views with services of one host: add title with host name and status

    Livestatus:
    * fix memory leak: lost ~4K on memory on each StatsAnd: or StatsOr:
      header (found by Sven Nierlein)
    * fix invalid json output for empty responses (found by Sven Nierlein)
    * fix Stats: avg ___ for 0 matching elements. Output was '-nan' and is
      now '0.0'
    * fix output of floating point numbers: always use exponent and make
      sure a decimal point is contained (this makes JSON/Python detect
      the correct type)

1.1.7i5:
    Core, Setup, etc.:
    * SNMP: do not load any MIB files (speeds up snmpwalk a lot!)
    * legacy_checks: new config variable allowing creating classical
      non-Check_MK checks while using host tags and config options
    * check_mk_objects.cfg: beautify output, use tabs instead of spaces
    * check_mk -II: delete only specified checktypes, allow to reinventorize
      all hosts
    * New option -O, --reload: Does the same as -R, but reloads Nagios
      instead of restarting it.
    * SNMP: Fixed string detection in --snmpwalk calls
    * SNMP: --snmpwalk does walk the enterprises tree correctly now
    * SNMP: Fixed missing OID detection in SNMP check processing. There was a problem
      when the first column had OID gaps in the middle. This affected e.g. the cisco_locif check.
    * install_nagios.sh: correctly detect Ubuntu 10.04.1
    * Config output: make order of service deterministic
    * fix problem with missing default hostgroup

    Multisite:
    * Sidebar: Improved the quicksearch snapin. It can search for services, 
      servicegroups and hostgroups now. Simply add a prefix "s:", "sg:" or "hg:"
      to search for other objects than hosts.
    * View editor: fix bug which made it impossible to add more than 10 columns
    * Service details: for Check_MK checks show description from check manual in
      service details
    * Notes: new column 'Custom notes' which allows customizable notes
      on a per host / per service base (see online docu for details)
    * Configuration: new variable show_livestatus_errors which can be set
      to False in order to hide error about unreachable sites
    * hiding views: new configuration variables hidden_views and visible_views
    * View "Service problems": hide problems of down or unreachable hosts. This
      makes the view consistant with "Tactical Overview"

    Checks & Agents:
    * Two new checks: akcp_sensor_humidity and akcp_sensor_temp (Thanks to Michael Nieporte)
    * PNP-template for kernel: show average of displayed range
    * ntp and ntp.time: Inventory now per default just creates checks for ntp.time (summary check).
      This is controlled by the new variable ntp_inventory_mode (see check manuals).
    * 3ware: Three new checks by Radoslav Bak: 3ware_disks, 3ware_units, 3ware_info
    * nvidia: agent now only queries GPUCoreTemp and GPUErrors. This avoids
      a vmalloc leakage of 32kB per call (bug in NVIDIA driver)
    * Make all SNMP based checks independent of standard MIB files
    * ad_replication: Fixed syntax errors and unhandled date output when
      not replicated yet
    * ifoperstatus: Allowing multiple target states as a list now
    * cisco_qos: Added new check to monitor traffic in QoS classes on Cisco routers
    * cisco_power: Added scan function
    * if64/if/cisco_qos: Traffic is displayed in variable byte scales B/s,KB/s,MB/s,GB/s
      depending on traffic amount.
    * if64: really using ifDescr with option if_inventory_uses_description = True
    * if64: Added option if_inventory_uses_alias to using ifAlias for the item names
    * if64/if: Fixed bug displaying the out traffic (Perfdata was ok)
    * if64/if: Added WARN/CRIT thresholds for the bandwidth usage to be given as rates
    * if64/if: Improved PNP-Templates
    * if64/if: The ifoperstatus check in if64/if can now check for multiple target states
    * if64/if: Removing all null bytes during hex string parsing (These signs Confuse nagios pipe)
    * Fixed hr_mem and hr_fs checks to work with new SNMP format
    * ups_*: Inventory works now on Riello UPS systems
    * ups_power: Working arround wrong implemented RFC in some Riello UPS systems (Fixing negative power
      consumption values)
    * FreeBSD Agent: Added sections: df mount mem netctr ipmitool (Thanks to Florian Heigl)
    * AIX: exclude NFS and CIFS from df (thanks to Jörg Linge)
    * cisco_locif: Using the interface index as item when no interface name or description are set

    Livestatus:
    * table columns: fix type of num_service_* etc.: was list, is now int (thanks to Gerhard Laußer)
    * table hosts: repair semantics of hard_state (thanks to Michael Kraus). Transition was one
      cycle to late in certain situations.

1.1.7i4:
    Core, Setup, etc.:
    * Fixed automatic creation of host contactgroups
    * templates: make PNP links work without rewrite

    Multisite:
    * Make page handler modular: this allows for custom pages embedded into
      the Multisite frame work and thus using Multisite for other tasks as
      well.
    * status_host: new state "waiting", if status host is still pending
    * make PNP links work without rewrite
    * Fix visibility problem: in multisite setups all users could see
      all objects.

1.1.7i3:
    Core, Setup, etc.:
    * Fix extra_nagios_conf: did not work in 1.1.7i2
    * Service Check_MK now displays overall processing time including
      agent communication and adds this as performance data
    * Fix bug: define_contactgroups was always assumed True. That led to duplicate
      definitions in case of manual definitions in Nagios 

    Checks & Agents:
    * New Check: hp_proliant_da_phydrv for monitoring the state of physical disks
      in HP Proliant Servers
    * New Check: hp_proliant_mem for monitoring the state of memory modules in
      HP Proliant Servers
    * New Check: hp_proliant_psu for monitoring the state of power supplies in
      HP Proliant Servers
    * PNP-templates: fix several templates not working with MULTIPLE rrds
    * new check mem.vmalloc for monitoring vmalloc address space in Linux kernel.
    * Linux agent: add timeout of 2 secs to ntpq 
    * wmic_process: make check OK if no matching process is found

    Livestatus:
    * Remove obsolete parameter 'accept_timeout'
    * Allow disabling idle_timeout and query_timeout by setting them to 0.

    Multisite:
    * logwatch page: wrap long log lines

1.1.7i2:
    Incompatible Changes:
    * Remove config option define_timeperiods and option --timeperiods.
      Check_MK does not longer define timeperiod definitions. Please
      define them manually in Nagios.
    * host_notification_period has been removed. Use host_extra_conf["notification_period"]
      instead. Same holds for service_notification_periods, summary_host_notification_periods
      and summary_service_notification_periods.
    * Removed modes -H and -S for creating config data. This now does
      the new option -N. Please set generate_hostconf = False if you
      want only services to be defined.

    Core, Setup, etc.:
    * New config option usewalk_hosts, triggers --usewalk during
      normal checking for selected hosts.
    * new option --scan-parents for automatically finding and 
      configuring parent hosts (see online docu for details)
    * inventory check: put detailed list of unchecked items into long
      plugin output (to be seen in status details)
    * New configuration variable check_parameters, that allows to
      override default parameters set by inventory, without defining 
      manual checks!

    Checks & Agents:
    * drbd: changed check parameters (please re-inventorize!)
    * New check ad_replication: Checks active directory replications
      of domain controllers by using repadm
    * New check postifx_mailq: Checks mailqueue lengths of postifx mailserves
    * New check hp_procurve_cpu: Checks the CPU load on HP Procurve switches
    * New check hp_procurve_mem: Checks the memory usage on HP Procurve switches
    * New check hp_procurve_sensors: Checks the health of PSUs, FANs and
      Temperature on HP Procurve switches
    * New check heartbeat_crm: Monitors the general state of heartbeat clusters
      using the CRM
    * New check heartbeat_crm_resources: Monitors the state of resources and nodes
      in heartbeat clusters using the CRM
    * *nix agents: output AgentOS: in header
    * New agent for FreeBSD: It is based on the linux agent. Most of the sections
      could not be ported easily so the FreeBSD agent provides information for less
      checks than the linux agent.
    * heartbeat_crm and heartbeat_crm.resources: Change handling of check parameters.
      Please reinvenurize and read the updated man page of those checks
    * New check hp_proliant_cpu: Check the physical state of CPUs in HP Proliant servers
    * New check hp_proliant_temp: Check the temperature sensors of HP Proliant servers
    * New check hp_proliant_fans: Check the FAN sensors of HP Proliant servers

    Multisite:
    * fix chown problem (when nagios user own files to be written
      by the web server)
    * Sidebar: Fixed snapin movement problem using older firefox
      than 3.5.
    * Sidebar: Fixed IE8 and Chrome snapin movement problems
    * Sidebar: Fixed IE problem where sidebar is too small
    * Multisite: improve performance in multi site environments by sending
      queries to sites in parallel
    * Multisite: improve performance in high latency situations by
      allowing persistent Livestatus connections (set "persist" : True 
      in sites, use current Livestatus version)

    Livestatus:
    * Fix problems with in_*_period. Introduce global
      timeperiod cache. This also improves performance
    * Table timeperiods: new column 'in' which is 0/1 if/not the
      timeperiod is currently active
    * New module option idle_timeout. It sets the time in ms
      Livestatus waits for the next query. Default is 300000 ms (5 min).
    * New module option query_timeout. It limits the time between
      two lines of a query (in ms). Default is 10000 ms (10 sec).

1.1.7i1: Core, Setup, etc.:
    * New option -u for reordering autochecks in per-host-files
      (please refer to updated documentation about inventory for
       details)
    * Fix exception if check_mk is called without arguments. Show
      usage in that case.
    * install_nagios.sh: Updated to NagVis 1.5 and fixed download URL
    * New options --snmpwalk and --usewalk help implemeting checks
      for SNMP hardware which is not present
    * SNMP: Automatically detect missing entries. That fixes if64
      on some CISCO switches.
    * SNMP: Fix hex string detection (hopefully)
    * Do chown only if running as root (avoid error messages)
    * SNMP: SNMPv3 support: use 4-tuple of security level, auth protocol,
      security name and password instead of a string in snmp_communities
      for V3 hosts.
    * SNMP: Fixed hexstring detection on empty strings
    * New option -II: Is like -I, but removes all previous autochecks
      from inventorized hosts
    * install_nagios.sh: Fix detection of PNP4Nagios URL and URL of
      NagVis
    * Packager: make sanity check prohibiting creating of package files
      in Check MK's directories
    * install_nagios.sh: Support Ubuntu 10.04 (Thanks to Ben)
      
    Checks & Agents:
    * New check ntp.time: Similar to 'ntp' but only honors the system peer
      (that NTP peer where ntpq -p prints a *).
    * wmic_process: new check for ressource consumption of windows processes
    * Windows agent supports now plugins/ and local/ checks
    * [FIX] ps.perf now correctly detects extended performance data output
      even if number of matching processes is 0
    * renamed check cisco_3640_temp to cisco_temp, renamed cisco_temp
      to cisco_temp_perf, fixed snmp detection of those checks
    * New check hr_cpu - checking the CPU utilization via SNMP
    * New check hr_fs - checking filesystem usage via SNMP
    * New check hr_mem - checking memory usage via SNMP
    * ps: inventory now can configured on a per host / tag base
    * Linux: new check nvidia.temp for monitoring temperature of NVIDIA graphics card
    * Linux: avoid free-ipmi hanging forever on hardware that does not support IPMI
    * SNMP: Instead of an artificial index column, which some checks use, now
      the last component of the OID is used as index. That means that inventory
      will find new services and old services will become UNKNOWN. Please remove
      the outdated checks.
    * if: handle exception on missing OIDs
    * New checks hp_blade* - Checking health of HP BladeSystem Enclosures via SNMP
    * New check drbd - Checking health of drbd nodes
    * New SNMP based checks for printers (page counter, supply), contributed
      by Peter Lauk (many thanks!)
    * New check cups_queues: Checking the state of cups printer queues
    * New check heartbeat_nodes: Checking the node state and state of the links
      of heartbeat nodes
    * New check heartbeat_rscstatus: Checks the local resource status of
      a heartbeat node
    * New check win_dhcp_pools: Checks the usage of Windows DHCP Server lease pools
    * New check netapp_volumes: Checks on/offline-condition and states of netapp volumes 

    Multisite:
    * New view showing all PNP graphs of services with the same description
    * Two new filters for host: notifications_enabled and acknowledged
    * Files created by the webserver (*.mk) are now created with the group
      configured as common group of Nagios and webserver. Group gets write
      permissions on files and directories.
    * New context view: all services of a host group
    * Fix problems with Umlauts (non-Ascii-characters) in performance data
    * New context view: all services of a host group
    * Sidebar snapins can now fetch URLs for the snapin content instead of
      building the snapin contents on their own.
    * Added new nagvis_maps snapin which displays all NagVis maps available
      to the user. Works with NagVis 1.5 and newer.

1.1.6:
    Core, Setup, etc.:
    * Service aggregation: new config option aggregation_output_format.
      Settings this to "multiline" will produce Nagios multiline output
      with one line for each individual check.

    Multisite:
    * New painter for long service plugin output (Currently not used
      by any builtin view)

    Checks & Agents:
    * Linux agent: remove broken check for /dev/ipmi0

1.1.6rc3:
    Core, Setup, etc.:
    * New option --donate for donating live host data to the community.
      Please refer to the online documentation for details.
    * Tactical Overview: Fixed refresh timeout typo
      (Was 16 mins instead of 10 secs)

    Livestatus:
    * Assume strings are UTF-8 encoded in Nagios. Convert from latin-1 only
      on invalid UTF-8 sequences (thanks to Alexander Yegorov)

    Multisite:
    * Correctly display non-ascii characters (fixes exception with 'ascii codec')
      (Please also update Livestatus to 1.1.6rc3)

1.1.6rc2:
    Multisite:
    * Fix bug in Master control: other sites vanished after klicking buttons.
      This was due to connection error detection in livestatus.py (Bug found
      by Benjamin Odenthal)
    * Add theme and baseurl to links to PNP (using features of new PNP4Nagios
      0.6.4)

    Core, Setup, etc.:
    * snmp: hopefully fix HEX/string detection now

    Checks & Agents:
    * md: fix inventory bug on resync=PENDING (Thanks to Darin Perusich)

1.1.6rc1:
    Multisite:
    * Repair Perf-O-Meters on webkit based browsers (e.g. Chrome, Safari)
    * Repair layout on IE7/IE8. Even on IE6 something is working (definitely
      not transparent PNGs though). Thanks to Lars.
    * Display host state correct if host is pending (painter "host with state")
    * Logfile: new filter for plugin output
    * Improve dialog flow when cloning views (button [EDIT] in views snapin)
    * Quicksearch: do not open search list if text did not change (e.g. Shift up),
      close at click into field or snapin.

    Core, Setup, etc.:
    * Included three patched from Jeff Dairiki dealing with compile flags
      and .gitignore removed from tarballs
    * Fix problem with clustered_services_of[]: services of one cluster
      appeared also on others
    * Packager: handle broken files in package dir
    * snmp handling: better error handling in cases where multiple tables
      are merged (e.g. fc_brocade_port_detailed)
    * snmp: new handling of unprintable strings: hex dumps are converted
      into binary strings now. That way all strings can be displayed and
      no information is lost - nevertheless.
      
    Checks & Agents:
    * Solaris agent: fixed rare df problems on Solaris 10, fix problem with test -f
      (thanks to Ulf Hoffmann)
    * Converted all PNP templates to format of 0.6.X. Dropped compatibility
      with 0.4.X.
    * Do not use ipmi-sensors if /dev/ipmi0 is missing. ipmi-sensors tries
      to fiddle around with /dev/mem in that case and miserably fails
      in some cases (infinite loop)
    * fjdary60_run: use new binary encoding of hex strings
    * if64: better error handling for cases where clients do not send all information
    * apc_symmetra: handle status 'smart boost' as OK, not CRITICAL

    Livestatus:
    * Delay starting of threads (and handling of socket) until Nagios has
      started its event loop. This prevents showing services as PENDING 
      a short time during program start.

1.1.6b3:
    Multisite:
    * Quicksearch: hide complete host list if field is emptied via Backspace or Del.
      Also allow handle case where substring match is unique.

1.1.6b2:
    Core, Setup, etc.:
    * Packager: fix unpackaged files (sounds, etc)

    Multisite:
    * Complete new design (by Tobias Roeckl, Kopf & Herz)
    * New filters for last service check and last service state change
    * New views "Recently changed services" and "Unchecked services"
    * New page for adding sidebar snapins
    * Drag & Drop for sidebar snapins (thanks to Lars)
    * Grab & Move for sidebar scrolling (thanks to Lars)
    * Filter out summary hosts in most views.
    * Set browser refresh to 30 secs for most views
    * View host status: added a lot of missing information
    * View service status: also added information here
    * Make sure, enough columns can be selected in view editor
    * Allow user to change num columns and refresh directly in view
    * Get back to where you came after editing views
    * New sidebar snapin "Host Matrix"
    * New feature "status_host" for remote sites: Determine connection
      state to remote side by considering a certain host state. This
      avoids livestatus time outs to dead sites.
    * Sidebar snapin site status: fix reload problem
    * New Perf-O-Meters displaying service performance data
    * New snapin "Custom Links" where you easily configure your own
      links via multisite.mk (see example in new default config file)
    * Fixed problem when using only one site and that is not local

    Livestatus:
    * new statistics columns: log_messages and log_messages_rate
    * make statistics average algorithm more sluggish

1.1.5i3:
     Core, Setup, etc.:
     * New Check_MK packager (check_mk -P)

1.1.5i2:
     Core, Setup, etc.:
     * install_nagios.sh: add missing package php5-iconv for SLES11

     Checks & Agents:
     * if64: new SNMP check for network interfaces. Like if, but uses 64 bit
       counters of modern switches. You might need to configure bulkwalk_hosts.
     * Linux agent: option -d enabled debug output
     * Linux agent: fix ipmi-sensors cache corruption detection
     * New check for temperature on Cisco devices (cisco_3640_temp)
     * recompiled waitmax with dietlibc (fixed incompatibility issues
       on older systems)

     Multisite:
     * Filters for groups are negateable.

1.1.5i1:
     Checks & Agents:
     * uptime: new check for system uptime (Linux)
     * if: new SNMP check for network interfaces with very detailed traffic,
       packet and error statistics - PNP graphs included

     Multisite:
     * direct integration of PNP graphs into Multisite views
     * Host state filter: renamed HTML variables (collision with service state). You
       might need to update custom views using a filter on host states.
     * Tactical overview: exclude services of down hosts from problems, also exclude
       summary hosts
     * View host problems/service problems: exclude summary hosts, exclude services
       of down hosts
     * Simplified implementation of sidebar: sidebar is not any longer embeddeable.
     * Sidebar search: Added host site to be able to see the context links on
       the result page
     * Sidebar search: Hitting enter now closes the hint dropdown in all cases

1.1.5i0:
      Core, Setup, etc.:
      * Ship check-specific rra.cfg's for PNP4Nagios (save much IO and disk space)
      * Allow sections in agent output to apear multiple times
      * cleanup_autochecks.py: new option -f for directly activating new config
      * setup.sh: better detection for PNP4Nagios 0.6
      * snmpwalk: use option -Oa, inhibit strings to be output as hex if an umlaut
        is contained.

      Checks & Agents:
      * local: allow more than once performance value, separated by pipe (|)
      * ps.perf: also send memory and CPU usage (currently on Linux and Solaris)
      * Linux: new check for filesystems mount options
      * Linux: new very detailed check for NTP synchronization
      * ifoperstatus: inventory honors device type, per default only Ethernet ports
        will be monitored now
      * kernel: now inventory is supported and finds pgmajfault, processes (per/s)
        and context switches
      * ipmi_sensors: Suppress performance data for fans (save much IO/space)
      * dual_lan_check: fix problem which using MRPE
      * apc_symmetra: PNP template now uses MIN for capacity (instead of AVERAGE)
      * fc_brocade_port_detailed: PNP template now uses MAX instead of AVERAGE
      * kernel: fix text in PNP template
      * ipmi_sensors: fix timeout in agent (lead to missing items)
      * multipath: allow alias as item instead of uuid
      * caching agent: use /var/cache/check_mk as cache directory (instead of /etc/check_mk)
      * ifoperstatus: is now independent of MIB

      Multisite:
      * New column host painter with link to old Nagios services
      * Multisite: new configuration parameter default_user_role
      
      Livestatus:
      * Add missing LDFLAGS for compiling (useful for -g)

1.1.4:
      Summary:
      * A plentitude of problem fixes (including MRPE exit code bug)
      * Many improvements in new Multisite GUI
      * Stability and performance improvements in Livestatus

      Core, Setup, etc.:
      * Check_MK is looking for main.mk not longer in the current and home
        directory
      * install_nagios.sh: fix link to Check_MK in sidebar
      * install_nagios.sh: switch PNP to version 0.6.3
      * install_nagios.sh: better Apache-Config for Multisite setup
      * do not search main.mk in ~ and . anymore (brought only trouble) 
      * clusters: new variable 'clustered_services_of', allowing for overlapping
         clusters (as proposed by Jörg Linge)
      * install_nagios.sh: install snmp package (needed for snmp based checks)
      * Fix ower/group of tarballs: set them to root/root
      * Remove dependency from debian agent package    
      * Fixed problem with inventory when using clustered_services
      * tcp_connect_timeout: Applies now only for connect(), not for
        time of data transmission once a connection is established
      * setup.sh now also works for Icinga
      * New config parameter debug_log: set this to a filename in main.mk and you
        will get a debug log in case if 'invalid output from plugin...'
      * ping-only-hosts: When ping only hosts are summarized, remove Check_MK and
        add single PING to summary host.
      * Service aggregation: fix state relationship: CRIT now worse than UNKNOWN 
      * Make extra_service_conf work also for autogenerated PING on ping-only-hosts
        (groups, contactgroups still missing)

      Checks & Agents:
      * mrpe in Linux agent: Fix bug introduced in 1.1.3: Exit status of plugins was
        not honored anymore (due to newline handling)
      * mrpe: allow for sending check_command to PNP4Nagios (see MRPE docu)
      * Logwatch GUI: fix problem on Python 2.4 (thanks to Lars)
      * multipath: Check is now less restrictive when parsing header lines with
        the following format: "<alias> (<id>)"
      * fsc_ipmi_mem_status: New check for monitoring memory status (e.g. ECC)
         on FSC TX-120 (and maybe other) systems.
      * ipmi_sensors in Linux agent: Fixed compatibility problem with new ipmi
        output. Using "--legacy-output" parameter with newer freeipmi versions now.
      * mrpe: fix output in Solaris agent (did never work)
      * IBM blade center: new checks for chassis blowers, mediatray and overall health
      * New caching agent (wrapper) for linux, supporting efficient fully redundant
        monitoring (please read notes in agents/check_mk_caching_agent)
      * Added new smbios_sel check for monitoring the System Event Log of SMBIOS.
      * fjdarye60_rluns: added missing case for OK state
      * Linux agent: The xinetd does not log each request anymore. Only
        failures are logged by xinetd now. This can be changed in the xinetd
	configuration files.
      * Check df: handle mountpoints containing spaces correctly 
        (need new inventorization if you have mountpoints with spaces)
      * Check md on Linux: handle spare disks correctly
      * Check md on Linux: fix case where (auto-read-only) separated by space
      * Check md on Linux: exclude RAID 0 devices from inventory (were reported as critical)
      * Check ipmi: new config variable ipmi_ignore_nr
      * Linux agent: df now also excludes NFSv4
      * Wrote man-page for ipmi check
      * Check mrpe: correctly display multiline output in Nagios GUI
      * New check rsa_health for monitoring IBM Remote Supervisor Adapter (RSA)
      * snmp scan: suppress error messages of snmpget
      * New check: cpsecure_sessions for number of sessions on Content Security Gateway
      * Logwatch GUI: move acknowledge button to top, use Multisite layout,
         fix several layout problem, remove list of hosts
      * Check logwatch: limit maximum size of stored log messages (configurable
        be logwatch_max_filesize)
      * AIX agent: fix output of MRPE (state and description was swapped)
      * Linux agent: fixed computation of number of processors on S390
      * check netctr: add missing perfdata (was only sent on OK case)
      * Check sylo: New check for monitoring the sylo state
      
      Livestatus:
      * Table hosts: New column 'services' listing all services of that host
      * Column servicegroups:members: 'AuthUser' is now honored
      * New columns: hosts:services_with_state and servicegroups:members_with_state
      * New column: hostgroup:members_with_state
      * Columns hostgroup:members and hostgroup:members_with_state honor AuthUser
      * New rudimentary API for C++
      * Updates API for Python
      * Make stack size of threads configurable
      * Set stack size of threads per default o 64 KB instead of 8 MB
      * New header Localtime: for compensating time offsets of remote sites
      * New performance counter for fork rate
      * New columns for hosts: last_time_{up,down,unreachable}
      * New columns for services: last_time_{ok,warning,critical,unknown}
      * Columns with counts honor now AuthUser
      * New columns for hosts/services: modified_attributes{,_list}
      * new columns comments_with_info and downtimes_with_info
      * Table log: switch output to reverse chronological order!
      * Fix segfault on filter on comments:host_services
      * Fix missing -lsocket on Solaris
      * Add missing SUN_LEN (fixed compile problem on Solaris)
      * Separators: remote sanitiy check allowing separators to be equal
      * New output format "python": declares strings as UTF-8 correctly
      * Fix segault if module loaded without arguments

      Multisite:
      * Improved many builtin views
      * new builtin views for host- and service groups
      * Number of columns now configurable for each layout (1..50)
      * New layout "tiled"
      * New painters for lists of hosts and services in one column
      * Automatically compensate timezone offsets of remote sites
      * New datasources for downtimes and comments
      * New experimental datasource for log
      * Introduce limitation, this safes you from too large output
      * reimplement host- and service icons more intelligent
      * Output error messages from dead site in Multisite mode
      * Increase wait time for master control buttons from 4s to 10s
      * Views get (per-view) configurable browser automatic reload interval
      * Playing of alarm sounds (configurable per view)
      * Sidebar: fix bookmark deletion problem in bookmark snapin
      * Fixed problem with sticky debug
      * Improve pending services view
      * New column with icon with link to Nagios GUI
      * New icon showing items out of their notification period.
      * Multisite: fix bug in removing all downtimes
      * View "Hostgroups": fix color and table heading
      * New sidebar snapin "Problem hosts"
      * Tactical overview: honor downtimes
      * Removed filter 'limit'. Not longer needed and made problems
        with new auto-limitation.
      * Display umlauts from Nagios comments correctly (assuming Latin-1),
         inhibit entering of umlauts in new comments (fixes exception)
      * Switched sidebar from synchronous to asynchronous requests
      * Reduced complete reloads of the sidebar caused by user actions
      * Fix reload problem in frameset: Browser reload now only reloads
        content frames, not frameset.


1.1.3:

      Core, Setup, etc.:
      * Makefile: make sure all files are world readable
      * Clusters: make real host checks for clusters (using check_icmp with multiple IP addresses)
      * check_mk_templates: remove action_url from cluster and summary hosts (they have no performance data)
      * check_mk_template.cfg: fix typo in notes_url
      * Negation in binary conf lists via NEGATE (clustered_services, ingored_services,
	bulkwalk_hosts, etc).
      * Better handling of wrapping performance counters
      * datasource_programs: allow <HOST> (formerly only <IP>)
      * new config variable: extra_nagios_conf: string simply added to Nagios
        object configuration (for example for define command, etc.)
      * New option --flush: delete runtime data of some or all hosts
      * Abort installation if livestatus does not compile.
      * PNP4Nagios Templates: Fixed bug in template file detection for local checks
      * nagios_install.sh: Added support for Ubuntu 9.10
      * SNMP: handle multiline output of snmpwalk (e.g. Hexdumps)
      * SNMP: handle ugly error output of snmpwalk
      * SNMP: allow snmp_info to fetch multiple tables
      * check_mk -D: sort hostlist before output
      * check_mk -D: fix output: don't show aggregated services for non-aggregated hosts
      * check_mk_templates.cfg: fix syntax error, set notification_options to n

      Checks & Agents:
      * logwatch: fix authorization problem on web pages when acknowledging
      * multipath: Added unhandled multipath output format (UUID with 49 signs)
      * check_mk-df.php: Fix locale setting (error of locale DE on PNP 0.6.2)
      * Make check_mk_agent.linux executable
      * MRPE: Fix problems with quotes in commands
      * multipath: Fixed bug in output parser
      * cpu: fixed bug: apply level on 15min, not on 1min avg
      * New check fc_brocade_port_detailed
      * netctrl: improved handling of wrapped counters
      * winperf: Better handling of wrapping counters
      * aironet_client: New check for number of clients and signal
        quality of CISCO Aironet access points
      * aironet_errors: New check for monitoring CRC errors on
        CISCO Aironet access points
      * logwatch: When Agent does not send a log anymore and no local logwatch
                  file present the state will be UNKNOWN now (Was OK before).
      * fjdarye60_sum: New check for summary status of Fidary-E60 devices
      * fjdarye60_disks: New check for status of physical disks
      * fjdarye60_devencs: New check for status of device enclosures
      * fjdarye60_cadaps: New check for status of channel adapters
      * fjdarye60_cmods: New check for status of channel modules
      * fjdarye60_cmods_flash: New check for status of channel modules flash
      * fjdarye60_cmods_mem: New check for status of channel modules memory
      * fjdarye60_conencs: New check for status of controller enclosures
      * fjdarye60_expanders: New check for status of expanders
      * fjdarye60_inletthmls: New check for status of inlet thermal sensors
      * fjdarye60_thmls: New check for status of thermal sensors
      * fjdarye60_psus: New check for status of PSUs
      * fjdarye60_syscaps: New check for status of System Capacitor Units
      * fjdarye60_rluns: New check for RLUNs
      * lparstat_aix: New check by Joerg Linge
      * mrpe: Handles multiline output correctly (only works on Linux,
	      Agents for AIX, Solaris still need fix).
      * df: limit warning and critical levels to 50/60% when using a magic number
      * fc_brocade_port_detailed: allow setting levels on in/out traffic, detect
         baudrate of inter switch links (ISL). Display warn/crit/baudrate in
	 PNP-template

      MK Livestatus:
      * fix operators !~ and !~~, they didn't work (ever)
      * New headers for waiting (please refer to online documentation)
      * Abort on errors even if header is not fixed16
      * Changed response codes to better match HTTP
      * json output: handle tab and other control characters correctly
      * Fix columns host:worst_service_state and host:worst_service_hard_state
      * New tables servicesbygroup, servicesbyhostgroup and hostsbygroup
      * Allow to select columns with table prefix, e.g. host_name instead of name
        in table hosts. This does not affect the columns headers output by
	ColumnHeaders, though.
      * Fix invalid json output of group list column in tables hosts and services
      * Fix minor compile problem.
      * Fix hangup on AuthUser: at certain columns
      * Fix some compile problems on Solaris

      Multisite:
      * Replaced Multiadmin with Multisite.


1.1.2:
      Summary:
      * Lots of new checks
      * MK Livestatus gives transparent access to log files (nagios.log, archive/*.log)
      * Many bug fixes

      MK Livestatus:
      * Added new table "log", which gives you transparent access to the Nagios log files!
      * Added some new columns about Nagios status data to stable 'status'
      * Added new table "comments"
      * Added logic for count of pending service and hosts
      * Added several new columns in table 'status' 
      * Added new columns flap_detection and obsess_over_services in table services
      * Fixed bug for double columns: filter truncated double to int
      * Added new column status:program_version, showing the Nagios version
      * Added new column num_services_pending in table hosts
      * Fixed several compile problems on AIX
      * Fixed bug: queries could be garbled after interrupted connection
      * Fixed segfault on downtimes:contacts
      * New feature: sum, min, max, avg and std of columns in new syntax of Stats:

      Checks & Agents:
      * Check ps: this check now supports inventory in a very flexible way. This simplifies monitoring a great number of slightly different processes such as with ORACLE or SAP.
      * Check 'md': Consider status active(auto-read-only) as OK
      * Linux Agent: fix bug in vmware_state
      * New Checks for APC Symmetra USV
      * Linux Agent: made <<<meminfo>>> work on RedHat 3.
      * New check ps.perf: Does the same as ps, but without inventory, but with performance data
      * Check kernel: fixed missing performance data
      * Check kernel: make CPU utilization work on Linux 2.4
      * Solaris agent: don't use egrep, removed some bashisms, output filesystem type zfs or ufs
      * Linux agent: fixed problem with nfsmount on SuSE 9.3/10.0
      * Check 'ps': fix incompability with old agent if process is in brackets
      * Linux agent: 'ps' now no longer supresses kernel processes
      * Linux agent: make CPU count work correctly on PPC-Linux
      * Five new checks for monitoring DECRU SANs
      * Some new PNP templates for existing checks that still used the default templates
      * AIX Agent: fix filesystem output
      * Check logwatch: Fix problem occuring at empty log lines
      * New script install_nagios.sh that does the same as install_nagios_on_lenny.sh, but also works on RedHat/CentOS 5.3.
      * New check using the output of ipmi-sensors from freeipmi (Linux)
      * New check for LSI MegaRAID disks and arrays using MegaCli (based on the driver megaraid_sas) (Linux)
      * Added section <<<cpu>>> to AIX and Solaris agents
      * New Check for W&T web thermograph (webthermometer)
      * New Check for output power of APC Symmetra USP
      * New Check for temperature sensors of APC Symmetra WEB/SNMP Management Card.
      * apc_symmetra: add remaining runtime to output
      * New check for UPS'es using the generic UPS-MIB (such as GE SitePro USP)
      * Fix bug in PNP-template for Linux NICs (bytes and megabytes had been mixed up).
      * Windows agent: fix bug in output of performance counters (where sometimes with , instead of .)
      * Windows agent: outputs version if called with 'version'
      
      Core, Setup, etc.:
      * New SNMP scan feature: -I snmp scans all SNMP checks (currently only very few checks support this, though)
      * make non-bulkwalk a default. Please edit bulkwalk_hosts or non_bulkwalk_hosts to change that
      * Improve setup autodetection on RedHat/CentOS.  Also fix problem with Apache config for Mutliadmin: On RedHat Check_MK's Apache conf file must be loaded after mod_python and was thus renamed to zzz_check_mk.conf.
      * Fix problem in Agent-RPM: mark xinetd-configfile with %config -> avoid data loss on update
      * Support PNP4Nagios 0.6.2
      * New setup script "install_nagios.sh" for installing Nagios and everything else on SLES11
      * New option define_contactgroups: will automatically create contactgroup definitions for Nagios

1.1.0:
      * Fixed problems in Windows agent (could lead
        to crash of agent in case of unusal Eventlog
	messages)
      * Fixed problem sind 1.0.39: recompile waitmax for
        32 Bit (also running on 64)
      * Fixed bug in cluster checks: No cache files
        had been used. This can lead to missing logfile
	messages.
      * Check kernel: allow to set levels (e.g. on 
	pgmajfaults)
      * Check ps now allows to check for processes owned
        by a specific user (need update of Linux agent)
      * New configuration option aggregate_check_mk: If
        set to True, the summary hosts will show the
	status auf check_mk (default: False)
      * Check winperf.cpuusage now supports levels
        for warning and critical. Default levels are
	at 101 / 101
      * New check df_netapp32 which must be used
        for Netapps that do not support 64 bit 
	counters. Does the same as df_netapp
      * Symlink PNP templates: df_netapp32 and
        df_netapp use same template as df
      * Fix bug: ifoperstatus does not produce performance
        data but said so.
      * Fix bug in Multiadmin: Sorting according to
        service states did not work
      * Fix two bugs in df_netapp: use 64 bit counters
        (32 counter wrap at 2TB filesystems) and exclude
       	snapshot filesystems with size 0 from inventory.
      * Rudimentary support for monitoring ESX: monitor
        virtual filesystems with 'vdf' (using normal df
	check of check_mk) and monitor state of machines 
	with vcbVmName -s any (new check vmware_state).
      * Fixed bug in MRPE: check failed on empty performance
        data (e.g. from check_snmp: there is emptyness
        after the pipe symbol sometimes)
      * MK Livestatus is now multithreaded an can
        handle up to 10 parallel connections (might
        be configurable in a future version).
      * mk_logwatch -d now processes the complete logfile
        if logwatch.state is missing or not including the
	file (this is easier for testing)
      * Added missing float columns to Livestatus.
      * Livestatus: new header StatsGroupBy:
      * First version with "Check_MK Livestatus Module"!
        setup.sh will compile, install and activate
	Livestatus per default now. If you do not want
	this, please disable it by entering <tt>no</tt>,
	when asked by setup.
      * New Option --paths shows all installation, config
        and data paths of Check_mk and Nagios
      * New configuration variable define_hostgroups and
        define service_groups allow you to automatically
        create host- and service groups - even with aliases.
      * Multiadmin has new filter for 'active checks enabled'.
      * Multiadmin filter for check_command is now a drop down list.
      * Dummy commands output error message when passive services
        are actively checked (by accident)
      * New configuration option service_descriptions allows to
        define customized service descriptions for each check type
      * New configuration options extra_host_conf, extra_summary_host_conf
        and extra_service_conf allow to define arbitrary Nagios options
	in host and service defitions (notes, icon_image, custom variables,
        etc)
      * Fix bug: honor only_hosts also at option -C


1.0.39:
      * New configuration variable only_hosts allows
	you to limit check_mk to a subset of your
	hosts (for testing)
      * New configuration parameter mem_extended_perfdata
	sends more performance data on Linux (see 
	check manual for details)
      * many improvements of Multiadmin web pages: optionally 
	filter out services which are (not) currently in downtime
	(host or service itself), optionally (not) filter out summary
	hosts, show host status (down hosts), new action
	for removing all scheduled downtimes of a service.
	Search results will be refreshed every 90 seconds.
	Choose between two different sorting orders.
	Multadmin now also supports user authentication
      * New configuration option define_timeperiods, which
	allows to create Nagios timeperiod definitions.
	This also enables the Multiadmin tools to filter
	out services which are currently not in their
	notification interval.
      * NIC check for Linux (netctr.combined) now supports
	checking of error rates
      * fc_brocade_port: New possibility of monitoring
	CRC errors and C3 discards
      * Fixed bug: snmp_info_single was missing
        in precompiled host checks
	
1.0.38:
      * New: check_mk's multiadmin tool (Python based
	web page). It allows mass administration of
	services (enable/disable checks/notifications, 
	acknowledgements, downtimes). It does not need
	Nagios service- or host groups but works with
	a freeform search.
      * Remove duplicate <?php from the four new 
	PNP templates of 1.0.37.
      * Linux Agent: Kill hanging NFS with signal 9
	(signal 15 does not always help)
      * Some improvements in autodetection. Also make
	debug mode: ./autodetect.py: This helps to
	find problems in autodetection.
      * New configuration variables generate_hostconf and
	generate_dummy_commands, which allows to suppress
	generation of host definitions for Nagios, or 
	dummy commands, resp.
      * Now also SNMP based checks use cache files.
      * New major options --backup and --restore for
	intelligent backup and restore of configuration
	and runtime data
      * New variable simulation_mode allows you to dry
	run your Nagios with data from another installation.
      * Fixed inventory of Linux cpu.loads and cpu.threads
      * Fixed several examples in checks manpages
      * Fixed problems in install_nagios_on_lenny.sh
      * ./setup.sh now understands option --yes: This
        will not output anything except error messages
	and assumes 'yes' to all questions
      * Fix missing 'default.php' in templates for
	local
	
1.0.37:
      * IMPORTANT: Semantics of check "cpu.loads" has changed.
	Levels are now regarded as *per CPU*. That means, that
	if your warning level is at 4.0 on a 2 CPU machine, then 
	a level of 8.0 is applied.
      * On check_mk -v now also ouputs version of check_mk
      * logfile_patterns can now contain host specific entries.
	Please refer to updated online documentation for details.
      * Handling wrapping of performance counters. 32 and 64 bit
	counters should be autodetected and handled correctly.
	Counters wrapping over twice within one check cycle
	cannot be handled, though.
      * Fixed bug in diskstat: Throughput was computed twice
	too high, since /proc/diskstats counts in sectors (512 Bytes)
	not in KB
      * The new configuration variables bulkwalk_hosts and
	non_bulkwalk_hosts, that allow 	to specify, which hosts 
	support snmpbulkwalk (which is
	faster than snmpwalk) and which not. In previos versions,
	always bulk walk was used, but some devices do not support
	that.
      * New configuration variable non_aggregated_hosts allows
	to exclude hosts generally from service aggregation.
      * New SNMP based check for Rittal CMC TC 
	(ComputerMultiControl-TopConcept) Temperature sensors 
      * Fixed several problems in autodetection of setup
      * Fixed inventory check: exit code was always 0
	for newer Python versions.
      * Fixed optical problem in check manual pages with
	newer version of less.
      * New template check_mk-local.php that tries to
	find and include service name specific templates.
	If none is found, default.php will be used.
      * New PNP templates check_mk-kernel.php for major page
	faults, context switches and process creation
      * New PNP template for cpu.threads (Number of threads)
      * Check nfsmounts now detects stale NFS handles and
	triggers a warning state in that case

1.0.36:
      * New feature of Linux/UNIX Agent: "MRPE" allows
	you to call Nagios plugins by the agent. Please
	refer to online documentation for details.
      * Fix bug in logwatch.php: Logfiles names containing spaces
	now work.
      * Setup.sh now automatically creates cfg_dir if
	none found in nagios.cfg (which is the case for the
	default configuration of a self compiled Nagios)
      * Fix computation of CPU usage for VMS.
      * snmp_hosts now allows config-list syntax. If you do
	not define snmp_hosts at all, all hosts with tag
	'snmp' are considered to be SNMP hosts. That is 
	the new preferred way to do it. Please refer
	to the new online documentation.
      * snmp_communities now also allows config-list syntax
	and is compatible to datasource_programs. This allows
	to define different SNMP communities by making use
	of host tags.
      * Check ifoperstatus: Monitoring of unused ports is
	now controlled via ifoperstatus_monitor_unused.
      * Fix problem in Windows-Agent with cluster filesystems:
	temporarily non-present cluster-filesystems are ignored by
	the agent now.
      * Linux agent now supports /dev/cciss/d0d0... in section
	<<<diskstat>>>
      * host configuration for Nagios creates now a variable
	'name host_$HOSTNAME' for each host. This allows
	you to add custom Nagios settings to specific hosts
	in a quite general way.
      * hosts' parents can now be specified with the
	variable 'parents'. Please look at online documentation
	for details.
      * Summary hosts now automatically get their real host as a
	parent. This also holds for summary cluster hosts.
      * New option -X, --config-check that checks your configuration
	for invalid variables. You still can use your own temporary
	variables if you prefix them with an underscore.
	IMPORTANT: Please check your configuration files with
	this option. The check may become an implicit standard in
	future versions.
      * Fixed problem with inventory check on older Python 
	versions.
      * Updated install_nagios_on_lenny.sh to Nagios version
	3.2.0 and fixed several bugs.

1.0.35:
      * New option -R/--restart that does -S, -H and -C and
	also restarts Nagios, but before that does a Nagios
	config check. If that fails, everything is rolled
	back and Nagios keeps running with the old configuration.
      * PNP template for PING which combines RTA and LOSS into
	one graph.
      * Host check interval set to 1 in default templates.
      * New check for hanging NFS mounts (currently only
	on Linux)
      * Changed check_mk_templates.cfg for PING-only hosts:
	No performance data is processed for the PING-Check
	since the PING data is already processed via the
	host check (avoid duplicate RRDs)
      * Fix broken notes_url for logwatch: Value from setup.sh
	was ignored and always default value taken.
      * Renamed config variable mknagios_port to agent_port
	(please updated main.mk if you use that variable)
      * Renamed config variable mknagios_min_version to
	agent_min_version (update main.mk if used)
      * Renamed config variable mknagios_autochecksdir to 
	autochecksdir (update main.mk if used)
      * configuration directory for Linux/UNIX agents is
	now configurable (default is /etc/check_mk)
      * Add missing configuration variable to precompiled
	checks (fix problem when using clusters)
      * Improved multipath-check: Inventory now determines
	current number of paths. And check output is more
	verbose.
      * Mark config files as config files in RPM. RPM used
	to overwrite main.mk on update!
	
1.0.34:
      * Ship agents for AIX and SunOS/Solaris (beta versions).
      * setup script now autodetects paths and settings of your
	running Nagios
      * Debian package of check_mk itself is now natively build
	with paths matching the prepackaged Nagios on Debian 5.0
      * checks/df: Fix output of check: percentage shown in output
	did include reserved space for root where check logic did
	not. Also fix logic: account reserved space as used - not
	as avail.
      * checks/df: Exclude filesystems with size 0 from inventory.
      * Fix bug with host tags in clusters -> precompile did not
	work.
      * New feature "Inventory Check": Check for new services. Setting
	inventory_check_interval=120 in main.mk will check for new services
	every 2 hours on each host. Refer to online documentation
	for more details.
      * Fixed bug: When agent sends invalid information or check
	has bug, check_mk now handles this gracefully
      * Fixed bug in checks/diskstat and in Linux agent. Also
	IDE disks are found. The inventory does now work correctly
	if now disks are found.
      * Determine common group of Apache and Nagios at setup.
	Auto set new variable www_group which replaces logwatch_groupid.
	Fix bug: logwatch directories are now created with correct
	ownership when check_mk is called manually as root.
      * Default templates: notifications options for hosts and
	services now include also recovery, flapping and warning
	events.
      * Windows agent: changed computation of RAM and SWAP usage
	(now we assume that "totalPageFile" includes RAM *and*
	SWAP).
      * Fix problem with Nagios configuration files: remove
	characters Nagios considers as illegal from service
	descriptions.
      * Processing of performance data (check_icmp) for host
        checks and PING-only-services now set to 1 in default
	templates check_mk_templates.cfg.
      * New SNMP checks for querying FSC ServerView Agent: fsc_fans,
	fsc_temp and fsc_subsystems. Successfully tested with agents
	running	on Windows and Linux.
      * RPM packaged agent tested to be working on VMWare ESX 4.0 
	(simply install RPM package with rpm -i ... and open port 
	in firewall with "esxcfg-firewall -o 6556,tcp,in,check_mk")
      * Improve handling of cache files: inventory now uses cache
	files only if they are current and if the hosts are not
	explicitely specified.
	
1.0.33:
      * Made check_mk run on Python 2.3.4 (as used in CentOS 4.7
	und RedHat 4.7). 
      * New option -M that prints out manual pages of checks.
	Only a few check types are documented yet, but more will
	be following.
      * Package the empty directory /usr/lib/check_mk_agent/plugins
	and ../local into the RPM and DEB package of the agent
      * New feature: service_dependencies. check_mk lets you comfortably
	create Nagios servicedependency definitions for you and also
	supports them by executing the checks in an optimal order.
      * logwatch.php: New button for hiding the context messages.
	This is a global setting for all logfiles and its state is
	stored in a cookie.
	
1.0.32:
      * IMPORTANT: Configuration variable datasource_programs is now
        analogous to that of host_groups. That means: the order of
        program and hostlist must be swapped!
      * New option --fake-dns, useful for tests with non-existing
	hosts.
      * Massive speed improvement for -S, -H and -C
      * Fixed bug in inventory of clusters: Clustered services where
	silently dropped (since introduction of host tags). Fixed now.
      * Fixed minor bug in inventory: Suppress DNS lookup when using
	--no-tcp
      * Fixed bug in cluster handling: Missing function strip_tags()
	in check_mk_base.py was eliminated.
      * Changed semantics of host_groups, summary_host_groups,
	host_contactgroups, and summary_host_groups for clusters. 
	Now the cluster names will be relevant, not
	the names of the nodes. This allows the cluster hosts to
	have different host/contactgroups than the nodes. And it is more
	consistent with other parts of the configuration.
      * Fixed bug: datasource_programs on cluster nodes did not work
	when precompiling

1.0.31:
      * New option -D, --dump that dumps all configuration information
	about one, several or all hosts
	New config variables 'ignored_checktypes' and 'ignored_services',
        which allow to include certain checktypes in general or
        some services from some hosts from inventory
      * Config variable 'clustered_services' now has the same semantics
	as ignored_checktypes and allows to make it host dependent.
      * Allow magic tags PHYSICAL_HOSTS, CLUSTER_HOSTS and ALL_HOSTS at
	all places, where lists of hosts are expected (except checks).
	This fixes various problems that arise when using all_hosts at
	those places:
	  * all_hosts might by changed by another file in conf.d
	  * all_hosts does not contain the cluster hosts
      * Config file 'final.mk' is read after all other config files -
	if it exists. You can put debug code there that prints the
	contents of your variables.
      * Use colored output only, if stdout is a tty. If you have
	problems with colors, then you can pipe the output
	through cat or less
      * Fixed bug with host tags: didn't strip off tags when
	processing configuration lists (occurs when using
	custom host lists)
      * mk_logwatch is now aware of inodes of logfiles. This
	is important for fast rotating files: If the inode
	of a logfile changes between two checks mk_logwatch
	assumes that the complete content is new, even if
	the new file is longer than the old one.
      * check_mk makes sure that you do not have duplicate
	hosts in all_hosts or clusters.

1.0.30:
      * Windows agent now automatically monitors all existing
	event logs, not only "System" and "Application".

1.0.29:
      * Improved default Nagios configuration file:
	added some missing templates, enter correct URLs
	asked at setup time.
      * IMPORANT: If you do not use the new default 
	Nagios configuration file you need to rename
	the template for aggregated services (summary
	services) to check_mk_summarizes (old name
	was 'check_mk_passive-summary'). Aggregated
	services are *always* passive and do *never*
	have performance data.
      * Hopefully fixed CPU usage output on multi-CPU
	machines
      * Fixed Problem in Windows Agent: Eventlog monitoring
	does now also work, if first record has not number 1
	(relevant for larger/older eventlogs)
      * Fixed bug in administration.html: Filename for Nagios
	must be named check_mk.cfg and *not* main.mk. Nagios
	does not read files without the suffix .cfg. 
      * magic factor for df, that allows to automatgically 
        adapt levels for very big or very small filesystems.
      * new concept of host tags simplyfies configuration.
      * IMPORTANT: at all places in the configuration where
	lists of hosts are used those are not any longer
	interpreted as regular expressions. Hostnames
	must match exactly. Therefore the list [ "" ] does
	not any longer represent the list of all hosts.
	It is a bug now. Please write all_hosts instead
	of [ "" ]. The semantics for service expressions
	has not changed.
      * Fixed problem with logwatch.php: Begin with
	<?php, not with <?. This makes some older webservers
	happy.
      * Fixed problem in check ipmi: Handle corrupt output
	from agent
      * Cleaned up code, improved inline documentation
      * Fixed problem with vms_df: default_filesystem_levels,
	filesystem_levels and df magic number now are used
	for df, vms_df and df_netapp together. Works now also
	when precompiled.
	
1.0.28:
      * IMPORTANT: the config file has been renamed from
	check_mk.cfg to main.mk. This has been suggested
	by several of my customers in order to avoid 
	confusion with Nagios configuration files. In addition,
	all check_mk's configuration file have to end in
	'.mk'. This also holds for the autochecks. The 
	setup.sh script will automatically rename all relevant
	files. Users of RPM or DEB installations have to remove
	the files themselves - sorry.
      * Windows agent supports eventlogs. Current all Warning
        and Error messages from 'System' and 'Application' are
        being sent to check_mk. Events can be filtered on the
	Nagios host.
      * Fixed bug: direct RRD update didn't work. Should now.
      * Fixed permission problems when run as root.
      * Agent is expected to send its version in <<<check_mk>>>
	now (not any longer in <<<mknagios>>>
      * Fixed bug in Windows agent. Performance counters now output
	correct values
      * Change checks/winperf: Changed 'ops/sec' into MB/s.
	That measures read and write disk throughput
	(now warn/crit levels possible yet)
      * new SNMP check 'ifoperstatus' for checking link
        of network interfaces via SNMP standard MIB
      * translated setup script into english
      * fixed bug with missing directories in setup script
      * made setup script's output nicer, show version information
      * NEW: mk_logwatch - a new plugin for the linux/UNIX agent
	for watching logfiles
      * Better error handling with Nagios pipe
      * Better handling of global error: make check_mk return
	CRIT, when no data can retrieved at all.
      * Added missing template 'check_mk_pingonly' in sample
	Nagios config file (is needed for hosts without checks)
	
1.0.27:
      * Ship source code of windows agent
      * fix several typos
      * fix bug: option --list-hosts did not work
      * fix bug: precompile "-C" did not work because
	of missing extension .py
      * new option -U,--update: It combines -S, -H and
	-U and writes the Nagios configuration into a
	file (not to stdout).
      * ship templates for PNP4Nagios matching most check_mk-checks.
	Standard installation path is /usr/share/check_mk/pnp-templates
	
1.0.26:
      -	Changed License to GNU GPL Version 2
      * modules check_mk_admin and check_mk_base are both shipped
	uncompiled.
      * source code of windows agent togehter with Makefile shipped
	with normal distribution
      * checks/md now handles rare case where output of /proc/mdstat
	shows three lines per array

1.0.25:
      * setup skript remembers paths

1.0.24:
      * fixed bug with precompile: Version of Agent was always 0

1.0.23:
      * fixed bug: check_config_variables was missing in precompiled
	files
      * new logwatch agent in Python plus new logwatch-check that
	handles both the output from the old and the new agent

1.0.22:
      * Default timeout for TCP transfer increased from 3.0 to 60.0
      * Windows agent supports '<<<mem>>>' that is compatible with Linux
      * Windows agents performance counters output fixed
      * Windows agent can now be cross-compiled with mingw on Linux
      * New checktype winperf.cpuusage that retrieves the percentage
	of CPU usage from windows (still has to be tested on Multi-CPU
	machine)
      * Fixed bug: logwatch_dir and logwatch_groupid got lost when
	precompiling. 
      * arithmetic for CPU usage on VMS multi-CPU machines changed

1.0.21:
      * fixed bug in checks/df: filesystem levels did not work
	with precompiled checks

1.0.20:
      * new administration guide in doc/
      * fixed bug: option -v now works independent of order
      * fixed bug: in statgrab_net: variable was missing (affected -C)
      * fixed bug: added missing variables, imported re (affected -C)
      * check ipmi: new option ipmi_summarize: create only one check for all sensors
      * new pnp-template for ipmi summarized ambient temperature
 
1.0.19:
      * Monitoring of Windows Services
      * Fixed bug with check-specific default parameters
      * Monitoring of VMS (agent not included yet)
      * Retrieving of data via an external programm (e.g. SSH/RSH)
      * setup.sh does not overwrite check_mk.cfg but installs
	the new default file as check_mk.cfg-1.0.19
      * Put hosts into default hostgroup if none is configured<|MERGE_RESOLUTION|>--- conflicted
+++ resolved
@@ -1,4 +1,8 @@
 1.2.1i5
+    Checks & Agents
+    * FIX: winperf_processor: Showing 0% on "cmk -nv" now instead of 100%
+    * FIX: win_dhcp_pools: removed faulty output on non-german windows 2003 servers 
+           with no dhcp server installed (Thanks to Mathias Decker)
 
 1.2.1i4:
     Core:
@@ -48,13 +52,6 @@
     * FIX: zpool_status: fixed crash when spare devices were available
     * FIX: hr_fs: handle negative values in order to larger disks (thanks to Christof Musik)
     * FIX: mssql_backup: Fixed wrong calculation of backup age in seconds
-<<<<<<< HEAD
-    * FIX: winperf_processor: Showing 0% on "cmk -nv" now instead of 100%
-    * FIX: win_dhcp_pools: removed faulty output on non-german windows 2003 servers 
-           with no dhcp server installed (Thanks to Mathias Decker)
-    * New script multisite_to_mrpe for exporting services from a remote system
-=======
->>>>>>> ca842b72
 
 
     Multisite:
