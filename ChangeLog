1.2.7i3p4:
    Core & Setup:
    * 2443 FIX: Fixed quoting of ! in classical nagios checks configured via WATO...
    * 2718 FIX: Fixed agent timeouts not resulting in a crash report anympore...
    * 2724 FIX: Discovery check: Fixed exception in simulation mode when no cache file present

    Checks & Agents:
    * 1296 FIX: aix_memory: Check can now handle systems without swap partition
    * 2236 FIX: cups_queues: Correct not working discovery after werk #2504...
    * 2669 FIX: mcdata_fcport: fix computation of in and out traffic...
    * 2692 FIX: check_http: Fixed broken check when using Nagios (introduced with 1.2.7i3)
    * 1297 FIX: emcvnx_hba: Prevent old emc versions from inventory...
    * 2698 FIX: ups_capacity: fixed missing battery time and fuel information
    * 2672 FIX: mounts: ignore options that are allowed to change on btrfs filesystems...
    * 2445 FIX: ibm_svc_disks: fixed crash in case special agent reports too much data columns per line
    * 2734 FIX: cmctc.temp: fix exception of type UnicodeDecodeError
    * 2446 FIX: Active checks check_mail, check_mail_loop: did not work with POP3 protocol...
    * 1300 FIX: ovs_bonding: Fixed discovery exception in case of not active bond
    * 2735 FIX: esx_vsphere_datastores: fix labelling, help and performance data of provisioned space...
    * 2737 FIX: bluecoat_sensors: fix crash when using Nagios as core (missing include)...
    * 2738 FIX: Check_MK Caching agent on Linux: introduce timeout for lock...
    * 2725 FIX: Dynamic levels: Enforce config of levels for filesystems larger than 0 bytes...
    * 2726 FIX: veeam_backup_status: Fixed missing agent section error in case of aborted tasks
    * 2739 FIX: wut_webtherm: support firmware of article number 57620...
    * 2727 FIX: ibm_imm_health: Fixed unhandled exception when SNMP info is missing
    * 2730 FIX: if64: Grouping of interfaces resulted in an exception...
    * 2731 FIX: smart.temp: Handles case of missing temperature values correctly
    * 2732 FIX: ad_replication: Made check more robust agains garbled agent output
<<<<<<< HEAD
    * 2754 FIX: ipmitool: Killing asynchronous ipmitool call after 300 seconds...
=======
    * 2773 FIX: omd_staomd_status: handle case where site's software installation is broken
>>>>>>> 9d145ccc

    Multisite:
    * 2670 FIX: Fix problem that no site is configured when user has deleted only site...
    * 2717 FIX: Fixed broken webserver level authentication integration (e.g. basic, kerberos)...
    * 2722 FIX: Fixed some icon links from views opening in dashlet frames instead of the whole page...
    * 2729 FIX: Hosts/Hostproblems snapin: Fixed wrong livestatus query when filtering lists
    * 2709 FIX: fixed exception when opening the action menu...

    WATO:
    * 2442 WATO remove host: improved cleanup of obsolete host files...
    * 2715 FIX: Fixed visibility of BI aggregations in editor
    * 2716 FIX: Fixed error reporting on disabled checks page in case of broken man pages
    * 1298 FIX: Fixed broken WebAPI...
    * 1299 FIX: BI: Fixed recently introduced bug when editing BI Rules...
    * 2721 FIX: Fixed user profile sync in distributed environments after profile change
    * 2742 FIX: Make selection of folders and host group tag filter use nicer drawing characters
    * 2774 FIX: Fix exception when deleting certain types of MIBs

    Notifications:
    * 2728 FIX: Removed debug notification script (was not executable)...

    Event Console:
    * 2719 FIX: Events Check: Links to EC were broken when using regular expressions as application...

    Livestatus:
    * 2743 FIX: Fixed handling of column types in "GET columns"...

    HW/SW-Inventory:
    * 2667 FIX: solaris_mem: fix exception in inventory plugin
    * 2714 FIX: Fixed visibility of folding arrows by making them dark
    * 2439 FIX: solaris_prtdiag: Can now handle Oracle Corporation SUN FIRE X4170 M2 SERVER...


1.2.7i3p3:
    Checks & Agents:
    * 2697 FIX: hp_msa_controller.io, hp_msa_disk.io, hp_msa_volume.io: fixed broken I/O calculation
    * 2690 FIX: ps: Fixed processing of old inventory_processes rules in discovery function...

    Multisite:
    * 2685 FIX: LDAP: Fixed failing synchronization when migrating some old configs...
    * 2686 FIX: Fixed showing graphs for cluster ping services
    * 2687 FIX: Quicksearch: Improved error handling
    * 2689 FIX: LDAP: Fixed broken sync when using "Filter Group" in the user sync settings
    * 2438 FIX: Manpage icons: fixed manpage links for active checks
    * 2691 FIX: Fixed exception in host address painter when displaying hosts/services of older sites


1.2.7i3p2:
    Core & Setup:
    * 2682 FIX: Fixed exception Error creating configuration: global name 'extra_host_attributes' is not defined

    Checks & Agents:
    * 2434 NetApp monitoring: Cluster-Mode is now supported, changes in existing 7Mode checks...
            NOTE: Please refer to the migration notes!
    * 2661 FIX: windows agent: fixed incomplete process list...
    * 2665 FIX: ps: fix crash in case of quota violation on Windows
    * 2437 FIX: joloka_metrics.perm_gen: fixed broken check...
    * 2683 FIX: Fixed exceptions occuring in some ps checks...
    * 2662 FIX: windows agent: fixed inventory running every time when ipv6 was activated...

    Multisite:
    * 2696 FIX: Fixed broken perfometer for update checks

    HW/SW-Inventory:
    * 2436 NetApp monitoring: Now able to gather data for inventory...


1.2.7i3p1:
    Checks & Agents:
    * 2660 FIX: fixed windows agent using the wrong working directory...

    Multisite:
    * 2680 FIX: LDAP: Fixed exception when syncing groups using configurations from previous versions...
    * 2435 FIX: New graphing system: fixed broken graphs for iSCSI checks...


1.2.7i3:
    Core & Setup:
    * 2595 Discovery check can now automatically add missing services and also activate changes...
    * 2674 Added native support for monitoring via IPv6...
    * 2465 FIX: Fixed broken Check_MK Discovery checks (check reports "(null)")
    * 2502 FIX: Fixed removing autochecks when a host is configured to be ping only...
    * 2526 FIX: Fixed crash in filesystem checks in case mountpoint contains non-ascii characters
    * 2540 FIX: Process piggy backed data even if host is set to "No Agent"...
    * 2543 FIX: Fixed usage of icons/actions configured directly with process rules
    * 2630 FIX: fixed incorrect check interval of Check_MK Discovery...
    * 2430 FIX: Fixed crash with availability queries when using nagios as core...
    * 2643 FIX: Fix spurious CRIT status on check on mknotifyd...
    * 2617 FIX: Improved error handling in case of agent error but piggyback data available
    * 2647 FIX: Fix crash of CMC in case of duplicate host...

    Checks & Agents:
    * 2312 New checks for EMC VPLEX: emc_vplex_cpu, emc_vplex_director_stats, emc_vplex_if, emc_vplex_volumes...
    * 1260 jolokia_metrics.perm_gen: New Check to monitor used Perm Space on a JVM
    * 2317 agent_ruckus_spot: new special agent for querying access point statistics via web interface...
    * 2371 appdynamics_memory, appdynamics_sessions, appdynamics_web_container: New checks for AppDynamic...
    * 2398 agent_vsphere: now able to opt-out of servers ssl certifcate check...
    * 2448 Various Checks for Citrix XenApp 7.x Farms...
    * 2399 agent_vsphere/esx_vsphere_counters.if: now also reports interface state, bandwidth and mac address...
    * 1262 check_dns, check_ldap, check_smtp: It is now possible to customize the service descriptions of this checks....
    * 2127 haproxy.frontend, haproxy.server: new checks and agent plugin for HAProxy
    * 2285 Modified checks for printer pages: canon_pages, printer_pages, printer_pages_ricoh, printer_pages.include...
            NOTE: Please refer to the migration notes!
    * 2129 db_ checks: new mk_db2.linux agent supporting the existing db2_ checks
    * 1269 esx_vsphere_counters.diskio: Check now uses the default diskstat implementation...
            NOTE: Please refer to the migration notes!
    * 1272 alcatel_power, alcatel_temp Support for stacked environments...
            NOTE: Please refer to the migration notes!
    * 1273 bvip_cams, bvip_fans, bvip_info, bvip_link, bvip_poe, bvip_temp, bvip_util, bvip_video_alerts: New Checks for Bosch Video over IP Cameras
    * 2405 ucs_bladecenter_topsystem, ucs_bladecenter_faulinst: new checks for UCS bladecenter...
    * 2451 wut_webtherm.humidity, wut_webtherm.pressure: Two new checks for humidity and air pressure sensors for WuT devices...
            NOTE: Please refer to the migration notes!
    * 2472 MSSQL Agent Plugin: Can now be configured to auth as database user...
    * 2286 hp_procurve_cpu, hp_procurve_mem, hp_procurve_sensors: now can monitor HP 2920 Switch Stack...
    * 2287 fjdarye500_cadaps fjdarye500_cmods fjdarye500_cmods_flash fjdarye500_cmods_mem fjdarye500_conencs fjdarye500_cpsus fjdarye500_devencs fjdarye500_disks fjdarye500_expanders fjdarye500_inletthmls fjdarye500_sum fjdarye500_syscaps fjdarye500_thmls: New checks for Fujitsu Eternus DX500 S3
    * 2409 AIX DB2 monitoring: the agent plugin now processes all db2 instances in parallel...
    * 2288 check_mk_agent.aix: New sections for HACMP cluster manager...
    * 2289 aix_hacmp_resources, aix_hacmp_services, aix_hacmp_nodes: new checks for HACMP Cluster Manager...
    * 2410 ESX / agent_vsphere: Now able to re-use session cookies...
    * 2290 hp_procurve_temp: new check which monitors the system temperature of HP Switches which support the HP-ICF-CHASSIS-Mib
    * 2291 check juniper_trpz_aps: now monitors the number of access points of all juniper trapeze devices which support the TRAPEZE-NETWORKS-REGISTRATION-MIB
    * 2292 kentix_amp_sensors: New check for the Kentix Alarmmanager Pro...
    * 2413 esx_vsphere_counters: new check to monitor the disk throughput and latency for ESX datastores
    * 2513 sentry_pdu_outlets sentry_pdu_systempower: new checks which monitor the system power consumption and outlet states of sentry pdu devices which support the Sentry3-MIB
    * 2514 check oracle_jobs: configurable service status in case of disabled jobs...
    * 2515 juniper_trpz_aps: check is now cluster-aware...
    * 2417 winperf_phydisk: can now work in a cluster environment
    * 2523 ipmi: new wato rule to set ignored sensors and activate/deactivate summarizing
    * 1277 check_ldap: It is now possible to specify a alternative Hostname...
    * 1278 mssql_blocked_sessions: New Check to show blocked MSSQL Sessions
    * 1279 check_curl (treasures): Added NTLM support
    * 2516 check juniper_trpz_aps: now lists also the sessions on the access points...
    * 2535 if64adm: new variant of 64 that allows to take the admin status of the interface into account
    * 2536 emc_isilon_fans, emc_isilon_temp, emc_isilon_temp.cpu: New checks for fans and temperatures of EMC Isilon
    * 2527 emc_isilon_power, emc_isilon_quota: New checks for power supply and fs quotas on EMC Isilon data storage devices
    * 2528 emc_isilon_cpu, emc_isilon_ifs: New checks for cpu utilization and the combined cluster storage on EMC Isilon data storage devices
    * 2529 kernel.util can now be configured to warn if a single cpu core exceeds a utilization threshold for a while
    * 2419 windows agent: is now downward compatible to win2k
    * 2517 mem.linux: Now able to handle hardware corrupted error via WATO rule...
    * 1281 Microsoft Azure special agent (treasures)...
    * 2420 mk_db2.aix: now able to monitor partitioned databases...
    * 2530 ups_modulys_alarms ups_modulys_battery ups_modulys_battery_temp ups_modulys_inphase ups_modulys_outphase: New checks for the Socomec Modulys UPS
    * 2518 veritas_vcs: New check which monitors the Veritas Cluster Service...
    * 2519 check_mk_agent.linux: New section for a Veritas Cluster Service...
    * 1283 hyperv_checkpoints,hyperv_vmstatus: Checkpoints and Integration Services Check for HyperV VMs...
    * 2520 genua_vpn: new check which monitors the VPN state of a genuscreen VPN appliance...
    * 2521 juniper_trpz_aps_sessions: new check shows the radio data and sessions per online access point...
    * 2511 siemens_plc: Special agent can now be configured to fetch other memory areas than DB...
    * 2421 winperf_phydisk: now able to monitor the average read/write duration for each disk...
    * 2422 winperf_mem: new check to monitor memory pages per second...
    * 2423 interface checks: now able to configure absolute levels for error packets...
    * 1286 blade_bx_powerfan: Discovery ignores not present fans now
    * 2424 esx_vsphere_counters: improved handling when data is missing...
    * 1288 cisco_vpn_tunnel: Added Metrics for trafic, please beware:...
    * 2425 agent_hp_msa: New special agent to monitor "HP MSA Storage" devices...
    * 2563 ipr400_temp, ipr400_in_voltage: New checks for the Omnitronics IPR400
    * 2583 datapower_tcp: new check which monitors the number of TCP connections in the various possible states
    * 2565 dell_om_disks now warns if SMART predicts disk failure
    * 2572 dell_om_vdisks: New check for virtual disks on Dell OpenManage supported devices
    * 2586 ibm_imm_fan: lower and upper levels are now configurable
    * 2587 juniper_temp, juniper_fru, juniper_mem, juniper_alarm: new checks for a Juniper Ethernet Switch
    * 2588 emcvnx_sp_util: new check which monitors the storage processor utilization of an EMC VNX Storage System...
    * 2623 janitza_umg_inphase, janitza_umg_freq, janitza_umg_temp: new checks for Janitza Power Analyzers
    * 2589 check raritan_emx: splitted into three subchecks...
            NOTE: Please refer to the migration notes!
    * 2590 raritan_px2_sensors: new check which monitors the temperature, humidity, air flow and pressure sensors connected to a Raritan PX2 Device
    * 2591 raritan_emx_sensors: new check which monitors contact, temperature, humidity, air flow and pressure sensors connected to a Raritan EMX Device
    * 2592 netextreme_fan, netextreme_psu, netextreme_psu_in, netextreme_psu_out, netextreme_temp: new checks for Extreme Networks Switches...
    * 2625 kernel.util, winperf_processor.util: now support an optional graph showing utilization of individual cores...
    * 2626 ps check configurable to list state of individual processes in long output...
    * 2633 cisco_stackpower: new check which monitors the link status of stack ports of Cisco Switches 3750-E Series
    * 2634 artec_documents, artec_temp: new checks for ARTEC Mail Archive Appliance...
    * 2632 oracle_diva_csm, oracle_diva_csm.actor, oracle_diva_csm.archive, oracle_diva_csm.drive: new checks for DIVA CSM devices
    * 2635 pandacom_psu, pandacom_fan, pandacom_sys_temp, pandacom_10gm_temp, pandacom_fc_temp: new checks for Pandacom SpeedCarrier Chassis 5u...
    * 2433 interface checks: now able to configure the infotext shown in the check output...
    * 2636 ucd_mem, ucd_processes, ucd_disk: new checks for systems using UCD SNMP Daemon...
    * 2655 Windows Agent can now read additional settings from an optional check_mk_local.ini file...
    * 2656 windows agent can now optionally output the full command line in the ps section...
    * 2637 etherbox2_temp: new check for the etherbox 2 (from firmware version 1.21 on) / MessPC...
    * 2621 check_http: Can now be configured to check via IPv6
    * 2694 cmctc_lcp: this check monitors now the device levels
    * 2659 Added IPv6 support to the windows agent...
    * 2315 FIX: windows agent: BOM replacement, fixed incorrect byte offset...
    * 2316 FIX: windows agent: fix garbled output of cached agent plugins...
    * 2358 FIX: check_mk_agent.solaris: more correct computation of zfs used space...
    * 2350 FIX: FreeBSD Agent: Changed bash path to /usr/local/bin/bash...
            NOTE: Please refer to the migration notes!
    * 2351 FIX: FreeBSD Agent: Made plugin/local paths standard conform...
            NOTE: Please refer to the migration notes!
    * 2352 FIX: FreeBSD Agent: Removed statgrab cpu section because there is a dedicated cpu section...
    * 2359 FIX: adva_fsp_if: Use more reliable SNMP table, avoids sporadic problems...
    * 2360 FIX: esx_vsphere_vm.snapshot: Fix output of snapshot age in performance data and graph...
    * 2378 FIX: if: Now fixing encoding in interface descriptions according to rule...
    * 2362 FIX: mk_logwatch: fix cases where one logfile is listsed more than once in logwatch.cfg...
    * 2363 FIX: jolokia_metrics.uptime: Do not inventory instances where Uptime is missing - avoid crashed check
    * 2381 FIX: emc_datadomain_fans: Made check more robust against broken SNMP output
    * 2366 FIX: carel_sensors: fix crash in case of missing temperature sensor
    * 2382 FIX: mssql_backup: Formating age output more human friendly
    * 2383 FIX: FreeBSD Agent: Fixed handling <<<ps>>> section when jailed
    * 2368 FIX: ucd_cpu_load: fix exception in case of dump SNMP agent sending 12,540000 instead of 12.540000
    * 2318 FIX: windows agent: no longer crashes when a cached plugin has several hundred sections...
    * 2319 FIX: winperf_if: fixed exception when using windows_if.ps1 in an old windows version...
    * 1261 FIX: apc_symmetra_power: Ignore unused phases during discovery
    * 2320 FIX: winperf_msx_queues: no longer crashes in service discovery if there are no msx queues available
    * 2321 FIX: process discovery: fixed exception during service discovery when no explicit process matching was set...
    * 2394 FIX: megaraid_ldisks: Is now supporting LSI CacheCade drives
    * 2449 FIX: db2_mem: Fixed scaling of perfdata...
    * 1264 FIX: ad_replication: Fixed handling of agent output without Destination DC entry
    * 1265 FIX: check_mk_agent.aix: Filesystem Section now ignores cdrfs filesystems
    * 1266 FIX: cisco_mem_asa: Special memory check for cisco asa devices....
            NOTE: Please refer to the migration notes!
    * 2400 FIX: windows_if.ps1: fixed exception in plugin when an interface team had no members
    * 2374 FIX: md: Fix exception for certain outputs of certain special MD configurations...
    * 2458 FIX: FreeBSD-Agent: Fixed uptime calculation
    * 1271 FIX: omd_apache: Fixed handling of urls with whitespace
    * 2402 FIX: netapp_api_disk: fixed broken WATO and check configuration...
    * 2403 FIX: ibm_imm_fan: fixed exception with invalid formatted fan speed information...
    * 2404 FIX: apache_status: now able to handle BusyServers and IdleServers...
    * 2406 FIX: fileinfo: fixed missing size performance data for very large (e.g 2TB) files and fileinfo groups...
    * 2450 FIX: citrix_serverload: Changed representation of load to percent in rule and graphs, added perfometer
    * 2408 FIX: ibm_imm_fan: fixed exception while parsing fan percentage values
    * 2469 FIX: Fixed service discovery on SNMP host having no system description OID
    * 2480 FIX: Fixed exception when configuring predictive levels for network interfaces
    * 2376 FIX: Fix parsing of performance data from MRPE based checks
    * 2377 FIX: cpu.loads: Fix output of reference for predition (was scaled wrongly by number of cores)
    * 2473 FIX: cisco_asa_failover: Reworked check to reflect expected primary/secondary states of devices...
    * 2476 FIX: check_bi_aggr: Fixed exception when authentication is enabled
    * 2477 FIX: SNMP: Fixed exception when processing specific SNMP data with missing columns...
    * 1274 FIX: heartbeat_crm: Handle case of error messages from CRM
    * 2488 FIX: veem_jobs: fix problems with spaces or single quotes in the names of jobs...
    * 2494 FIX: Clasic SNMP mode now uses normal snmpwalk when bulkwalks are disabled with SNMPv3
    * 2495 FIX: printer_supply: Fixed exception when unit type is not available via SNMP
    * 2496 FIX: Fixed CPU load checks when monitoring raspbian/babanian systems
    * 2497 FIX: veeam_client: Fixed exception when client is missing in agent output
    * 2498 FIX: livestatus_status: Records the number of hosts/services now
    * 2489 FIX: cmciii_lcp_water: New check replacing cmciii_lcp_waterin/out, support for newer devices...
            NOTE: Please refer to the migration notes!
    * 1275 FIX: Fileinfo: Fixed handling of output from AIX Agent
    * 2500 FIX: qlogic_fcport: Can now deal with missing port status information...
    * 1276 FIX: brocade_mlx_temperature: Fixed the shown Temperature Values
    * 2490 FIX: synology_disks: treat SSDs with state "not initialized" as OK if state does not change later
    * 2414 FIX: logwatch: now really ignores ignored logwatch lines...
    * 2415 FIX: check_mail, check_mail_loop: fixed incorrect POP3 ssl setting (thanks to Bernhard Schmidt)...
    * 2452 FIX: cisco_temperature: Fixed handling of scaling...
    * 2416 FIX: agent_netapp: fixed rare problem where environmental sensor info (fan, psus, temp) were not shown...
    * 2418 FIX: agent_vsphere.pysphere: legacy agent no longer aborts when evaluating unknown ssl option...
    * 2503 FIX: diskstat: Only excluding multipath members when infos for multipath devices are available...
    * 2504 FIX: cups_queues: Fixed wrong queue discovery on hosts running apcupsd
    * 2506 FIX: Diskstat summary: Ignoring stats from LVM devices
    * 2455 FIX: raritan_pdu_inlet: Fixed scaling...
    * 2492 FIX: check_mk_agent.linux: avoid problems with crashing waitmax after Ubuntu update...
    * 2507 FIX: mysql_slave: fixed exception caused by wrong parsing of agent data
    * 1280 FIX: check_mail_loop: It was not possible to use POP3 as protocol to fetch mails
    * 1282 FIX: win_printers: Not longer discover offline printers
    * 1284 FIX: symantec_av_progstate: Now Supports the current version of Symantec AV
    * 1285 FIX: blade_bx_powerfan: Fixed exception in case of fan failure
    * 2522 FIX: check_mk_agent.aix: now handles different output formats of the uptime function
    * 1287 FIX: akcp_temperature: Fixed interpretation of device levels...
    * 2545 FIX: akcp_daisy_temp: sensorProbe8-X20 not trying to discover services on these devices
    * 2546 FIX: brocade_mlx_power: Only discover power supplies in state normal/failure, skip other states...
    * 2547 FIX: mysql mysql_capacity mysql_ping mysql_slave: Fixed broken service discovery when instance id is empty...
    * 2564 FIX: logins: missing manpage
    * 2575 FIX: cpu.loads: Fix exception in displaying parameters for CPU load check...
    * 2574 FIX: postfix_mailq: speed up agent part on FreeBSD
    * 2566 FIX: ups_modulys_battery.temp: fixed missing manpage
    * 2585 FIX: include file for elecritcal phases handles warn/crit levels correct
    * 2576 FIX: symantec_av_updates: fix crash due to missing datetime module, also handle DD.MM.YYYY date format
    * 2567 FIX: jolokia_metrics: fixed crash if agent output is missing memory metrics
    * 2577 FIX: printer_input, printer_output: Fix exception on Brother NC-340h
    * 2554 FIX: oracle_recovery_status: Fixed exception when files have no checkpoints
    * 2568 FIX: apache_status: fixed computation of bytes and requests per second...
    * 2557 FIX: cmciii_lcp_airin cmciii_lcp_airout cmciii_lcp_waterin cmciii_lcp_waterout: Fixed exception parsing data from some devices
    * 2558 FIX: cmciii.temp: Do not discover air temperature sensors anymore...
    * 1290 FIX: brocade_mlx_fan: Fix: Not longer add fans who not are present while discovery
    * 2569 FIX: fixed crash in aix lvm check after volume disappears...
    * 2559 FIX: job: Trying to read job result files as non root when agent is not executed as root
    * 2570 FIX: winperf_msx_queues: fixed crash when winperf data is missing...
    * 2593 FIX: cisco_wlc, cisco_wlc_clients: Fix discovery so that Cisco Virtual Wireless Controller are detected...
    * 2571 FIX: local: improved reporting of bad local check output
    * 1291 FIX: alcatel_fans: The internal name of the Check changed...
            NOTE: Please refer to the migration notes!
    * 1292 FIX: hitachi_hus_status: Internal Name of Check changed...
            NOTE: Please refer to the migration notes!
    * 2561 FIX: check-mk-agent rpm is now also replacing check_mk_agent named rpms...
    * 2594 FIX: mem.linux: Remove several bogus exceeding time graphs
    * 2605 FIX: mbg_lantime_ng_fan: Fixed exception in check / added missing man page
    * 2606 FIX: cisco_temperature: Reduced SNMP overhead for large devices...
    * 2428 FIX: "Clustered services for overlapping cluster": Improved rule matching...
    * 2608 FIX: kemp_loadmaster_ha: Fixed wrong discovery on snmp monitored linux systems
    * 2609 FIX: mysql_capacity: Can now handle sizes reported being NULL...
    * 2627 FIX: knuerr_sensors: no longer creates a service for unnamed sensor...
    * 2631 FIX: janitza_umg_freq: fixed crash when no frequency measurements were reported by the device
    * 2653 FIX: winperf_msx_queues: fixed incorrect cancelation of check claiming no counters were available...
    * 2619 FIX: services_summary: Fixed exception on WATO services summary page
    * 2654 FIX: logwatch: fixed high memory and cpu usage caused by too many unacknowledged messages...
    * 2622 FIX: postfix_mailq: Fixed exception when postfix is installed but not configured properly
    * 2675 FIX: checkpoint_connections checkpoint_packets: Fixed wrong discovered services on non checkpoint devices
    * 2657 FIX: windows agent: fixed failure to resolve named performance counters...
    * 2676 FIX: cisco_asa_failover: Failover state is not treated as warning state anymore...
    * 2658 FIX: logwatch: unacknowledged messages exceeding the max size are now dropped, even if they were already stored due to a previous bug...
    * 2679 FIX: hp_proliant_power: Not discoverying when host is reporting "absent" state...
    * 2652 FIX: jolokia_metrics: better handling of situation where agent does not respond...

    Multisite:
    * 2385 SEC: Fixed possible reflected XSS on all GUI pages where users can produce unhandled exceptions...
    * 2387 SEC: Fixed XSS problem on all pages using confirm dialogs outputting user provided parameters...
    * 2388 SEC: Fixed reflected XSS on the index page using the start_url parameter
    * 2389 SEC: Fixed XSS using the _body_class parameter of views...
    * 2390 SEC: Fixed possible XSS issue on views...
    * 2391 SEC: Auth cookie is using "secure" flag when HTTPS request detected...
    * 2392 SEC: Auth cookie is always using "httponly" flag...
    * 1268 The Snapins "Folders" and "Tree of Folders" can now be used by users without wato permission
    * 1270 Multsite site Hostfilters for views can now be negated
    * 2471 User IDs are now allowed to contain special characters (like German umlauts)...
    * 2484 Virtual Host Tree now allows adding levels of WATO folders...
    * 2501 Implemented new crash report handling...
    * 2491 Allow clickable URLs in comments and downtime texts...
    * 2512 Custom Icons/Actions: URLs target frames can now be configured...
    * 2612 SEC: Fixed possible XSS on service detail page using the long service output...
    * 2613 SEC: Additional fix for refleced XSS on index page using start_url...
    * 2600 Allow service regular expression filter to be negated...
    * 2601 Access to Werks (change log) directly in the user interface...
    * 2602 Tracking of incompatible Werks...
    * 2681 LDAP: Added support for synchronizing with multiple LDAPs
    * 2616 LDAP: Improved handling of multiple connections (Name conflicts, cross directory sync)...
    * 2646 New system for displaying time graphs of metrics...
    * 2678 LDAP: New sync plugin: Groups to custom user attributes...
    * 2314 FIX: Availability: fixed exception when grouping by host or service group
    * 2361 FIX: Fix exception for missing key 'title' in certain cases of older customized views
    * 2379 FIX: Plugin-Output: Fixed handling of URLs within output of check_http...
    * 2380 FIX: Custom Host Notes painter was showing service notes when used in service based views
    * 2393 FIX: Fixed exception "user_confdir" not set in case of exceptions during login
    * 1263 FIX: Fixed handling of urls in views...
    * 2396 FIX: LDAP: Fixed handling of LDAP trees having special chars in the path (e.g. in OU names)...
    * 2459 FIX: Preventing caching of all HTTP requests to dynamic pages (*.py)...
    * 2468 FIX: Fixed actions for duplicate host names on different sites...
    * 2470 FIX: Fixed exception in logwatch log list in rare cases...
    * 2375 FIX: prediction preview: automatically select valid prediction period
    * 2509 FIX: Logwatch: Fixed exception when deleting a specific logfile on multiple hosts
    * 2538 FIX: Fix exception in PNP graph template where metric name contains colon (e.g. omd_apache)...
    * 2510 FIX: Fixed sidebar frame scaling in chrome when using browser zoom
    * 2544 FIX: Fixed links to availability timeline using the context buttons
    * 2548 FIX: Fixed exceptions in different places in case of user errors...
    * 2549 FIX: Silently ignore not existing painters and sorters in views...
    * 2531 FIX: Fixed graph hover for services containing backslashes...
    * 2532 FIX: Fixed undefined variable exception in prediction in rare cases...
    * 1289 FIX: Fixed missing table headers in hostgroup view
    * 2551 FIX: Fixed locking issues when editing dashboards...
    * 2426 FIX: pnptemplate: fixed template for netapp_api_volumes
    * 2578 FIX: Fix exception in case a user has a non-existant role...
    * 2556 FIX: Availability: Fixed exception when trying to group BI aggregations by host/service-groups
    * 2580 FIX: Remove bogus ;0 in comment of problem acknowledgements...
    * 2604 FIX: Dashboards: Improved error handling in case of broken dashlet
    * 2597 FIX: Fix settings downtimes on BI aggregates in distributed environment...
    * 2598 FIX: Remove button for removing downtimes an BI aggregates because it cannot work...
    * 2607 FIX: Fixed broken links from BI views to aggregation group views
    * 2615 FIX: Fixed bug in legacy dashboard conversion when having users not permitted to access embedded views...
    * 2429 FIX: check_mk-netapp_api_disk.summary.php: fixed broken php-template
    * 2618 FIX: Fixed "move folder" popup being positioned out of screen on the right
    * 2620 FIX: Fixed issue loading correct graph templates when HTTP is disabled on system apache level

    WATO:
    * 2365 Removed old deprecated notification global options for plain emails...
    * 2384 SEC: Prevent user passwords from being visible in webserver log on user creation...
    * 2386 SEC: Fixed possible XSS on WATO rule edit page...
    * 2373 Skip unmonitored hosts during bulk discovery...
    * 2462 Users with access to host/services can now edit the disabled services rule for their hosts/folders...
    * 2463 Hiding not permitted actions from service discovery page when only permitted on host...
    * 2479 Allowing dots in host-, service- and contact groups now
    * 2486 Remove special handling for non-distributed-setups in WATO...
    * 2487 Remove dangerous <i>Factory Reset</i> button...
    * 2649 Bulk renaming of hosts in WATO...
    * 2651 Do not allow adding of duplicate hosts anymore...
    * 2344 FIX: Improved validation of selected rules when editing BI aggregations...
    * 2346 FIX: Notifications: Fixed garbled page when switching on/off bulks/backlog/user rules
    * 2372 FIX: Avoid freezing WATO during bulk discovery if hosts do not respond in a timely manner
    * 1267 FIX: Fixed confirm activating foreign changes dialog...
    * 2397 FIX: Fixed wrong confirm text in distributed setup when activating foreign changes
    * 2461 FIX: Service Discovery: Hiding action buttons to rules when user is not permitted to rulesets
    * 2464 FIX: UDP ports for SNMP communication can now be configured via WATO
    * 2466 FIX: Fixed exception when searching for rulesets / global settings using special characters like umlauts
    * 2467 FIX: Fixed encoding exception occuring in localized GUI when a WATO action triggers an error message...
    * 2407 FIX: WATO master/slave replication: fixed problem where the configuration from the master site was not activate on slave site...
    * 2474 FIX: Fixed possible corruption of user datasets (contact, mail, rbn config)...
    * 2499 FIX: Git: Fixed message "Please tell me who you are. Run git config ..." on making changes...
    * 2539 FIX: Fix impossibility of removing a status host from an existing site configuration
    * 2550 FIX: Catching exception when having name conflicts while moving a folder
    * 2552 FIX: API: Service Discovery action is now creating missing pending log entry and marks the site dirty
    * 2560 FIX: Fixed rare exception when using bulk host move...
    * 2603 FIX: Git integration: Preventing issues with *.mk.new files...
    * 2610 FIX: Fixed host search showing results of not permitted folder
    * 2611 FIX: Fixed host view permission checks on host related pages...
    * 2599 FIX: Fix newly introduced fatal bug preventing creation of new hosts in WATO...
    * 2431 FIX: WATO Snapshots: Fixed broken performancedata backup...

    Notifications:
    * 2478 Integrated notification plugin for mobile phone push messages via Pushover...
    * 1295 RBN Rules can now also match service event type OK to OK...
    * 2432 Forwarded notifications are now visible within the rule based notifications analysis...
    * 2313 FIX: notification bulking: fixed exception for plugins which are not configured with checkboxes, e.g. sms
    * 2347 FIX: Improved error message in notify.log when sendmail is missing
    * 2348 FIX: HTML-Mails: Added missing link to service descriptions
    * 2349 FIX: HTML-Mails: Fixed state colors in Outlook
    * 2645 FIX: Fix garbled notification context when \n appears in service description...

    BI:
    * 2537 BI Editor: restructured, now show tree structure of aggregations, show unused rules...
    * 2628 check_bi_aggr service now also goes into downtime if the monitored BI aggregation is in downtime...
    * 2629 BI Aggregations now adopt downtime from hosts...
    * 2369 FIX: Fix exception in BI availability via table "Hostname Aggregations"
    * 2370 FIX: Fix computation of "in downtime" and "acknownledged" of hosts in BI aggregations...
    * 2485 FIX: Fix Icon "BI Aggregations containing this service", also avoid BI compilation without need...
    * 2573 FIX: Fix influance of service period to the availability of BI aggregates...

    Reporting & Availability:
    * 2596 FIX: Fix exception in availabiliy table if average number of events and summary are both being displayed...

    Event Console:
    * 2411 Check check_mkevents: Now able to look for events matching the host alias...
    * 2533 Allow inverted match in Event Console rules
    * 2508 It is now possible to upload multiple zipped MIB files at once...
    * 2562 SNMP trap translation can now be configured to put trap description into event text...
    * 2322 FIX: mkeventd: MIBs are now only loaded if SNMP Traps translation is activated...
    * 2460 FIX: Slightly more robust SNMP trap translation...
    * 2534 FIX: Fixed implementation of skipping rule packs
    * 2614 FIX: Fixed exception when processing events with umlaut in names from history
    * 2644 FIX: Fix exception in executing actions or notifications when match groups contain non-ASCII characters
    * 2673 FIX: SNMP-Traps: Fixed translation of OIDs which are parts of trap values...
            NOTE: Please refer to the migration notes!
    * 2677 FIX: Fixed duplicate Event Console reload in distributed setups...

    Livestatus:
    * 2493 FIX: Fixed wrong JSON format when using stats queries together with header columns...
    * 2542 FIX: Fix segmentation fault when filtering for service columns in log table...
    * 2581 FIX: Fix crashing Nagios core in rare case when excessive commands are being executed...
    * 2648 FIX: Fix crash of core in case of case of certain garbled log lines...

    HW/SW-Inventory:
    * 2128 mk_inventory.vbs: inventory plugin for Windows now available as vbs script...
    * 2367 FIX: win_system: Fixed exception when non-UTF-8 sequences are contained agent output
    * 2483 FIX: win_exefiles: more gracefully handle incomplete lines, avoid execption
    * 2454 FIX: lnx_distro: Fixed inventory for SuSE installations with patchlevel 0
    * 2541 FIX: Round last state change of network interfaces to one day, avoid history spam...
    * 2553 FIX: solaris_prtdiag: Can now handle Supermicro servers using Solaris 10
    * 2624 FIX: fixed vbscript based inventory script (windows) only sending updated data every 39 years
    * 1293 FIX: dmidecode: Sanitized CPU Vendor field for some Intel CPUs...
    * 1294 FIX: esx_vsphere_hostsystem: Inventory plugin is now graceful if not all information are available


1.2.7i2:
    Core & Setup:
    * 2339 FIX: Discovery service: Fixed handling of agent / SNMP communication errors...
    * 2307 FIX: Windows Agent MSI installer: removed version information from product name...

    Checks & Agents:
    * 2117 postfix_mailq: agent and check now retrieve and monitor active queue data as well
    * 2325 oracle_tablespaces: correctly handle case where check runs in clustered mode...
    * 2216 raritan_pdu_ocprot: New check to monitor overcurrent protectors of Raritan PDUs...
    * 2119 omd_status: check can now work in a cluster environment
    * 2219 hr_cpu: Reworked check to use WATO rule allowing averaging and predictive levels...
            NOTE: Please refer to the migration notes!
    * 1255 AIX Agent now supports fileinfo. Thanks to Falk Grunert (IBM)
    * 2284 kaspersky_av_client, mcafee_av_client: New Checks, Monitoring Signature and Fullscan Age...
    * 2308 agent_vsphere, esx_vsphere_sensors: now reports additional sensor information (cpu, storage controller, memory)...
    * 2327 mbg_lantime_ng_state, mbg_lantime_state: change default parameters to 2/3 for stratum, 10/20us for offset
    * 2220 pfsense_counter: New check to monitor several global packet rates on pfSense firewalls
    * 2120 datapower_cpu, datapower_mem: new checks to monitor CPU and memory and IBMs Datapower Gateways
    * 2121 datapower_temp: new check to monitor temperature sensors of IBMs Datapower Gateways
    * 2122 datapower_fan: new check to monitor fan status of IBM Datapower Gateways
    * 2123 datapower_fs: new check to monitor filesystems on IBMs Datapower Gateways
    * 2124 datapower_pdrive, datapower_ldrive: new checks to monitor disk states of IBM Datapower Gateways
    * 2125 datapower_raid_bat: new check to monitor the battery of RAID controllers of IBM Datapower Gateways
    * 2330 ovs_bonding: Linux agent now supports OVS version 6.2...
    * 2126 cisco_ace_rserver: new check to monitor real servers of Cisco ACE servers
    * 2235 lnx_quota: Extended linux quota check with group quota check...
    * 2222 citrix_serverload: Load now formatted in percent, correctly treat license error...
    * 1259 wut_webtherm: Check now uses the Check_MK defaults for temperature checks...
            NOTE: Please refer to the migration notes!
    * 2323 FIX: df: Fix new graphs for all filesystem checks in case of existing inode information
    * 2305 FIX: agent_vsphere, esx_vsphere_sensors: now able to handle sensor names with semicolon...
    * 2118 FIX: aix_sap_processlist: agent plugin now is more general to deal with various AIX versions...
    * 1253 FIX: printer_io,printer_supply: prevent discovery on not supported devices
    * 2217 FIX: md: Fix handling of found and expected disks
    * 2309 FIX: cpu_util checks: removed superfluous space in check output
    * 1257 FIX: oracle_jobs: Fix: Discovery now supports the old oracle plugin again
    * 1258 FIX: fileinfo solaris: Fixed configuration crash...
    * 2221 FIX: cisco_temperature: Fixed order of device levels for some devices...
    * 2329 FIX: windows_intel_bonding: Fix exception in case of no existing bonding device
    * 2355 FIX: docsis_channels_upstream: Fix graph definitions
    * 1906 FIX: oracle_recovery_status: added support for missing files...
    * 2311 FIX: windows agent: now replaces BOM (byte order marks) from local and plugin scripts...
    * 2357 FIX: livestatus_status: no not alarm switched off host freshness nor event handlers on CMC <= 1.2.6...

    Multisite:
    * 2260 Improved load time of Check_MK GUI...
    * 2332 New icon for hosts/services that are out of their service period...
    * 2341 LDAP Sync: Automatically syncing credential changes to slave sites in distributed setups...
    * 2324 FIX: Add icon for those checks that cannot be rescheduled...
    * 2261 FIX: Fixed wrong pnp template cache path in non OMD environments...
    * 2262 FIX: Fixed deletion of foreign views/dashboards...
    * 2335 FIX: Fixed PNP default template for active checks with arguments...
    * 2337 FIX: Fixed problem with long hanging pnp graph rendering calls
    * 2338 FIX: Logging internal GUI exceptions to web.log instead of apache error_log...
    * 2340 FIX: Email validation: Top level domains can now have a maximum length of 24 characters
    * 2353 FIX: Fix showing options for availability in BI mode, where above header
    * 2356 FIX: Fixed exception in Multisite JSON output
    * 2310 FIX: multisite view data export: fixed exception when using joined columns...

    WATO:
    * 1254 The target address for crash reports can now be configured in wato global settings
    * 1256 lvm_vgs: Check now has his own configuration in wato...
            NOTE: Please refer to the migration notes!

    Notifications:
    * 2343 FIX: Rule Based Notifications GUI can now deal with latin-1 encoded plugin output in backlog...

    BI:
    * 2354 BI aggregations now also consider the service period...
    * 2336 FIX: BI compilation diagnostics are now logged to the generic web.log...

    Event Console:
    * 2333 The Event Console log level can now be configured via GUI...
    * 2334 Logging details about loaded SNMP MIB modules during startup
    * 2326 Allow relating Event Console hosts to monitoring hosts now also by alias...
    * 2328 FIX: Fix sporadic error "Connection reset by peer" when reloading Event Console...
    * 2342 FIX: SNMP-Traps: Also deleting compiled files when removing a MIB file


1.2.7i1:
    Core & Setup:
    * 1759 Packed RPM and DEB agent packages are now shipped with normal Check_MK package...
    * 1228 Linux Agent: Now supports systemd...
    * 2167 SNMPv3: Added support for using SNMP contextes in requests...
    * 2231 More transparently show errors during service discovery...
    * 1791 FIX: Fix problem where many bogus RRD files for Check_MK service would be created...
    * 1792 FIX: Fix path to special agents in case of manual installation
    * 1797 FIX: Fix incomplete configuration during checking when using CMC...
    * 1832 FIX: Fix "global name 'splitted' is not defined" in bulk inventory...
    * 1808 FIX: Fixed broken nagios config when using RBN without a host defined...
    * 1842 FIX: Rewrote implementation of service discovery (formerly inventory)...
    * 1869 FIX: Deleting outdated persisted agent sections now
    * 1919 FIX: cmk --snmpwalk: continue if one of the OIDs to walk fails
    * 1880 FIX: inventory_processes rules can now be configured without setting levels...
    * 1882 FIX: Fixed exception "filesystem_levels" not defined when compiling config for nagios
    * 1977 FIX: Dramatically reduced size of Check_MK check helper processes...
    * 1982 FIX: Fixed exception during checking regular checking when having checks without discovery function
    * 2012 FIX: Piggyback hostname translation can now deal correctly with umlauts
    * 2014 FIX: Fixed different issues running Check_MK on CentOS 5.x
    * 2037 FIX: Inventorize piggy back data even if access to normal agent fails
    * 2016 FIX: Fixed service discovery / monitoring on hosts which have only piggyback data (e.g. ESX VMs)...
    * 2089 FIX: Debug mode shows details about errors in autochecks as expected now
    * 2093 FIX: Fixed handling of check_mk commandline parameter "-c"
    * 2187 FIX: Avoid CLOSE_WAIT sockets for agent connection in case of timeouts...
    * 2194 FIX: Avoid new discovered checks from being used without config reload
    * 2180 FIX: cmk -D showed always "bulkwalk: no" for SNMPv3 hosts (which is wrong)...
    * 2182 FIX: Fixed services randomly becoming stale when using CMC...

    Checks & Agents:
    * 1665 agent_netapp: New special agent for NetApp monitoring via Web-API...
    * 1782 msexch_replhealth: new check for monitoring health of MS Exchange DAG
    * 1458 msexch_dag.contentindex, msexch_dag.copyqueue, msexch_dag.dbcopy: new checks for MS Exchange Mailbox Servers in a DAG...
    * 1207 services: Check can now be configured with additional names for matching...
    * 1786 casa_cpu_mem, casa_cpu_temp, casa_cpu_util, casa_fan, casa_power: support more devices, also C100G
    * 1787 docsis_channels_upstream, docsis_channels_downstream: now also support CASA 100G
    * 1519 etherbox.temp: Now supports lower levels, output configurable to Celsius, Fahrenheit or Kelvin...
            NOTE: Please refer to the migration notes!
    * 1520 hwg_temp: Now uses new temperature ruleset, allows lower levels and alternate output units....
            NOTE: Please refer to the migration notes!
    * 1521 carel_sensors: Now uses new Temperature WATO-Rule...
            NOTE: Please refer to the migration notes!
    * 1459 netscaler_cpu: new check to monitor the CPUs of Citrix Netscaler Appliances
    * 1460 df_netscaler: new check to monitor filesystem usage on Citrix Netscaler devices
    * 1820 mem.linux: new dedicated check for Linux memory management...
            NOTE: Please refer to the migration notes!
    * 1831 diskstat: detect multipath devices and handle them instead of the physical paths...
    * 1462 netscaler_ha: new check to monitor the HA state of Citrix Netscaler appliances
    * 1838 emc_datadomain_mtree: New check for EMC Datadomain MTrees...
    * 1464 netscaler_mem: new check to monitor the memory usage of Citrix Netscaler Appliances
    * 1822 oracle_undostat: rule for non space error count...
    * 1823 mk_oracle_crs: compatibility against CRS 10.2 + 11.1...
    * 1825 oracle_recovery_status: backupcheck for user managed backups...
    * 1826 oracle_dataguard_stats: New rule for apply_lag_min, removed default rule...
    * 1807 check_mail: Added new check to check IMAP/POP3 login (incl. forwarding of mails to event console)...
    * 1841 fileinfo, fileinfo.groups: new parameter for selecting ranges of the time of the day...
    * 1668 Interface groups: Can create groups out of interface item names...
    * 1669 mrpe program check_16bit_program.cc: Monitors 16 bit programs on windows...
    * 1849 netscaler_dnsrates: new check for DNS statistics of Citrix Netscaler Loadbalancers
    * 1850 netscaler_health.fan, netscaler_health.psus, netscaler_health.temp: new checks to monitor the health of Citrix Netscaler Loadbalancers
    * 1214 ups_bat_temp,ups_capacity,ups_in_freq,ups_in_voltage,ups_out_load,ups_out_voltage: Checks now detect more UPS Devices...
    * 1523 lnx_thermal: Now supports setting levels...
            NOTE: Please refer to the migration notes!
    * 1670 winperf_processor: fixed invalid check values on counter wrap...
    * 1524 kentix_temp: Now supports setting levels...
            NOTE: Please refer to the migration notes!
    * 1525 viprinet_temp: Now uses new Temperature WATO rule...
            NOTE: Please refer to the migration notes!
    * 1673 netapp_volumes: now able to configure levels by magic factor
    * 1854 netscaler_tcp_conns: new check to monitor tcp connections on Citrix Netscaler Loadbalancer Appliances
    * 1857 ibm_svc_portsas: new check and extended special agent for IBM SVC / Storwize V3700 / V7000 devices
    * 1918 ps: new option for checking the age of a process (on Linux)...
    * 1920 df: Linux filesystem check now supports displaying data reserved for root...
    * 1675 esx_vsphere_hostsystem.cpu_util_cluster: Averaged CPU utilization of all cluster nodes...
    * 1216 hp_procurve_cpu: Can now be configured with Wato
    * 1676 if.include: now able to detect grouped interfaces...
    * 1928 netapp_api_if: Improved handling and check output of virtual interfaces...
    * 1827 oracle_tablespace: WATO rule for default increment...
            NOTE: Please refer to the migration notes!
    * 1217 dell_om_sensors: Check now uses generic temperature features...
            NOTE: Please refer to the migration notes!
    * 1929 netapp_api_if: improved inventory and check output of virtual interfaces...
    * 1218 Inital Agent Version for zOS (IBM Mainframes)...
    * 1948 Livedump: Host names can now be prefixed with an individual string...
    * 1958 akcp_daisy_smoke: added new check for smoke sensors on expansion boards which are daisy chained to an AKCP securityProbe 5E...
    * 1219 synology_disks, synology_fans, synology_info, synology_raid, synology_status, synology_update: Multiple Synology NAS Checks
    * 1968 qlogic_fcport, qlogic_sanbox, qlogic_sanbox_fabric_element: Supporting SAN Switch Module for IBM BladeCenter(R) now
    * 1220 if,if64: Discovery can now be based on port description...
    * 1930 Windows agent: now able to unpack plugins.cap file (created by Check_MK agent bakery)...
    * 1933 esx_vsphere_objects: now able to set a different alert level when the host/vm reports 'unknown'...
    * 1860 df and other filesystem checks: process total fs size as perfdata...
    * 1222 mbg_lantime_ng_state: Support for the new Meinberg Lantime MIB (MBG-LANTIME-NG-MIB)...
    * 1961 akcp_exp_humidity, akcp_exp_smoke, akcp_exp_temp, akcp_exp_water: New checks to monitor AKCP securityProbe and expansion boards...
    * 1991 emc_datadomain_temps: make configurable via WATO, add Perf-O-Meter...
            NOTE: Please refer to the migration notes!
    * 1939 check_ftp: changed service description if the ftp port differs from 21...
            NOTE: Please refer to the migration notes!
    * 1992 df: Show usages near to zero with a higher precision - not simply as 0.00
    * 1996 kernel.util: Also output values for steal and guest (no PNP template yet)
    * 1998 statgrab_net: New implementation of network interface monitoring via statgrab...
            NOTE: Please refer to the migration notes!
    * 1889 cmciii.phase: New check to monitor input phases for Raritan PDUs
    * 2005 services: change service description from service_ to Service or new installations
    * 1862 netscaler_vserver: new check to monitor VServers on Citrix Netscaler Appliance
    * 2036 docsis_channels_upstream: Add handling for codewords (WATO rule, rate computation, Perf-O-Meter)
    * 1947 agent_ucs_bladecenter: Monitors UCS Bladecenter via Web-API...
    * 2039 mk_logwatch: new per-logfile-options maxfilesize and maxlinesize...
    * 1891 apc_symmetra: Now supports setting levels on remaining battery time...
    * 1892 hp_procurve_mem: Now supports setting levels in WATO...
            NOTE: Please refer to the migration notes!
    * 1952 check_mk_agent.linux: integrated runas plugin into check_mk_agent.linux...
    * 2083 Added Siemens PLC (SPS) monitoring...
    * 1893 cisco_power: Now discovers all power supplies, not only redundant ones...
    * 2052 winperf_if: Now able to automatically group teamed interfaces and more...
            NOTE: Please refer to the migration notes!
    * 2053 New windows plugin: windows_if.ps1, renders wmic_if.ps1 obsolete...
    * 1864 akcp_exp_drycontact, akcp_exp_temp : change to service output and levels...
    * 2043 ibm_svc_mdiskgrp: Fix computation of capacity, show and check provisioning...
            NOTE: Please refer to the migration notes!
    * 2044 IBM SVC checks: renamed services, remove bogus IBM SVC...
    * 1894 hwg_humidity: New check to monitor humidity sensors attached to HWg-STE...
    * 1866 ibm_imm_fan, ibm_imm_temp: new checks to monitor fans and temp sensors on IBM Servers via the IMM
    * 1867 ibm_imm_voltage: new check to monitor power supply and CMS battery voltages on servers via IBMs IMM
    * 1225 sansymphony_alerts,sansymphony_pool,sansymphony_ports,sansymphony_serverstatus,sansymphony_virtualdiskstatus: New Checks for Datacore Sansymphony...
    * 2056 winperf_processor: additionally reports user and privileged(system) time...
    * 1226 mysql: New check to show the version of the mysql deamon
    * 2100 if64: check can now impose limits on the number of outgoing and incoming non-unicast packets per second
    * 1227 mysql_ping: New Check to detect misconfiguration of the mk_mysql plugin
    * 2134 winperf_phydisk: allow device to appear more than one time in agent output...
    * 2102 mbg_lantime_ng_fan, mbg_lantime_ng_state, mbg_lantime_state: new checks for Meinberg LANTIME Clocks supporting the new MBG-LANTIME-NG-MIB
    * 2057 New checks for postgreSQL monitoring...
    * 2137 diskstat: new implementation of Linux Disk IO check...
            NOTE: Please refer to the migration notes!
    * 1229 MySQL: The MySQL Plugin now supports multiple instances...
            NOTE: Please refer to the migration notes!
    * 2138 df: Filesystem check now outputs performance data for inodes (and shows a graph)
    * 1231 mssql_counters.file_sizes: It's now possible to set levels for Filesizes
    * 2104 aix_if: new agent section and check...
            NOTE: Please refer to the migration notes!
    * 2061 DB2 monitoring: Additional checks for AIX (and presumably linux)...
    * 2105 mbg_lantime_ng_refclock: new check for Meinberg LANTIME clocks supporting the new MBG-LANTIME-NG MIB
    * 2062 grouped interfaces: additional information in check output and new port state 'degraded'...
            NOTE: Please refer to the migration notes!
    * 2153 siemens_plc.duration siemens_plc.flag siemens_plc.info: New Checks for Siemens PLC devices
    * 2063 winperf_if: now also able to detect the interface port state 'lowerLayerDown'...
    * 2154 Interface-Checks: Separate traffic thresholds for in and out are now possible...
    * 2155 siemens_plc_counter: added new check for monitoring increasing counter values
    * 2106 aix_sap_processlist: new check and agent plugin to monitor the process list of SAP Application Server Instances on AIX systems
    * 2156 Interface-Checks: Can now be configured to use predictive traffic levels
    * 2165 aix_agent: Local checks can now also be executed in run cached mode...
    * 1830 oracle_rman: added detection of INCR0/1 backups...
            NOTE: Please refer to the migration notes!
    * 1900 mk_oracle: added oracle session environment...
    * 1901 mk_oracle: IGNORE_DB_NAME for special environments...
    * 1902 mk_oracle: Performance hint for RMAN checks...
    * 1903 mk_oracle: Remote Monitoring of Oracle Databases...
    * 2183 ps: allow levels of used RAM in percentage of total RAM of host...
    * 2184 statgrab_mem: converted to the same logic as the other memory checks...
            NOTE: Please refer to the migration notes!
    * 2185 canon_pages: added support for b/w A4 and color A4/A3 counters
    * 2186 check_mk_agent.aix: use GNU df in order to exclude NFS for filesystem monitoring...
    * 2112 hitachi_hnas_bossock: new check to monitor number of running Bossock Fibers
    * 2196 winperf_if: for Windows interfaces show original Windows state names
    * 2199 livestatus_status: now in addition check master settings of monitoring core...
    * 2113 hitachi_hnas_drives: new check to determine the overall status of all system drives of Hitachi NAS devices
    * 2201 apt: New check for checking pending APT updates on Debian and Ubuntu...
    * 2114 hitachi_hus_dkc, hitachi_hus_dku: new checks to monitor hardware states of Hitachi Unified Storage DKUs and DKCs
    * 2115 bluenet_meter: new check to monitor energy and power related parameters of Bachmann Bluenet PDUs
    * 2205 check_icmp: new option for pinging the host alias or an explicity address...
    * 2210 check_bi_aggr: new option for honoring downtimes and acknowledgements...
    * 2211 netapp_api_disk.summary: output physical size of broken disks as an additional information
    * 1242 enterasys_powersupply: It's now possible to choice which redundancy state treated as OK...
    * 2214 icom_repeater: New set of checks for Icom repeaters...
    * 2245 AIX-Agent: Added support for the uptime check
    * 2076 fortigate_cpu_base, fortigate_sessions_base: supports wider range of models...
    * 2227 isc_dhcpd: New agent plugin and check for checking IP address pools of ISC DHCP-Daemon
    * 2252 SEC: mk_logwatch: Fixed mostly uncritical command injection from config...
    * 2270 windows agent: now able to add cached information into section headers...
    * 2271 logwatch_ec: Now able to create a single check for each logfile forwarded to the event console...
    * 2283 cisco_srst_call_legs cisco_srst_phones cisco_srst_state: New checks for monitoring Cisco SRST routers
    * 1246 blade_bays, blade_blades, blade_blowers, blade_health, blade_mediatray: Checks now support IBM Flex Bladecenter
    * 2274 windows agent: "check_mk_agent.exe test" now also outputs stderr of plugins...
    * 2275 windows agent: new subfolders, improved folder cleanup during uninstall...
            NOTE: Please refer to the migration notes!
    * 2276 mk_inventory.ps1: now uses directory ./state for its statefiles
    * 2277 mk_oracle.ps1: changed location of config file...
            NOTE: Please refer to the migration notes!
    * 2232 printer_supply: move setting for "some remaining" status from global option to check parameters...
    * 2293 logwatch: Remove global setting logwatch_service_output from WATO...
    * 2294 if, if64: Move global option for padding port numbers with zeroes into rule...
    * 2296 win_dhcp_pools: Convert global option for discovery empty pools into rule set...
    * 1247 alcatel_timetra_chassis: New Check for Slots, Power Supplies, MDAs, cf cards and Fans of Alcatel Switches Supporting the TIMETRA-CHASSIS-MIB
    * 1248 acme_sbc, acme_sbc.settings: New Checks to monitor an ACME Session Border Controller...
    * 2256 mk_mysql: MySQL monitoring is now available for windows...
    * 1249 alcatel_cpu, alcatel_temp, alcatel_fans: New checks for Alcatel switches based on IND1 MIB
    * 1250 alcatel_timetra_cpu: New CPU Check for Alcatel Switches supporting the TIMETRA MIB
    * 2215 pfsense_status, pfsense_if: Two new checks to monitor the interfaces and status of pfSense firewalls...
    * 1251 lvm_vgs: New Checks for LVM volume groups...
    * 2280 agent_vsphere: now provides more information if the login attempt fails...
    * 2116 bluenet_sensor, bluenet_sensor.hum: new checks to monitor temperature and humidity of Bachmann Bluenet PDUs
    * 1252 hitachi_hus_status: New check to monitor global status on Hitachi Hus Systems
    * 1457 FIX: logins: new check renamed from "users" check...
            NOTE: Please refer to the migration notes!
    * 1762 FIX: lnx_thermal: Now ignoring trip points with level 0...
    * 1763 FIX: diskstat: Fixed error in config example of manpage
    * 1755 FIX: cisco_vpn_tunnel: fix exception in case tunnel is not OK
    * 1756 FIX: agent_ibmsvc: do not abort execution if one of the sections fail
    * 1778 FIX: cisco_secure: do not warn for port where port security cannot be enabled
    * 1764 FIX: mk_sap: Fixed exception when saving status file
    * 1663 FIX: winperf_if: fixed incorrect enumeration of interface index...
    * 1204 FIX: veeam_client: Not longer throwing an error in case of currenlty running backup
    * 1666 FIX: inventory check esx_vsphere_hostsystem: no longer crashes if information is missing...
    * 1767 FIX: fc_port: Re-enabled check discovery of this check
    * 1768 FIX: brocade_fcport/brocade_info: Only try to discover these services when device provides correct info...
    * 1769 FIX: megaraid_bbu: Fixed exception for some controllers reporting "full charge capacity"
    * 1770 FIX: megaraid_pdisks: Now handling unconfigured good/bad states...
    * 1771 FIX: domino_mailqueues: Fixed exception during inventory when no data usable data available
    * 1208 FIX: cifsmounts: Detects now unreachable CIFS mounts
    * 1772 FIX: lparstat_aix: Check handles already working agent output again
    * 1793 FIX: fritz: avoid Exception in inventory function of fritz checks if agent output is empty
    * 1795 FIX: Fix internal exception in WATO rule for filesystems...
    * 1522 FIX: quantum_libsmall_door, quantum libsmall_status: Fixed broken scan function
    * 1818 FIX: dell_poweredge_cpu: Fix exception where BrandName is missing
    * 1819 FIX: dell_poweredge_temp: Make output and service description consistent with other temperature checks...
            NOTE: Please refer to the migration notes!
    * 1388 FIX: oracle_asm_diskgroup: fixed wrong calculation of free space in NORMAL/HIGH redundancy Disk Groups...
    * 1389 FIX: oracle_rman: detect failed jobs...
    * 1390 FIX: mk_oracle: better detection of RMAN Archivelog Backups...
    * 1391 FIX: oracle_instance: New function for Primary Database not OPEN...
    * 1833 FIX: jolokia_metrics.gc: fix recently introduced exception for missing variable
    * 1463 FIX: juniper_screenos_mem, juniper_trpz_mem: pnp template fixed
    * 1806 FIX: services check was not recognizing configured state when no service was found
    * 1840 FIX: oracle_tablespaces: fix implementation of magic factor
    * 1848 FIX: df: title of pnp graphs for filesystem checks fixed...
    * 1821 FIX: mk_oracle: changed connection to dedicated server mode...
    * 1824 FIX: oracle_recovery_status: removed default values from Check...
    * 1209 FIX: livestatus_status: Check handles cluster using in cluster now
    * 1809 FIX: cisco_temp_perf: Fixed exception when no temperature threshold provided by device
    * 1812 FIX: juniper_screenos_mem: Fixed too large memory reported (byte <> kbyte mixup)
    * 1814 FIX: agent_ibmsvc: Fixed missing executable flag
    * 1817 FIX: The Check_MK service did not result in CRITICAL/WARNING states when using Nagios as core...
    * 1844 FIX: oracle_crs_res: fix computation of node a ressource is running on...
    * 1852 FIX: solaris_multipath: this check now works with inventory to remember the number of total paths...
            NOTE: Please refer to the migration notes!
    * 1828 FIX: oracle_dataguard_stats: Bugfix for 'params_value' referenced before assignment...
    * 1853 FIX: cisco_power, cisco_fan, cisco_temp_perf: fixed service description for some special cases...
            NOTE: Please refer to the migration notes!
    * 1671 FIX: windows agent: fixed gaps in eventlog monitoring after agent restart...
    * 1856 FIX: ibm_svc_array ibm_svc_mdisk ibm_svc_mdiskgrp ibm_svc_portfc: made checks more robust for varying number of parameters of IBM SVC agent plugin...
    * 1874 FIX: ps: Old process inventory configurations work now again...
    * 1875 FIX: Fixed possible exceptions of CMC Check_MK helpers when using some custom checks...
    * 1858 FIX: docsis_channels_downstream: allow for negative values of power in dBm
    * 1847 FIX: oracle_logswitches: Fixed description of WATO rule for levels...
    * 1877 FIX: printer_input/printer_output: Check can now handle non reported capacity unit
    * 1921 FIX: kemp_loadmaster_realserver: reimplementation, now use vendor specific information
    * 1859 FIX: cups_queues: linux agent now runs section cups_queues in cached mode...
    * 1881 FIX: omd_status: Check works now even when a site is reported as not OK...
    * 1923 FIX: cisco_qos: Fixed exception in discovery that might lead to missing services
    * 1924 FIX: cisco_power: Fixed missing power supplies in case where name is not unique
    * 1886 FIX: win_printers: Fixed exception in WATO when displaying default parameters
    * 1887 FIX: Logwatch event console forwarding: Better handling of logwatch states
    * 1969 FIX: apc_symmetra: Fix wrong critical state "0 batteries need replacement"
    * 1926 FIX: ps: reenable compatiblity with existing configurations...
    * 1970 FIX: lparstat_aix: Made the check compatible to different kinds of lparstat output...
    * 1971 FIX: printer_input/printer_output: Discovery is using name field when available no...
            NOTE: Please refer to the migration notes!
    * 1931 FIX: agent_vsphere: no longer crashes when host has no license information
    * 1932 FIX: check_http: Check SSL Certificate: did not work when SNI Option was set...
    * 1975 FIX: check_bi_aggr: Ignoring proxy settings from environment now
    * 1936 FIX: check_form_submit: fixed crash on certain form fields with unnamed input elements
    * 1960 FIX: akcp_sensor_drycontact: Service description prefix changed from "Device" to "Dry Contact"...
            NOTE: Please refer to the migration notes!
    * 1938 FIX: docsis_channels_upstream: fixed missing checks if channels had the same ChannelId...
    * 1940 FIX: ps: Fixed a rare crash on malformed agent output...
    * 1941 FIX: df.include: fixed exception on emtpy filesystems...
    * 1942 FIX: netapp_api_volumes: fixed exception when performance data generation was enabled
    * 1993 FIX: solaris_multipath: Fix detection of expected number of paths
    * 1944 FIX: hr_mem: no longer reports incorrect memory values when cached memory values are broken...
    * 1994 FIX: lparstat: Support new AIX version with two new columns nsp and utctc
    * 1997 FIX: checkpoint_connections, checkpoint_packets: Detect more recent devices
    * 1999 FIX: raritan_pdu_inlet_summary, raritan_pdu_inlet, ups_socomec_outphase: renamed services to be consistent...
            NOTE: Please refer to the migration notes!
    * 2000 FIX: check_mk_agent.freebsd: Add missing <<<local>>> section, plugins was twice instead...
    * 2004 FIX: windows_updates: fix exception in WATO when displaying default levels
    * 2006 FIX: services: Add WATO rule for configuring parameters of discovered checks...
    * 2007 FIX: md: Handle rebuild of RAID 5 correctly, handle sitatuation of replacement correctly...
    * 2028 FIX: hyperv_vms: new plugin that allows spaces in VM names...
    * 2013 FIX: stulz_pump: Fixed exception during checking for some devices
    * 2030 FIX: netapp_api_temp: add Perf-O-Meter, make configurable via WATO...
            NOTE: Please refer to the migration notes!
    * 2031 FIX: brocade_mlx_temp: make configurable via new WATO rule, add Perf-O-Meter, add default levels...
            NOTE: Please refer to the migration notes!
    * 2032 FIX: brocade.temp: use new generic WATO rule, add Perf-O-Meter...
            NOTE: Please refer to the migration notes!
    * 2033 FIX: check_mk-zfs_arc_cache: add Perf-O-Meter
    * 2034 FIX: netapp_api_volumes: added Perf-O-Meter
    * 2035 FIX: check_mk-netapp_api_if, check_mk-if_brocade: added missing Perf-O-Meters
    * 2017 FIX: Solaris-Agent: Prevent hanging agent in uptime section...
    * 1890 FIX: cisco_temperature: Replaces cisco_temp_perf and cisco_temp_sensor...
            NOTE: Please refer to the migration notes!
    * 2018 FIX: ibm_imm_health: Fixed exception when host does provides empty SNMP data
    * 2019 FIX: heartbeat_crm: Be compatible to yet unknown crm_mon output format
    * 2048 FIX: netapp_api_fan, netapp_api_psu, netapp_api_temp: fixed typo in service description Shelfes -> Shelves
            NOTE: Please refer to the migration notes!
    * 2021 FIX: if_lancom: Also used for checking ELSA/T-Systems branded devices
    * 2022 FIX: SNMP: Fixed handling of backslashes in SNMP data...
            NOTE: Please refer to the migration notes!
    * 1863 FIX: cisco_power: fix for cases with a slash in the device description of a power supply...
            NOTE: Please refer to the migration notes!
    * 2023 FIX: if_lancom: Handle point-2-point interfaces of newer firmwares correctly
    * 2027 FIX: fc_port: Fixed exception when wirespeed is reported as 0 by the device
    * 1224 FIX: Fixed rare Bug in case of clusterd network interfaces...
    * 2079 FIX: freebsd agent: Was unable to find ntpq command with FreeBSD10...
    * 2082 FIX: jolokia_metrics.mem: Fixed levels on total memory usage
    * 2049 FIX: window agents: prevent errors with invalid plugin output...
    * 2050 FIX: netapp_api_if: Fixed invalid speed warning for virtual interface groups...
    * 2086 FIX: apc_ats_status: Fixed exception when source different than selected source
    * 2087 FIX: netapp_api_temp: Fixed exception when dealing with old discovered checks...
    * 2051 FIX: windows agent: no longer outputs stderr of local and plugin scripts...
    * 2088 FIX: cisco_cpu: Dealing with non CPU utilization information correctly...
    * 2055 FIX: agent_vsphere, licenses check: now really configurable on / off...
    * 2091 FIX: The check-mk-agent RPM packages can now update the old check_mk-agent named RPMs...
    * 2046 FIX: Replace GBit with Gbit, MBit with Mbit, KBit with Kbit...
    * 2098 FIX: ibm_svc_mdiskgrp: fix rounding bug, decimal digits of size (GB, TB) were always lost
    * 2094 FIX: Fixed missing agent section when ntpq times out after 5 seconds
    * 2095 FIX: oracle_crs_voting: Also handling voting disks with id 0 (seen on old CRS 10.2.0.5.0)...
    * 2101 FIX: cisco_temperature: check can now handle cases when no description of the sensor is available
    * 2096 FIX: jolokia_metrics: Now deal with missing thread related infos (jboss might only send ThreadCount)
    * 1895 FIX: temperature.include: Fixed Fahrenheit handling...
    * 2097 FIX: apc_symmetra: Fixed false alert during self test...
    * 2143 FIX: Solaris-Agent: Fixed broken zfsget checks on solaris 10
    * 2144 FIX: Fixed exception in inventory GUI when trying to render dates of inventorized exe files...
    * 2058 FIX: ucs_bladecenter_fans.temp, ucs_bladecenter_psu.chassis_temp: fixed broken temperature checks (nagios only)...
    * 2059 FIX: ucs_bladecenter_if: fixed exception when fibrechannel interfaces were not configured...
    * 1233 FIX: Fixed fileinfo check for solaris in case of missing files
    * 1236 FIX: multipath: Now show correct error in case of removed multipaths instead of check crash
    * 2152 FIX: apache_status: Fixed plugin to work on CentOS/RedHat 5.x...
    * 1896 FIX: ups_socomec_capacity: Now no longer critical when device reports -1 minutes left on battery...
    * 1238 FIX: check_mk_agent.linux: Do not execute the multipath section if no /etc/multipath.conf exsist.
    * 1240 FIX: multipath: improved detection for not installed multipath
    * 2159 FIX: netapp_api_disk.summary: Changed default thresholds to WARN on the first broken disk, CRIT on 50%...
    * 2161 FIX: heartbeat_crm: Fixed UnboundLocalError exception on some systems
    * 2162 FIX: citrix_sessions: Handle not set thresholds on single values correctly...
    * 2163 FIX: printer_supply: Now auto detects whether or not a supply is consumable or filling up...
    * 2164 FIX: printer_supply: Fixed handling different capacities than percentage when used upturned levels
    * 2169 FIX: jolokia_metrics.threads: Fixed graph template...
    * 2170 FIX: jolokia_metrics_gc: Fixed exception when GC time not reported by server
    * 2109 FIX: netapp_api_volumes: now using the defined levels when using the Nagios core
    * 1241 FIX: hp_prolaint: Unkown state is not longer handled as OK...
    * 2171 FIX: netapp_api_vf_status: Handling "DR backup" as normal (OK) state now
    * 1898 FIX: mk_oracle: Bugfix for error while loading shared libraries: libsqlplus.so
    * 1899 FIX: mk_oracle: backport of werk 1564 from agent...
    * 2110 FIX: netapp_api_aggr: check did not take configured levels when using Nagios
    * 1954 FIX: fileinfo / fileinfo.groups: Fixed discovery function for fileinfo groups and equalize agent output of fileinfo agents...
    * 1904 FIX: mk_oracle: added processes check to ASM...
    * 1905 FIX: oracle_recovery_status: Bugfix for checkpoints in the future...
    * 2111 FIX: hitachi_hnas_volume: fix for cases when size information of volumes is not available
    * 2190 FIX: jolokia_metrics.gc: Fixed exception in check if no warn/crit levels are defined
    * 2192 FIX: check_notify_count": Fix exception in PNP template in case of explit email addresses...
    * 2172 FIX: Allowing OIDs in checks not starting with a dot again...
    * 2173 FIX: mk-job: Fixed quoting of command line arguments
    * 2198 FIX: windows_updates: Fix missing warning if reboot required in case forced reboot is in the past...
    * 1955 FIX: lnx_quota: Fixed status message to show the correct values of limits...
    * 2064 FIX: windows agent: crash.log now uses \r\n as newline
    * 2202 FIX: hr_fs: Remove Label:... from mount point, replace \ with /...
            NOTE: Please refer to the migration notes!
    * 2065 FIX: windows agent: now correctly installs service with elevated privileges...
    * 2179 FIX: apc_symmetra: Fixed regression introduced with last release when output state is empty
    * 2067 FIX: windows agent: product version is no longer set to 1.0.0...
    * 2068 FIX: Filesystem checks: Fix crash when legacy parameters (tuple) were used...
    * 2213 FIX: cisco_temperature: Fixed behaviour in cases where device reports status but no temperature...
    * 2069 FIX: netapp_api_disk.summary: fixed one missing disk in summary check...
    * 2070 FIX: agent_netapp: fixed exception when a channel has no shelf-list configured
    * 2212 FIX: oracle_tablespaces: Fix plugin output in case of detected problem in Autoextend settings...
    * 1243 FIX: mk_postgres: Prevent loading of .psqlrc...
    * 2234 FIX: AIX Agent: Forced load of environment and fixed call of trd (Libelle Business Shadow)...
    * 2247 FIX: ibm_svc_mdiskgrp: Made check working with different firmware versions outputs
    * 2071 FIX: windows agent: fileinfo check now correctly reports empty directories...
    * 2072 FIX: agent_netapp, netapp_api_volumes, netapp_api_disks: Improved check output...
    * 2075 FIX: check_mk_agent: fixed formatting error for windows eventlog entries > 2048 characters...
    * 2077 FIX: Windows MSI Installer: fixed automatical install of agent plugins...
    * 1244 FIX: windows_tasks: Fixed handling of tasks manually stopped by admin...
    * 1245 FIX: printer_output: Now correctly detect a bin with unknown as name
    * 2265 FIX: db2_version: improved check output when version information is missing...
    * 2266 FIX: windows agent: fixed invalid agent output if system memory exceeds 2TB RAM...
    * 2267 FIX: mk_db2.aix agent plugin: no longer throws an error when a db2 profile is not set up properly...
    * 2268 FIX: db2_tablespaces: no longer throws exception in checks when complete db2 instance vanishes
    * 2272 FIX: mrpe: made UNKNOWN message more clear in case of an invalid state char
    * 2255 FIX: checkpoint_*: Fixed exception in scan function when sysDescr has less than 2 spaces...
    * 2278 FIX: printer_supply: now able to toggle the point of view for used and remaining material...
            NOTE: Please refer to the migration notes!
    * 2258 FIX: windows_multipath: Fixed exception in case check reports more paths than expected

    Multisite:
    * 1758 Improved exception hander: Shows details without additional debug request, added mailto link for error report...
    * 1788 New personal setting for start page, right after login...
    * 1776 Dashboard: Allowing unicode characters in static text dashlet
    * 1210 New Downtime Filter for comments...
    * 1811 Added new filter for regex based filtering of contacts to log based views...
    * 1667 Sidebar snapin 'Tree of Folders' and 'WATO folder' filter now available on slave sites...
    * 1815 Dashboard: Sidebar snapins can now be added as dashlets to dashboards...
    * 1979 Relative timestamps display warnings when they should be in future but are in past
    * 1937 cpu.loads: performance graph now displays number of CPUs
    * 2040 Allow commands for setting downtimes and acknowledging on BI aggregates...
    * 2042 Services are now sorted in a natural way, this affects services containing numbers...
    * 2140 Remove PNP Timeranges from range selection, put these ranges directly into the list...
    * 2166 LDAP: Multiple LDAP groups can be configured for assigning single roles to users...
    * 2174 Added action popup to host & service views, supporting custom actions now...
    * 2175 Added icon uploader, unified icon selection...
    * 2200 New filter for (de-)selecting preliminary notifications to "check-mk-notify"...
    * 2209 New filter for selecting hosts/services in/out of their service period
    * 2181 Admins can now delete views/dashboards/reports created by other users
    * 2249 Builtin icon visibility can now be configured...
    * 2228 New matrix views for displaying performance data of service in a matrix table...
    * 2273 New multisite filter: Start of downtime...
    * 1781 FIX: Fix broken grouping by host/service group in availability
    * 1783 FIX: Finish the view "History of Scheduled Downtimes"...
    * 1206 FIX: Hostname not longer shown as column in host views
    * 1766 FIX: Fixed exceptions in Web GUI when host or service groups used non ascii characters in names...
    * 1773 FIX: Fixed different exceptions when using localized multisite
    * 1774 FIX: IE: Always use the latest available rendering enginge of the used browser...
    * 1777 FIX: Fixed js error making the "add to visual" link break on pages with context...
    * 1798 FIX: Filters are now retained when adding a view to a dashboard...
    * 1799 FIX: Dashboards: Existing views added to dashboards now get a correct title / title_url
    * 1800 FIX: Fixed umlauts and HTML tags in exception texts...
    * 1796 FIX: Fix filtering in Multisite View BI Boxes...
    * 1802 FIX: Links in messages like "successfully sent X commands" are now working again...
    * 1803 FIX: Fixed exception in Check_MK prediction page...
    * 1804 FIX: Fixed prechecked checkboxes in view actions after first action submit...
    * 1843 FIX: Fixed crash in display of crash report for precompiled host checks
    * 1870 FIX: Joined columns were empty in CSV, JSON or PYTHON exports of view...
    * 1871 FIX: Site filter is only shown as host related filter now...
    * 1872 FIX: View editor hides filter selection for object types which have no filter to choose...
    * 1876 FIX: User sorting of views can now be disabled again
    * 1884 FIX: Fixed exception in virtual host tree snapin
    * 1885 FIX: Fixed filtering by software versions in software package search
    * 1972 FIX: Prevent erasing of quicksearch field when sidebar is reloaded (e.g. during activate changes)...
    * 1221 FIX: veeam_client: Multisite perfometer is now more robust
    * 1989 FIX: Fix sorting of services in availability views
    * 1978 FIX: Fixed linking to other views using "joined columns"...
    * 1980 FIX: logwatch: Fixed exception when acknowledging errors of a single logfile on a single host
    * 1981 FIX: Not trying to render view in view editor when the view is not valid
    * 1983 FIX: Fixed special case in language configuration via user profile...
    * 1984 FIX: Fixed loosing sidebar after switching to/from edit mode in dashboard edior on page reload...
    * 1985 FIX: PNP graph dashlet handles graphs in distributed setups correctly...
    * 1945 FIX: doc/treasures/downtime: Fix setting and removing of downtimes...
    * 2008 FIX: Users created during basic auth login get the role assigned configured in "default user profile"...
    * 2011 FIX: "Service Group" view sorts/groups the services now correctly by host
    * 2024 FIX: Views: Fixed problem when filtering views by strings containing umlauts...
    * 2054 FIX: Sidebar snapin "Tree of folders": fixed exception when using localized default value...
    * 2090 FIX: Fixed errors when editing / rendering custom url dashlets in some cases...
    * 2092 FIX: Dashboards: Possible to configure an empty custom title
    * 2145 FIX: LDAP-Sync: Handling user ids with special characters more user friendly...
    * 2149 FIX: LDAP: The diagnostic log has been changed to use a fixed path...
    * 2150 FIX: Reworked internal logging mechanism...
    * 1953 FIX: Fixed processing of html processing in input fields...
    * 1239 FIX: Fixed doc/treasures/downtime script to work with current GUI version
    * 2157 FIX: LDAP: Fixed group-to-role/group-to-contactgroup sync with OpenLDAP (using posixGroup)
    * 2141 FIX: Fix computation of explicit time ranges with time of day...
    * 2142 FIX: Fix non-working option for disabling column headers in grouped boxed views...
    * 2168 FIX: Fixed automation actions with transid=-1 when using basic authentication
    * 2177 FIX: Host/Service statistics dashlets honor the site filter correctly now
    * 1957 FIX: Fixed default value for text input fields in notification plugins...
    * 2233 FIX: Fixed WATO folder view and Host Tags search with HTML Entity encoding...
    * 2074 FIX: pnptemplate netapp_api_volume: fixed title
    * 2251 FIX: Adding views to dashboards / reports is now respecing all set filters...
    * 2253 FIX: Availability context button is now visible again for host- and servicegroups
    * 2257 FIX: Improved handling of duplicate hostnames across different sites...
    * 2299 FIX: Fixed search filter for check command when command was active...

    WATO:
    * 1760 Added search form to manual checks page
    * 1785 Upload SNMP MIBs via WATO...
    * 1461 msexch_dag.copyqueue: added a WATO rule for this check
    * 1868 "Successfully created the host" message is also shown on host diagnose page now
    * 1674 ibm_svc_license / other license checks: now able to configure limits...
            NOTE: Please refer to the migration notes!
    * 1934 WATO Web-API: Documentation is finally available...
    * 1935 WATO Web-API: Reduced number configurable role permissions...
    * 1949 ibm_svc_host / other license checks: now able to configure limits...
    * 1950 ibm_svc_mdisk / disk checks: now able to configure the return state for state and mode of disk...
    * 1951 check_http: now able to configure warning and critical limit for certificate age...
    * 2136 Unify headers of Host/Service rules, EC rules and notification rules...
    * 2176 One custom icon or action can be configured per process/service...
    * 2250 Added download page for shipped agents and plugins...
    * 2264 WATO Web API: new function get_all_hosts (returns all host attributes)
    * 2297 Cleanup global settings, rename sections, remove obsolete settings...
    * 2300 New catalog of check plugins and manpages now available as a new WATO module...
    * 1761 FIX: Ruleset search is now consistent for host & serviceparameters and manual checks
    * 1765 FIX: Fixed bug when generating nagvis backends while having sites with livestatus proxy configured...
    * 1789 FIX: Fix preview of passive checks in WATO list of services
    * 1790 FIX: Fix WATO parameters page for passive checks...
    * 1794 FIX: Fix exception in WATO service list in case of vanished checks
    * 1805 FIX: Changing roles marks sites where users can login dirty for sync now...
    * 1211 FIX: Fixed g_git_messages error on activate changes...
    * 1212 FIX: Fixed default value in wato parameter page for timeperiods...
    * 1816 FIX: Fixed garbled output on "rename host" result page
    * 1879 FIX: Not showing "only show permitted hosts/services" option for users not having "see all" permissions...
    * 1922 FIX: Fix exception in saving of hosttags if hosttag has at least one auxiliary tag
    * 1883 FIX: Fixed lossing service context when cloning a rule
    * 1925 FIX: Fix missing auxilliary tags that have their own topic...
    * 1927 FIX: Fixed level description in WATO rules, change from if above into at
    * 1976 FIX: Sorting BI rule choice dropdown field entries now
    * 1986 FIX: Added nicer error message when calling the rename host page with a non existant host
    * 1987 FIX: Editing auxtags shows existing topics in dropdown instead of as "create new topic"
    * 2001 FIX: Fix exception of missing .site when editing a non-existing host
    * 2002 FIX: Mark slave sites as dirty if BI aggregates are changes and login is allowed...
    * 2009 FIX: Fixed styling of site login page for establishing a distributed monitoring WATO sync...
    * 2003 FIX: Fix saving of "Users are allowed to directly login into the Web GUI of this site"...
    * 2010 FIX: Improved error message when trying to add group assignment rule without having a group configured
    * 1946 FIX: WATO Web-API: edit host action does no longer unset all unspecified attributes...
    * 1223 FIX: Fixed manual configuration of ntp peer check...
    * 2025 FIX: Fixed exception when synchronising custom ldap attributes in distributed WATO setup
    * 2026 FIX: Fixed exception when using umlauts in notification plugin descriptions...
    * 2078 FIX: Fixed exception with some snapshots when using a localized GUI...
    * 2080 FIX: Fixed UnicodeDecodeError when using a localized GUI on notification configuration page
    * 2084 FIX: Disabled notification for a user is now shown on profile page even when not permitted to edit...
    * 2045 FIX: Avoid fetching SNMP data when showing service list in WATO - unless Full Scan is pressed
    * 2047 FIX: Allow overriding existing WATO rules by own files in local/ hierarchy...
    * 2146 FIX: In distributed environments user notification rules trigger a profile synchronisation now...
    * 2158 FIX: Condition column in WATO rule tables has now a flexible width...
    * 2160 FIX: Fixed rename of hosts where a host with this name did exist before
    * 2191 FIX: Fixed handling of URL variable 'mode' in web API for discovering services...
    * 1956 FIX: WATO Web-API: Fixed exception information for single sites...
    * 2178 FIX: Fixed handling of user erros in WATO when using Python < 2.5
    * 2203 FIX: Fix sorting of unselected elements in a list choice with two panes
    * 2244 FIX: Fixed sorting of host tag topics in dropdown selections
    * 2263 FIX: Bulk service discovery: Fixed error when doing bulk inventory on locked folders...
    * 2254 FIX: Fixed error message in parameter columns of discovered services...
    * 2230 FIX: Fix two exceptions in case of errors during bulk discovery
    * 2259 FIX: Raw Edition: Added missing agent download icons to WATO quickaccess snapin

    Notifications:
    * 1662 notification plugin spectrum: finalized script. now able to handle host notications
    * 1213 New Notification macros $SERVICEFORURL$ and $HOSTFORURL$...
    * 2041 Notification Spooler can now handle incoming and outgoing persistent TCP connections...
            NOTE: Please refer to the migration notes!
    * 2135 Allow to filter notification contacts based on values of custom macros...
    * 1235 Added notification plugin for Braintower SMS Gateways...
    * 2188 Rule based notification now allow match for notification comment...
    * 2195 New condition "Match Contacts" in rule based notifications...
    * 2304 notification bulking: now able to configure the notification sort order in emails...
    * 1661 FIX: mknotifyd: improved performance when receiving forwarded notifications
    * 1664 FIX: mknotifyd: further performance improvements for notification forwarding
    * 1205 FIX: RBN: Fixed match contactgroup condition...
    * 1810 FIX: Rule based notifications: Fixed output of non contact mail recipient address in analyze table...
    * 1988 FIX: Gracefully handle invalid empty bulk notification files from previous buggy versions
    * 2015 FIX: Fixed sending notifications for services with umlauts in names...
    * 2038 FIX: Log complete Email address into monitoring history when notifying explicity addresses
    * 2081 FIX: Improved logging of mkeventd in error cases
    * 2193 FIX: Remove duplicate performance data from host notifications...
    * 2207 FIX: Fix exception in rule based notifiations with Nagios core and event type filter...
    * 2243 FIX: Check_MK notifications don't fail anymore when duplicate hosts are configured

    BI:
    * 1784 FIX: Fix exception in BI Boxes when parents are being used
    * 2020 FIX: Fixed non working FOREACH_CHILD mechanism for BI rules
    * 2085 FIX: Host search for child nodes can now filter child nodes by tags or patterns...
    * 1897 FIX: Fixed exception in BI Availability view...
    * 2073 FIX: BI aggregation: fixed exception when showing clusters in BI boxes

    Reporting & Availability:
    * 2301 Availability now allows just showing rows with outage times above certain levels...
    * 2302 Availability: new option in "Labelling" for omitting legend for availability levels
    * 1990 FIX: Fix two exceptions in PDF exports of host group views
    * 2189 FIX: Allow changing graph number from 1 to "all" when editing PNP graph in report...
    * 2206 FIX: Add missing option "Show timeline of each object directly in table" for reports...
    * 2295 FIX: Fix exception in reporting for views that do not show a host name

    Event Console:
    * 1845 Keep record of original source IP address of a syslog message or SNMP trap...
    * 1873 SEC: Escaping event text of event console messages correctly in views...
    * 1672 Now able to reclassify logwatch messages before forwarding them to the event console...
    * 1878 SEC: Fixed possible shell injection when filtering the EC archive...
    * 2099 Allow replication of Event Console rule and settings...
    * 2107 mkeventd: can now handle syslog format of Sophos firewalls
    * 2223 Allow cancelling actions to be omitted of the cancelled event is not (yet) open...
    * 2248 The Event Console can now translate incoming SNMP traps...
    * 2225 Restructured Event Console rules into packs...
    * 1839 FIX: Fix exception when notifying EC alert into monitoring for traps (because PID is missing)
    * 1813 FIX: Fixed bug in event console rule editor when no contact groups configured
    * 1974 FIX: Event console views were randomly ignoring host filters...
    * 1861 FIX: exception in mkeventd when archiving certain event log lines
    * 1865 FIX: mkeventd: fixed exception when executing a shell script as action
    * 2133 FIX: Fix visualization of global EC setting for Rule Optimizer...
    * 2139 FIX: Fix exception in Event Console when archiving events with match groups and non ASCII characters
    * 2151 FIX: Fixed wrong time in events when forwarding logwatch to EC between timezones...
    * 2281 FIX: mkeventd: fix: now able to create notifications with events containing umlauts...
    * 2282 FIX: mkeventd: fixed exception in notification if the application field of the event was not set...

    Livestatus:
    * 2229 Do not fail on non-existing Livestatus columns any longer, output None or null instead...
    * 2208 FIX: Add missing Livestatus column service_period...

    HW/SW-Inventory:
    * 1846 Keep track of changes of software and hardware...
    * 1855 esx_systeminfo: new inventory plugin to retrieve info about the host operating system for ESX servers
    * 2204 Inventory of switch ports, allows searching for unused ports...
    * 2298 Inventory: add host name (Linux, AIX, Windows), add IP addresses and routes (Linux)
    * 1851 FIX: win_exefiles: inventory check can now handle time stamps in us english locale
    * 1943 FIX: inventory plugin win_os: no longer detects incorrect i386 architecture...
    * 1995 FIX: dmidecode: Fix parsing when memory devices are listed before controller
    * 2147 FIX: Fixed exception in HW-/SW-Inventory GUI with special characters in inventorized data...
    * 2148 FIX: win_os: Fixed inventory of OS with older powershell versions
    * 2108 FIX: win_bios win_disks win_system win_video: these inventory checks can now handle colons in the output
    * 2197 FIX: win_reg_uninstall: Fix exception in case of invalid output line...
    * 2224 FIX: Fixed sorting in inventory based views...
    * 2246 FIX: Linux CPU Inventory: Fixed wrong number of CPUs when first CPU is not in first slot
    * 2226 FIX: prtconf: Fix computation of CPU clock speed: 1MHz is 1000^2 Hz, not 1024^2


1.2.6b1:
    Core & Setup:
    * 1439 mk-job: now also available on solaris systems...
    * 1648 New installations have the service to check for unchecked services enabled by default...
    * 1723 New check API function get_average() as more intelligent replacement for get_counter()...
    * 1725 The get_average() function from now on only returns one argument: the average...
            NOTE: Please refer to the migration notes!
    * 1483 FIX: Savely replace illegal vertical bars in check plugin output...
    * 1431 FIX: windows_agent: fixed error on parsing unicode formatted logfiles...
    * 1545 FIX: Check_MK Inventory check is now resulting in correct state on duplicate host
    * 1555 FIX: Improved validation on timeperiod references of non existing periods...
    * 1574 FIX: Hosts named like used python modules do not break precompiled checks anymore...
    * 1624 FIX: Remove illegal characters from service descriptions of active checks...
    * 1628 FIX: Remove trailing backslashes from service descriptions...
    * 1649 FIX: Check_MK inventory service has been renamed to Check_MK Discovery...
    * 1706 FIX: Fix file permissions when installing MKPs to 0644 or 0755...
    * 1750 FIX: Handle rare cases where SNMP response string begins with a line feed...
    * 1740 FIX: Changed default service discovery check intervall to 12 hours

    Checks & Agents:
    * 1197 climaveneta_temp: New check for temperature sensors on Climaveneta clima devices
    * 1167 citrix_license/esx_license: Can now be configured to always show OK as state
    * 1198 climaveneta_fan: New check for fan speed on Climaveneta devices
    * 1199 climaveneta_alarm: New check to display the alarm states on Climaveneta devcies
    * 1484 dell_om_sensors: Use sensor name as item...
            NOTE: Please refer to the migration notes!
    * 1200 Docsis Checks: Now HW Rev2 of Arris Cable Modems are detected.
    * 1486 mk_oracle: completely overhauled ORACLE monitoring...
    * 1201 allnet_ip_sensoric: Detect Temperature Sensors now in more cases...
    * 1171 Added new check for monitoring mail delivery (SMTP -> IMAP/POP3 mailbox)...
    * 1444 f5_bigip_chassis_temp, f5_bigip_cpu_temp: Two new checks to replace the old f5_bigip_temp...
            NOTE: Please refer to the migration notes!
    * 1432 agent_vsphere: now able to monitor virtual machines snapshots...
    * 1507 New optional parse_function for check API...
    * 1445 quantum_libsmall_door, quantum_libsmall_status: Two new checks for monitoring small Quantum tape libraries
    * 1448 domino_info: check is extended to also show and monitor the lnNotesServerState
    * 1509 if, if64: New option for make inventory based on port alias...
    * 1440 livedump: now able to add hosts icon_image on config generation...
    * 1517 carel_sensors: New check for monitoring temperature sensors of Carel AC devices
    * 1551 f5_bigip_vserver: add performance data for connections and connection rate
    * 1554 mk_oracle: You can now monitor multiple ORACLE releases on the same host
    * 1518 raritan_pdu_inlet, raritan_pdu_inlet_summary: Modified existing check to give one item per phase and support setting levels....
            NOTE: Please refer to the migration notes!
    * 1592 AIX: New Plugin to monitor errpt in logwatch style...
    * 1565 mem.win: set default levels for page file to 80%/90%
    * 1608 zpool_status: Add an overall state check (thx to Craig Cook)...
    * 1594 ibm_svc_host: Can now be set to be always OK...
    * 1595 esx_vsphere_objects_count: New Check to Ouput the number of VMs
    * 1567 postfix_mailq: speedup in Linux agent for large mail queues...
    * 1611 mssql.vbs: Supporting SQL-Server 2014 now
    * 1568 f5_bigip_cluster_v11: new check for F5 cluster status for firmware version 11
    * 1450 checkpoint_connections, checkpoint_packets: new checks to monitor Checkpoint firewalls
    * 1569 check_mk_agent.openbsd: add sections for mem and lnx_if (memory and network interfaces)...
    * 1451 users: new check to monitor number of users logged in on a linux system...
    * 1615 qnap_disks: Added support for Fujitsu NAS QR802
    * 1616 drbd: Added support for Ahead/Behind cluster states (DRBD >= 8.3.10)
    * 1626 Renamed service descriptions of filesystem, process and logwatch checks...
    * 1627 megaraid_ldisks: Warn if current cache or write policy differs from logical drive default policy...
    * 1629 check_mk_agent.freebsd: several new features and improvements, now only use statgrab...
    * 1630 smart: update in plugin that also outputs information about disks attached to a MegaRAID controller...
    * 1631 juniper_bgp_state: check now detects and supports more differen device models...
    * 1645 Added basic kernel section to FreeBSD agent...
    * 1597 bluecat_dhcp, bluecat_dns: Checks can now be used in Check_MK Cluster Mode
    * 1599 check_mk_agent.aix: Simple run_cached Feature for plugins...
    * 1699 Windows agent: new option "file" for writing output into a file...
    * 1684 cisco_vpn_tunnel: Now supporting VPN 3000 Conncentrator devices
    * 1685 enterasys_*: Now supporting device C2G124-48 (Rev 05.02.18.0002)
    * 1694 cisco_wlc/cisco_wlc_clients: Added support for Cisco AIR-CT2504-K9
    * 1726 Move variable data of Linux/UNIX agents to /var/lib/check_mk_agent...
            NOTE: Please refer to the migration notes!
    * 1734 check_sql: Added support for DB2 (thanks to Troels Arvin)
    * 1757 Check SSH can now be configured  in WATO
    * 1478 FIX: kernel.util, statgrab_cpu: fix computation of utilization...
    * 1480 FIX: brocade_vdx_status: disable check on some devices that do not support it...
    * 1485 FIX: dell_om_disks, dell_om_esmlog, dell_om_mem, dell_om_processors, dell_om_sensors: detect more devices...
    * 1202 FIX: cisco_power, cisco_temp_perf: Both checks now using a new service description...
            NOTE: Please refer to the migration notes!
    * 1446 FIX: cisco_temp_perf: Check now finds missing sensors in case where also cisco_temp_sensor is being used....
    * 1203 FIX: veeam_client: Now supports multiple Backups for one host...
            NOTE: Please refer to the migration notes!
    * 1437 FIX: veeam_jobs: fixed incorrect state for BackupSync job...
    * 1511 FIX: oracle_jobs: avoid broken checks, make compatible with old version...
    * 1513 FIX: Handle broken SNMP bulk walk implementation of Mikrotik Router firmware RouterOS v6.22...
    * 1503 FIX: Fixed monitoring of multiple SAP instances with one mk_sap plugin...
    * 1515 FIX: cisco_secure: fix service description, fix OK state in case of no violation
    * 1449 FIX: nginx_status: agent plugin no longer honours "http(s)_proxy" env variables of root user
    * 1387 FIX: mk_oracle: Correctly deal with underscore in SID for Oracle 9.2-10.1...
    * 1532 FIX: mk_sap: Cleaning up old state information from sap.state file...
    * 1548 FIX: bluecat_ntp: do not inventorized devices where NTP information is missing
    * 1549 FIX: bluecat_threads: do not inventorize this check where information is missing...
    * 1536 FIX: fritz!Box special agent now deals with new URLs (firmware >= 6.0) correctly
    * 1550 FIX: zfs_arc_cache: do not inventorize of no cache information available...
    * 1572 FIX: Sample configs, plugins etc. for windows agent use windows linebreaks now...
    * 1575 FIX: vSphere Monitoring works with RedHat 5.x now...
    * 1584 FIX: winperf_if: Fixed checks of interfaces with equal names but one with index...
    * 1590 FIX: printer_supply_ricoh: Fixed broken check
    * 1591 FIX: netapp_volumes: The state mixed_raid_type is now treated as non-critical state
    * 1602 FIX: dell_om_esmlog: Fixed typo in plugin output
    * 1603 FIX: ad_replication: fixed typo in plugin output
    * 1604 FIX: mysql_slave: Dealing with situation where connection with master is lost
    * 1563 FIX: Reworked configuration of process monitoring...
            NOTE: Please refer to the migration notes!
    * 1593 FIX: IBM SVC Checks: The Service Descriptions not longer contain IBM SVC as prefix...
            NOTE: Please refer to the migration notes!
    * 1564 FIX: check_mk_agent.linux: fix situation where async plugin is not executed after crash...
    * 1609 FIX: zpool_status: fix problem when the zpool has a separate log or cache device...
    * 1566 FIX: 3ware_disks: consider VERIFYING state as OK now...
    * 1612 FIX: job: Fixed wrong reported start time for running jobs
    * 1596 FIX: etherbox: Fix for the inventory in case of not connected temperature sensors...
    * 1571 FIX: check_mk_agent.linux: fix output of lnx_if on Ubuntu 8.04 (on older kernels), repairs tcp_conn_stats...
    * 1622 FIX: megaraid_bbu: handle case isSOHGood and consider it as critical...
    * 1617 FIX: lnx_if: Deal with data provided by cluster host
    * 1618 FIX: ad_replication: Output of timeLastSuccess and timeLastFailure was inverted...
    * 1623 FIX: hp_proliant_mem: support for some yet unhandled status situations
    * 1640 FIX: check_jolokia_metrics_serv_req: Fixed wrong levels shown for upper thresholds
    * 1632 FIX: hr_fs: remove ugly "mounted on:" information appearing on Juniper devices
    * 1646 FIX: hyperv_vms: Plugin garbles following plugin output when no VMs exist...
    * 1647 FIX: agent_ipmi: Check_MK service gets critical now when ipmi-sensors command fails
    * 1453 FIX: drbd.stats: tried to send non-numeric write order parameter to rrd...
    * 1598 FIX: bluecat_dhcp: Check is not longer found in inventory if dhcp service is not activated
    * 1635 FIX: multipath: fix parsing output of multipath on RedHat6 with space in alias
    * 1652 FIX: kaspersky_av_quarantine: Fixed exception when a file was found in quarantine
    * 1653 FIX: megaraid_pdisks: Resulting states are now hard coded within the check...
    * 1654 FIX: statgrab_disk: Fixed scaling of values shown in PNP graphs...
    * 1655 FIX: AIX Agent: Fixed broken filesystem checks when having PowerHA installed...
    * 1656 FIX: cisco_vpn_tunnel: Refactored complete check, fixed threshold bugs...
    * 1677 FIX: f5_bigip_interfaces: Cleaned up check a bit
    * 1679 FIX: ups_bat_temp: Now skipping sensors which are reported to have 0 upsBatteryTemperature
    * 1681 FIX: cmciii_lcp_fans: Skipping non FAN units now; cleaned up check
    * 1682 FIX: cmciii_lcp_waterflow: Check can now deal with devices with a different setup
    * 1701 FIX: Correctly show absolute level for CPU load in case of warn/crit...
    * 1702 FIX: Fix check_notify_count: notification had been counted twice...
    * 1703 FIX: ups_test: Fix computation of time since last self test...
    * 1454 FIX: megaraid checks: megacli binaries in lowercase (Ubuntu..) are now also detected by the linux agent
    * 1455 FIX: hp_proliant_mem:  avoid a crash of the check when module_condition is empty
    * 1688 FIX: juniper_screenos_mem: Fixed wrong total memory computation
    * 1658 FIX: agent_vsphere: no longer crashes when decommissioned vms report no hardware information...
    * 1708 FIX: cups_queues: fix outputting of current printer jobs if printer daemon is CUPS...
    * 1710 FIX: omd_status: Fix totally missing section in Linux agent...
    * 1711 FIX: win_printers.ps1: ignore temporary printers created by RDP terminal sessions...
    * 1712 FIX: hyper_vms: fixed for snapshot VMs with (...) in their names...
    * 1713 FIX: check_fstab_mounts: now correctly ignores swap space...
    * 1716 FIX: windows_tasks: consider state SCHED_S_TASK_QUEUED (0x00041325) as OK now
    * 1721 FIX: dell_om_mem: Handle formerly unhandled situations with multiple errors...
    * 1695 FIX: brocade_vdx_status: Is now not bein inventorized anymore for devices not supporting the check
    * 1722 FIX: lnx_thermal: fix invalid zero temperature if mode file is missing
    * 1696 FIX: cisco_temp_sensor: Value reported of check was not always correct (precision was wrong)...
    * 1727 FIX: cisco_secure: Fixed inventory exception when port security is not enabled
    * 1728 FIX: cisco_temp_perf: Not inventorized anymore for hosts supporting cisco_temp_sensor
    * 1724 FIX: emc_datadomain_temps: convert to new standard check output, add PNP template
    * 1729 FIX: apc_symmetra_test: Cleaned up check, fixed exception when self test date is zero
    * 1730 FIX: apc_symmetra: Fixed exception when last diagnose date was not known
    * 1731 FIX: ipmi_sensors: Fixed agent part when ipmi-sensors call on first agent run...
    * 1732 FIX: dell_powerconnect_cpu: Fixed exception during inventory for incompatible devices
    * 1733 FIX: dell_powerconnect_psu: Skipping inventory of not supported System temp sesnor for M6220 devices...
    * 1747 FIX: zfsget: try to speed up agent code for Linux/Solaris/FreeBSD by using -t filesystem,volume...
    * 1659 FIX: windows agent: fixed output of 64 bit performance counters...
    * 1748 FIX: win_dhcp_pools: fix naming of WATO rules and informal WARN/CRIT levels in performance data
    * 1735 FIX: oracle_instance: Inventory function deals better with old bogus agent output
    * 1736 FIX: lparstat_aix: Trying to deal with more kind of lparstat output...
    * 1737 FIX: mk_sap: Working around garbled SAP state file when multiple instances were running parallel
    * 1738 FIX: oracle_instance: Be compatible to old oracle agent outputs
    * 1751 FIX: winperf_ts_sessions: try to fix invalid number of active and inactive sessions...
    * 1739 FIX: lnx_thermal: Be more compatible to thermal devices which report no "type"

    Multisite:
    * 1508 Allow input of plugin output and perfdata when faking check results...
    * 1493 Added config option "Default filter group" to set the initial network topology view filter...
    * 1497 Implemented password policy capabilities for local users...
    * 1499 SEC: Fixed XSS injections in different places...
    * 1069 SEC: Replaced insecure auth.secret mechanism...
            NOTE: Please refer to the migration notes!
    * 1500 SEC: Preventing livestatus injections in different places...
    * 1530 Dashboard: Host/service statistics dashlets now deal with the context...
    * 1558 Better visualize manually changed notification enable/disable
    * 1621 Sorting Check_MK* services always on top of services lists
    * 1636 Crash checks now have an icon for viewing and sending a crash dump...
    * 1700 Enable icon for link to host/service parameters per default now...
    * 1705 Better styling of dashboard designer
    * 1714 Add support for jsonp export (next to json and python)...
    * 1715 Output icon information in CSV/JSON/Python export of views...
    * 1164 FIX: Fixed links from servicegroup overviews to single servicegroups
    * 1166 FIX: Also prevting stylesheet update issues during version updates (just like for JS files)
    * 1481 FIX: Fix broken layout of Host-, Service- and Contactgroup filters
    * 1482 FIX: Fix exception when editing a visual of type single host group...
    * 1487 FIX: Fixed exception in Web GUI "Internal error:: name 'Filter' is not defined" in manual setups (using setup.py)...
    * 1488 FIX: Fixed wrong information showing up on "Host Group" and "Service Group" views...
    * 1433 FIX: Quicksearch: no longer shows an invalid search result when looking for multiple hosts...
    * 1494 FIX: Fixed error in NagVis Maps snapin when some users had no contact groups assigned
    * 1496 FIX: Fixed exception after editing a dashboard as user without permission to publish dashboards...
    * 1436 FIX: quicksearch: search with multiple patterns (h: / s:) no longer discards the host pattern...
    * 1438 FIX: quicksearch: fixed various non-working quicksearch filters...
    * 1501 FIX: Legacy view formats created with 2014-09 snapshots are now converted...
    * 1506 FIX: Fixed randomly hidden dashboard title...
    * 1527 FIX: Fixed views missing values of some filters (serviceregex, hostgroup filters, ...)...
    * 1528 FIX: Fixed actions in mobile GUI...
    * 1529 FIX: Mobile-GUI: Fixed "all host problems" view not showing all problems...
    * 1533 FIX: Fixed sorting of hosts with same name in "services of host" view
    * 1534 FIX: Fixed filtering views in distributed setup lead to empty views...
    * 1553 FIX: Fix deleting (acknowleding) of logfiles in logwatch...
    * 1537 FIX: Added transformation code for user dashboards created between 2014-08 and 2014-10...
    * 1538 FIX: Only allow switching sites on/off when permitted to...
    * 1539 FIX: Fixed refreshing of PNP graphs in dashboards...
    * 1543 FIX: Hosttag columns are now available right ater creating a tag...
    * 1544 FIX: Fixed exception in complain phase in view editor...
    * 1573 FIX: WATO Quickaccess snapin: Pending button is not overlapped by icons anymore
    * 1557 FIX: Fix sorting of hostnames that only differ in lower/uppercaseness
    * 1577 FIX: Fixed editing of views using the "Downtime for host/service" sorter or column...
    * 1578 FIX: Folding states of containers with umlauts in titles are now persisted...
    * 1580 FIX: Views: Hardcoded single context filters are not shown in filter form anymore...
    * 1581 FIX: Single context views with missing context show an error message now...
    * 1585 FIX: Dashboard: Fixed mass client CPU load consumption when making graph dashlets too small...
    * 1586 FIX: Dashboard: Toggling edit/non-edit is now reflected when reloading the page
    * 1605 FIX: Fixed perfometer of check check_mk-printer_supply_ricoh
    * 1607 FIX: check_http: Fixed broken links in escaped plugin output
    * 1614 FIX: Fixed wrong URL in webapi.py documentation
    * 1619 FIX: Renamed "Hostgroups" and "Servicegroups" views to "Host Groups" and "Service Groups"
    * 1638 FIX: Fixed styling small styling problems in wiki snapin
    * 1641 FIX: Quicksearch: Now able to search for services with backslashes in names
    * 1642 FIX: Quicksearch: Improved error handling on invalid search statements (invalid regexes)
    * 1651 FIX: Consolidated painters of service list views...
    * 1678 FIX: Fixed problem with garbled styles on user profile page after saving
    * 1680 FIX: Fixed various dashlet designer position/resizing issues...
    * 1683 FIX: Replaced a lot of old GIF images with better looking PNG images
    * 1687 FIX: Add visual to dashboard menu can now be closed with click anywhere on page
    * 1709 FIX: Fix exception when a non-Ascii character is part of the variable part of a view title
    * 1691 FIX: Fixed problem when watching BI aggregations with umlauts in titles or group name

    WATO:
    * 1170 Added buttons to move rules to top/bottom of the list to ruleset edit dialog
    * 1489 Added iCalendar import for generating timeperiods e.g. for holidays...
    * 1495 Most WATO tables can now be sorted (where useful)...
    * 1504 WATO makes host tag and group information available for NagVis...
    * 1535 Disabled services on service discovery page now link to the ruleset
    * 1587 SEC: Prevent logging of passwords during initial distributed site login...
    * 1560 Put host and service groups into one WATO menu item...
    * 1561 Remove Auditlog from the main WATO menu and put it into the activate Changes page
    * 1562 Move manual checks into a new WATO module...
    * 1697 Allow non-Ascii characters in topic of host tag groups
    * 1707 WATO rule editor: show title of tag group when rendering the conditions of a rule...
    * 1689 Creating WATO backends for each configured site now...
    * 1690 Pending changes can now be discarded...
    * 1693 Added search form to global settings page...
    * 1717 Split up LDAP configuration dialog into four boxes...
    * 1165 FIX: Fixed exception in service discovery of logwatch event console forwarding checks...
    * 1490 FIX: Timperiod excludes can now even be configured when creating a timeperiod...
    * 1491 FIX: Fixed bug in dynamic lists where removing an item was not always possible...
    * 1492 FIX: Fixed too long URL bug when deleting a timeperiod right after creating one
    * 1498 FIX: Fixed displaying of global settings titles / help texts...
    * 1502 FIX: Fixed removing elements from ListOf choices during complain phase
    * 1505 FIX: Snapshots are now bound to the used monitoring core...
    * 1540 FIX: Host diagnose page: Some tests were failing randomly
    * 1541 FIX: Fixed missing form fields for notification method when editing rbn default rule
    * 1542 FIX: Changed text of "debug_log" option to be clearer in distributed setups...
    * 1546 FIX: Fixed adding cluster nodes to new cluster in complain phase...
    * 1556 FIX: WATO inventory ignores already inventorized checks which does not exist anymore...
    * 1576 FIX: SNMP Community host attribute is now visible for IE<=8...
    * 1588 FIX: Renamed SNMP communities rule to SNMP credentials
    * 1589 FIX: Restructured SNMP credentials rule specification...
    * 1620 FIX: Fixed exception during host renaming when host has no perfdata
    * 1625 FIX: Safely handle characters that have a special meaning in regexes when creating service-specific rules...
    * 1637 FIX: Fixed exception in notification analysis when notifications have not NOTIFICATIONTYPE set
    * 1639 FIX: Interfaces with speed more than 10GBit/s can now be configured correctly
    * 1633 FIX: Fix problem that attributes of new WATO folders have not been saved...
    * 1634 FIX: Fix editing of cluster hosts in WATO: cluster-property no longer goes lost...
    * 1686 FIX: Host renaming also updates explicit negated hosts in rules

    Notifications:
    * 1512 Bulk notification can now be grouped according to custom macro values...
    * 1650 Enabled rule based notifications by default (for new installations)...
    * 1749 Allow title of notifiation script to be in third line if second line is encoding: utf-8...
    * 1660 notification plugin spectrum: now configurable via flexible notifications
    * 1168 FIX: HTML mails can now be configured to display graphs among each other...
    * 1514 FIX: Try harder to detect previous hard state in notification when using Nagios as core...
    * 1582 FIX: Fixed missing graphs in mails when sending notifications to non-contacts...
    * 1583 FIX: Can use contact groups without hosts/services assigned in RBN rules now...
    * 1606 FIX: Moved notify.log to var/log/notify.log in OMD environments...
    * 1570 FIX: Fix notification of check_http active checks with Nagios core...
    * 1704 FIX: Fix notification analyser in case there are non-Ascii characters in the notification context

    BI:
    * 1435 FIX: Saving BI aggregations: No longer reports 'Request-URI Too Large'...
    * 1559 FIX: Fix link from BI icon to BI views (aggregations affected by this host/service)
    * 1692 FIX: Aggregations with umlauts in title/topic can now be displayed in BI/Availability

    Reporting & Availability:
    * 1720 FIX: Remove bogus column H.Down if "Consider times where the host is down" is switch off...

    Event Console:
    * 1169 Added host state type filter to "recent event history" view
    * 1718 Show groups of regex match of events in details views of Event Console
    * 1719 Allow to allow both host name and IP address when checking for events in Event Console...
    * 1531 FIX: Fixed exception in event history view when displaying CHANGESTATE events
    * 1610 FIX: Hostname translation now also works for incoming SNMP traps
    * 1643 FIX: Improved error handling of exceptions when processing log lines
    * 1644 FIX: Fixed matching dynamic number of regex match groups...
    * 1698 FIX: Fix specifying explicit path to unix socket for check_mkeventd

    Livestatus:
    * 1613 FIX: Fixed invalid json format in Stats query with requested heaeders...

    HW/SW-Inventory:
    * 1479 liveproxyd: new function for collecting remote inventory data...
            NOTE: Please refer to the migration notes!
    * 1452 Solaris HW/SW-Inventory added...
    * 1547 FIX: win_cpuinfo: fix case where NumberOfCores is missing (Windows 2003)...
    * 1552 FIX: mk_inventory.ps1: fix garbled or missing entries by removing bogus binary zeroes...
    * 1752 FIX: win_exefiles: handle case gracefully where no size information is available
    * 1753 FIX: win_bios: handle case with colons in BIOS version

    inventory:
    * 1516 FIX: win_disks: fix exception in case of empty signature


1.2.5i6:
    Core & Setup:
    * 1008 Overall check timeout for Check_MK checks now defaults to CRIT state...
    * 1373 SEC: Do not ouput complete command line when datasource programs fail...
    * 1425 New section header option "encoding" for agent output...
    * 1129 FIX: Windows MSI-Installer: some systems created corrupted check_mk_agent.msi files...
    * 1426 FIX: windows agent: logwatch: no longer reports incorrect formatted texts (japanese characters)...
    * 1429 FIX: Disabled snmp checktypes are now sorted out before Check_MK contacts the snmp host...

    Checks & Agents:
    * 0185 knuerr_rms_humidity, knuerr_rms_temp: Two new Checks to Monitor the Temperature and the Humidity on Knürr RMS Devices
    * 1065 heartbeat_crm / heartbeat_crm.resources: Rewrote checks / formalized parameters...
    * 1068 livedump: Added optional check interval (detect staleness) / option to encrypt mails...
    * 1093 windows agent: performance counter can now be specified by name...
    * 0189 docsis_channels: Support for Frequency of Downstream Channels for Devices with DOCSIS MIB
    * 0190 docsis_channels_upstream: New check for monitoring upstream channels on cable modems with DOCSIS MIB
    * 0193 docsis_cm_status: New Check Status Check for Cable Modems with Docsis MIB.
    * 1070 printer_input/printer_output: New checks to monitor input/output sub-units of printers...
    * 0196 esx_vsphere_hostsystem: New subcheck for maintenance mode...
    * 0197 check_uniserv: New Check for Uniserv Data Management Services...
    * 0199 veeam_client: Check rewritten to get a nicer output
    * 0200 arris_cmts_cpu,arris_cmts_temp: New Checks for Arris CMTS Devices ( Temperature and CPU Utilization)
    * 0202 cisco_temp_sensor: It is now possible to configure this check in WATO....
    * 1172 New check sap.value_groups...
    * 1173 cisco_secure: Check creates now a summary instead one service by port...
            NOTE: Please refer to the migration notes!
    * 1174 rms200_temp: New Temperature check for RMS200 Devices
    * 1175 dell_idrac_disks: New Check for Harddisks using Dell iDrac
    * 0644 adva_fsp_if: instead of lower warning and critical levels check now supports lower and upper levels
            NOTE: Please refer to the migration notes!
    * 1006 printer_pages: add Perf-O-Meter and PNP template
    * 0646 brocade_fcport: the administrative states for which ports are inventorized can now be configured in WATO
    * 1010 chrony: new check for NTP synchronization via chrony on Linux...
    * 1011 ibm_svc_systemstats.disk_latency: introduce levels for alerting...
    * 1372 cisco_vss: new check for monitoring state of Cisco Virtual Switches
    * 0648 brocade_fcport: new speed calculation of isl_ports...
    * 0649 f5_bigip_pool: check now also prints the node names of down nodes
    * 1374 arc_raid_status: moved plugin into main Linux agent...
            NOTE: Please refer to the migration notes!
    * 1375 vxvm_enclosures, vxvm_multipath, vxvm_objstatus: joined into one agent plugin called vxvm...
    * 1376 dmraid: moved plugin code into normal Linux agent...
    * 1377 Renamed agent plugin resolve_hostname into dnsclient, make portable to all Unices...
    * 1146 nfsmounts: supported by AIX agent now...
    * 1103 windows agent: now able to omit context text of logfiles...
    * 1150 netstat: new check for monitoring TCP/UDP connections and Linux and AIX...
    * 0654 oracle_instance: now also monitors the log mode
    * 1176 winperf_msx_queues: The list of counters for inventory can now be configured host based using wato
    * 0656 brocade_fcport: inventory rule can now choose upon physical und operations states as well, state choices were also updated
    * 1177 Hivemanger: New agent to check hivemanager devices
    * 1383 oracle_asm_diskgroup: Account for offline disks and required mirror free space...
            NOTE: Please refer to the migration notes!
    * 1178 arris_cmts_mem: New check for Memory usage on arris cmts modules.
    * 1179 bluecat_dhcp: New Check for DHCP Service on bluecat adonis devices.
    * 1180 bluecat_dns, bluecat_dns_queries: New DNS Checks for Bluecat Adonis.
    * 1181 bluecat_ntp: New Check for NTP on bluecat adonis or proteus devices
    * 1105 wmic_if.ps1: Powershell version of the wmic_if.bat script...
    * 1182 bluecat_ha: New Check for HA Status on Bluecat Adonis devices
    * 1183 bluecat_commandserver: New Check for bluecat adonis devices
    * 1397 juniper_screenos_cpu, juniper_screenos_fan, juniper_screenos_mem, juniper_screenos_temp, juniper_screenos_vpn: new checks for Juniper ScreenOS Firewalls
    * 1106 mk_inventory.ps1: now uses the MK_CONFDIR environment variable from the agent (if available)...
    * 1107 windows agent: now sets additional environment variables...
    * 1108 printer_io.include: included tray description in check output
    * 0657 diskstat: cluster support added for single disk modes
    * 1111 vCenter monitoring: greatly improved performance (at least 40 times faster)...
    * 1112 esx_vsphere_hostsystem.mem_usage_cluster: allows to monitor total RAM usage of all nodes in a cluster...
    * 0658 brocade_info: new check to retrieve informational data about Brocade switches
    * 1385 oracle_instance: new WATO rules for archivelog, logging, login and uptime...
    * 1403 kernel.util: allow levels for the total CPU utilization...
            NOTE: Please refer to the migration notes!
    * 1117 agent_vsphere: now able to query license information from esx system...
    * 1118 bluecat_dns, bluecat_dhcp: no able to run as clustered checks...
    * 1409 Extended Check_MK-API: check function may return None...
    * 0659 domino_tasks: new check to monitor tasks on a lotus domino server via snmp
    * 1187 Hivemanager: Extended Check and Agent...
    * 1130 esx monitoring: agent_vsphere now retrieves additional data (used by HW-inventory)...
    * 1422 agent_vsphere: now able to configure where the power state of a vm or esx-host should be assigned...
    * 1442 ups_socomec_out_source: New check for checking the power source of out phases for Socomec UPSs
    * 0662 domino_mailqueues: new check to monitor mail queues in Lotus Domino
    * 1188 veeam_client: Check now also outputs ReadSize and TransferedSize...
    * 0663 domino_info: new check to extract informational data about a Lotus Domino Server
    * 0664 domino_users: new check to monitor the number of users on a Domino Notes server
    * 1447 domino_transactions: new check to monitor the number of transactions per minute on Lotus Domino servers
    * 1190 statgrab_cpu: Check can now handle parameters
    * 1191 Linux agent now also sends information about tmpfs...
    * 1193 ps: Manual Checks can now use RegEx for user matching...
    * 1194 Linux Agent now supports monitoring of cifs mounts
    * 1195 AIX Agent now also supports monitoring of cifs mounts
    * 1196 apache_status: Added timeout...
    * 1443 ups_socomec_outphase: New check for monitoring the out phases of Socomec UPSs
    * 1051 FIX: tcp_conn_stats: fix missing performance data...
    * 1142 FIX: winperf_ts_sessions: fix computation, check has never really worked
    * 1090 FIX: zfsget: fixed exception which happened on incomplete zfs entries
    * 0187 FIX: hp_proliant_power: Fixed Wato configuration
    * 0192 FIX: oracle_rman_backups: Not longer try to make a inventory for broken plugin outputs
    * 0194 FIX: raritan_pdu_inlet: Check now outputs the correct values...
            NOTE: Please refer to the migration notes!
    * 1071 FIX: oracle_rman_backups: Only inventorize ARCHIVELOG / DB FULL / DB INCR entries...
    * 1152 FIX: mk-job: The check now captures currently running jobs and their start time...
    * 0198 FIX: cisco_temp_sensor: Removed dicey detection for temperature value....
    * 0645 FIX: brocade_fcport: since in newer firmware (7.*) swFCPortSpeed is deprecated, we then calculate port speed from IF-MIB::ifHighSpeed
    * 1097 FIX: windows_agent: preventing missing agent sections on first query...
    * 1009 FIX: df: deal with space in file system type for PlayStation file system...
    * 1098 FIX: esx_vsphere_counters.diskio: Now reports unknown when counter data is missing
    * 1143 FIX: dell_powerconnect_temp: fix configuration via WATO...
    * 1144 FIX: blade_bx_temp, dell_chassis_temp, emerson_temp, ibm_svc_enclosurestats, ups_bat_temp: rename service description...
            NOTE: Please refer to the migration notes!
    * 1145 FIX: windows_tasks: handle case correctly where task is currently running...
    * 1378 FIX: mk_logwatch: remove exceeding \n when rewriting message and using \0...
    * 1147 FIX: upc_capacity, ups_socomec_capacity: Fix checking of battery left levels...
    * 1099 FIX: tsm_scratch: now returns the variable name instead the values during inventory...
    * 0650 FIX: f5_bigip_pool: limits to the number of active nodes are now correctly applied...
            NOTE: Please refer to the migration notes!
    * 1102 FIX: esx_vsphere_counters: no longer raise false alarms because of invalid data from ESX Host...
    * 1149 FIX: check_mk-ibm_svc_systemstats.diskio, check_mk-ibm_svc_systemstats.iops: fix exception in Perf-O-Meter
    * 0651 FIX: f5_bigip_interfaces: Fix invalid throughput values, detect newer F5 devices...
    * 1393 FIX: casa_cpu_temp, casa_cpu_util: Change service description to standard...
            NOTE: Please refer to the migration notes!
    * 1104 FIX: winperf_if: Improved matching of data from wmic_if.bat / wmic_if.ps1 scripts...
    * 1110 FIX: windows agent: fixed missing agent section problem if a cached script ran into a timeout...
    * 1113 FIX: oracle_rman: fixed exception when backup was currently running
    * 1114 FIX: bluecat_threads: no longer detected on wrong systems...
    * 1116 FIX: megaraid_ldisk: now longer raises an exception for adapters with 'No Virtual Drive Configured'
    * 1122 FIX: windows agent: unicode logfile monitoring: now able to detect incomplete written lines...
    * 1184 FIX: cisco_power: Fixed detection of item. In some cases the status information was part of the item...
            NOTE: Please refer to the migration notes!
    * 1078 FIX: Fix compensation for daylight safing time in prediction
    * 1126 FIX: bluecat_ntp: check no longer crashes on evaluating sysLeap values higher than 1...
    * 1127 FIX: bluecat_dhcp: fixed exception when data was available.. returns UNKNOWN when data is missing
    * 1128 FIX: bluecat_dns: now reports UNKNOWN if no snmp data is available
    * 1131 FIX: esx_vsphere_hostsystem.maintenance: fixed misspelling in service description...
            NOTE: Please refer to the migration notes!
    * 1161 FIX: fc_port: Fixed invalid values of counters, fixed wrong values in graphs...
    * 1192 FIX: veeam_jobs: Check now recognize sync jobs...
    * 1386 FIX: oracle_jobs: Bugfix for forever running jobs...
    * 1427 FIX: esx_vsphere_hostsystem.multipath: no longer crashes at invalid multipath types...

    Multisite:
    * 1066 New Dashboard Designer...
    * 1392 WATO Folder filter: show only the paths a user is allowed to see
    * 1398 Allow to spread times of next check when rescheduling...
    * 1405 Checkbox for settings downtimes on the hosts of the selected services...
    * 1410 Output log text of scheduled downtime log entries...
    * 1411 New builting views for the history of scheduled downtimes
    * 1185 mobile ui: Added a new view to see events from the Event Console
    * 1412 Speed up of displaying and sorting after WATO folder path
    * 1477 New screenshot mode for Multisite...
    * 1067 FIX: Fixed login problem in LDAP connector when no user filter specified...
    * 1094 FIX: sidebar snaping 'Tree of folders': fixed exception
    * 1154 FIX: Availability: Fixed unwanted redirect to edit annotation page after editing availability options...
    * 1401 FIX: Display options in views are now again persistent...
    * 1120 FIX: Multisite filters Host/Service Contactgroup: Fixed livestatus exception...
    * 1158 FIX: Moved filter logic to visuals module...
            NOTE: Please refer to the migration notes!
    * 1077 FIX: Fixed labelling of Y achsis in prediction graphs...
    * 1162 FIX: User profiles can not be edited on WATO remote sites anymore...

    WATO:
    * 1096 New WATO web service: manage hosts via a new HTTP API...
    * 1155 NagVis map edit/view permissions can now be set using roles/groups...
    * 1115 Renamed rule: Hosts using SNMP v2c -> Legacy SNMP devices using SNMP v2c...
    * 1404 Make title/help of custom user attributes localizable...
    * 1159 Remote BI Aggregations can now be configured to be checked as single services...
    * 1163 Service discovery: Added direct link to check parameter ruleset of services...
    * 1428 Web-API: now able to add cluster hosts...
    * 1064 FIX: Fixed rare issue with WATO communication in distributed setups (different OS versions)...
    * 1089 FIX: Snapshot restore: fixed exception during exception handling......
    * 1091 FIX: logwatch patterns: allow unicode text in pattern comment
    * 1092 FIX: logwatch: now able to enter unicode text into the "Pattern (Regex)" field
    * 0191 FIX: Added swp files to the ignore list for the WATO git feature...
    * 1153 FIX: Changed custom user attributes can now be used immediately...
    * 0201 FIX: Fixed error message in Rulelist of RBN...
    * 1100 FIX: WATO backup domains: fixed bug were excluded files still got deleted on snapshot restore...
    * 1101 FIX: WATO check parameter: renamed 'Nominal Voltages' to 'Voltage Levels..'
    * 1396 FIX: Fix default setting of Enable sounds in views...
    * 1109 FIX: WATO active checks: passwords no longer shown as plain text....
    * 1119 FIX: WATO create rule: No longer raises an incorrect permission warning when creating a new rule...
    * 1121 FIX: Rule based notifications formular: No longer raises Request-Uri-Too-Large errors...
    * 1160 FIX: Fixed wrong named column in mkeventd rules
    * 1430 FIX: Clone group: Now displays correct alias name of cloned group...

    Notifications:
    * 1151 Add variables (HOST/SERVICE)ACK(AUTHOR/COMMENT) to notification context...
    * 1394 HTML notifications have a new content field for debugging variables...
    * 1400 Added example notification script for Pushover to doc/treasures/notifications...
    * 1123 Rule based notifications: New condition "Match Service Groups"
    * 1186 RBN: It's now possible to Filter for contactgroups...
    * 1189 sms notification: also send information about Downtimes, Acknowledgments and Fallping now
    * 1424 mknotifyd: now able to check if its still listening for telegrams...
    * 1156 FIX: Graphs in HTML mails are now sent again where they where missing...
    * 1157 FIX: Fixed SMS plugin on at least debian (distrs which have no sendsms/smssend)...
    * 1407 FIX: Fix exception in rule based notification on non-Ascii characters in log message
    * 1408 FIX: mknotifyd now really reads all configuration files below mknotifyd.d...

    BI:
    * 1406 Assume PEND in count_ok aggregations if all nodes are PEND...

    Event Console:
    * 1148 Allow execution of actions when cancelling events...
    * 1395 Event Console can now create notifications via Check_MK RBN...
    * 1007 FIX: check_mkevents: fix case where events contain binary zeroes
    * 1399 FIX: Fix left-over tac processes when showing Event Console history...
    * 1402 FIX: Fixed cased where counting events did not reach required count...
    * 1124 FIX: WATO EC configuration: no longer raises an exception when user has restricted WATO access...
    * 1125 FIX: EC actions are now saved when an EC rule has "Send monitoring notification" set...

    HW/SW-Inventory:
    * 0643 windows inventory: OS now contains the install date, reg_uninstall now contains the path...
            NOTE: Please refer to the migration notes!
    * 0652 windows software inventory gives some more details about OS and installed software...
            NOTE: Please refer to the migration notes!
    * 0653 script to extract HW/SW-Inventory data in CSV format...
    * 0660 mk_inventory-ps1: new uses the Install Location as path for win_reg_uninstall
    * 0661 HW/SW-Inventory: install date of software packages no longer in unix timestamps but date format...
            NOTE: Please refer to the migration notes!
    * 1413 HW/SW-Inventory implementation step one finished...
    * 0655 FIX: win_cpuinfo and mk_inventory.ps1 agent: unit of CPU speed fixed, fixes for long output lines in agent
    * 1379 FIX: Fixed filter "Host has inventory data"...
    * 1423 FIX: Host HW-inventory: now longer generates an exception on displaying the BIOS date

    check:
    * 1384 oracle_jobs: new WATO rules, changed service name to SID.OWNER.NAME...
            NOTE: Please refer to the migration notes!


1.2.5i5:
    Core & Setup:
    * 1012 Fix quoting of backslashes in custom checks with nagios core...
            NOTE: Please refer to the migration notes!
    * 1038 Massive speedup of cmk --snmptranslate
    * 1035 FIX: Do not fail on errors in *.mk files anymore - except in interactive mode...
    * 0174 FIX: Fixed appending of --keepalive-fd parameters to checkhelpers...
    * 1053 FIX: Fixed events check always being reporting OK state...
    * 1045 FIX: Gracefully restart check_mk helpers in case of memory leak...
    * 0633 FIX: diskstat: fixed performance data of old legacy disk IO read/write data...

    Checks & Agents:
    * 0168 f5_bigip_pool: Added Wato configuration...
    * 0995 raritan_pdu_outletcount: new check for outlet count of Raritan PX-2000 family PDUs
    * 0169 websphere_mq_channels,ebsphere_mq_queues: New Checks to monitor IBM Websphere MQ Queues and Channels...
    * 1034 Always provide also 64 bit version of Windows agent
    * 0170 hp_proliant_power: New check to monitor the Power Meter on Prolaint Servers and iLO Boards
    * 0172 zfsget: Check is now usable in cluster_mode...
    * 1039 aix_diskiod: new check for disk IO on AIX
    * 0997 New checks and a special agent for ALLNET IP Sensoric devices...
    * 0175 logwatch.groups: New logwatch subcheck who can be used to group logfiles together....
    * 1041 aix_memory: new check for RAM and SWAP on AIX
    * 0998 ibm_imm_health: Trying to recognice newer versions of IBM IMM now too
    * 0628 raritan_pdu_inlet: now also monitors the three phases of the inlet
    * 1073 sni_octopuse_cpu: added PNP graph definition and Perf-O-Meter
    * 0178 mssql_tablespaces: It is now possible to define thresholds
    * 0999 allnet_ip_sensoric.pressure: New Check for Pressure Sensors in ALLNET IP Sensoric devices
    * 1082 windows agent: now also available as msi installer...
    * 0179 check_dns: It is now possible to use the local dns server in wato configuration...
    * 1058 livedump-mail-fetch: Now supporting either quoted-printable or non encoded mails...
    * 0180 sap: It is now possible to add multiple sap instances to the sap.cfg file...
    * 0181 citrix_sessions, citrix_serverload: New checks for Citrix Load (a Score calculated by citrix) and the number of sessions
    * 0637 jolokia_metrics.gc, jolokia_metrics.tp, jolokia_info: two new subchecks for the jolokia_metrics checks and better error handling for jolokia_info...
    * 1000 qlogic_sanbox.temp: New Check for temperature sensors in QLogic SANbox Fibre Channel Switches
    * 1001 qlogic_sanbox.psu: New Check for power supplies in QLogic SANbox Fibre Channel Switches
    * 0182 MegaCli: Agent now also supports the 64bit version (Thanks to Philipp Lemke)
    * 1132 qlogic_fcport: New Check for Fibre Channel Ports in QLogic SANbox FC Switches
    * 1133 qlogic_sanbox_fabric_element: New Check for Fabric Elements in QLogic SANbox Fibre Channel Switches
    * 1134 bintec_sensors.fan: New Check for Fan Speed of Bintec Routers
    * 1135 bintec_sensors.voltage, bintec_sensors.temp: New Checks for Voltage and Temperature Sensors of Bintec Routers
    * 1048 mem.win: support predictive levels...
    * 1136 bintec_brrp_status: New Check for BRRP States on Bintec Routers
    * 0640 jolokia_metrics.gc, jolokia_metrics.tp: now come with its own pnp templates
    * 1088 included check_mk_agent windows msi installer...
    * 0183 sentry_pdu: New check to monitor plugs of sentry PDUs
    * 0184 knuerr_sensors: New Check to monitor Sensors on a Knürr RMS Device
    * 0994 FIX: agent plugin smart: fixed syntax error
    * 0989 FIX: logwatch.ec: Fix forwarding multiple messages via syslog/TCP...
    * 0943 FIX: if.include: fixed incorrect traffic percentage values in the check output of if checks...
    * 0944 FIX: oracle_tablespaces: fixed calculation of space left and number of remaining increments...
    * 1032 FIX: check_traceroute: Fix option Use DNS, worked vice versa
    * 0171 FIX: hp_blade_psu: Fixed pnp template...
    * 0996 FIX: apc_symmetra_test: Handle unknown date of last self test as intended...
    * 0173 FIX: hitachi_hnas_volume: Fixed bug when snmp outputs empty lines
    * 1037 FIX: bintec_info: support bintec RXL12500
    * 0948 FIX: mk_inventory.ps1: increased caching time to 14400, fixed incorrect default cachefile path
    * 0827 FIX: lnx_thermal: Not checking active trip points (e.g. cooling device triggers) anymore
    * 1043 FIX: printer_supply: fix value error in default parameters...
    * 0626 FIX: veeam_jobs: agent now supports output lines longer than 80 chars
    * 1072 FIX: printer_supply: fix colors of Perf-O-Meter on HP OfficeJet...
    * 0950 FIX: check_mkevents: now able to resolve the hostname of the remote hosts...
    * 0177 FIX: esx_vsphere_hostsystem.multipath: Fixed return state in case of paths in standby...
    * 1054 FIX: mysql_slave: Only monitor the age of the slave when it is running
    * 1075 FIX: if, if64: Fixed PNP template in order to correctly scale Y axis
    * 0631 FIX: fc_port: several fixes for the perfometer to display the right values...
    * 0632 FIX: brocade_fcport: fix perfometer output of out bandwidth when averaging is switched on
    * 1055 FIX: mysql_slave: Fixed detecting CRIT states when IO/SQL slaves are not running
    * 0634 FIX: Max Bandwidth for PNP-Graphs of Interface checks corrected...
    * 0635 FIX: fc_port: the check no longer inventorizes ports with administrative state of 'unknown' or 'offline'
    * 0636 FIX: fc_port: do not inventorize if brocade fibre channel mib is also supported on the device...
    * 1083 FIX: ad_replication.bat: does not return data if the server is no DC
    * 0638 FIX: windows_updates: agent plugin now always sends section header, even if no update information provided...
    * 1084 FIX: ps: now able to handle bigger process groups without constant MKCounterWrapped Exceptions...
    * 1087 FIX: Active checks: Non-ascii check commands now converted into utf-8...
    * 1049 FIX: ups_capacity: Fix exception when running on battery...
    * 0639 FIX: jolokia_metrics: fix for problem when catalina uses the standalone engine
    * 1050 FIX: websphere_mq_queues: make compatible with old agent, fix not-found case

    Multisite:
    * 1013 Sort host names naturally, e.g. foobar11 comes after foobar2...
    * 1033 New Mutisite filter for the number of services a host has...
    * 0949 quicksearch: now able to search for multiple hosts at once...
    * 1052 SEC: index start URL can not be used to redirect to absolute URLs anymore...
    * 1085 quicksearch: multiple hostname matches now lead to the searchhost view instead of the hosts view...
    * 1047 Virtual Host Tree: Allow to use topic as tree level...
    * 1062 SEC: Fixed several XSS issues on different pages...
    * 1063 SEC: Fixed several XSS issues on different pages...
    * 0945 FIX: Sidebar snapin "Problem hosts": Now excludes hosts and services in downtime
    * 1036 FIX: doc/treasures/downtime: fix --url option, better error output
    * 1074 FIX: Fix Virtual Host Tree snapin...
    * 1059 FIX: LDAP: Using configured user filter during login to prevent temporary created users...
    * 1060 FIX: Fixed exception during first login of a user when saving of access times is enabled...

    WATO:
    * 0825 WATO: Hover menu of user online state shows the last seen date/time now
    * 1057 WATO folder permissions are only exported to NagVis when configured...
    * 1086 check_http: now able to enter non-ascii signs in "Send HTTP POST data" rule...
    * 0990 FIX: Fix HTTP error handling in bulk inventory...
    * 1004 FIX: Fix exception when saving rules, caused by empty item
    * 0947 FIX: WATO snapshots: fixed missing files on restoring nagvis backup domains
    * 0826 FIX: Fixed problem where user access times were not updated correctly
    * 1044 FIX: Remove icon for service parameters in WATO service list for missing services...
    * 1056 FIX: Fixed selection of hosts for bulk actions

    Notifications:
    * 1042 Rule based notifications: allow matching on host groups...
    * 0828 FIX: Mails sent with mail/asciimail plugin now really set the from address
    * 1061 FIX: SMS notifications: correctly handling spaces in phone numbers...

    Reporting & Availability:
    * 0991 FIX: Availability: optionally show time stamps as UNIX epoch time...
    * 1076 FIX: Fix wrong percentual host availability > 100% when excluding downtimes...

    Event Console:
    * 1040 FIX: Avoid sporadic errors when checking event state in Event Console...

    Livestatus:
    * 0988 FIX: livedump: Fix exception in case no contact groups are defined for a service
    * 0951 FIX: table servicegroups: fixed service visibility when using group_authorization AUTH_STRICT...

    HW/SW-Inventory:
    * 0625 hw/sw inventory now reads the kernel version and architecture for linux and windows
    * 0627 lnx_video, win_video: added inventory function and agent for linux video cards, modified windows inventory function
    * 0629 improvements to windows sw/hw inventory (encoding, more details for sw inventory)
    * 0630 win_disks: hardware inventory for physical disks in windows
    * 1046 Added AIX support for HW/SW-Inventory...
    * 0167 FIX: mk_inventory.linux: Changed field separator from pipe to tab...
    * 1005 FIX: Fix exception when using pretty-print output format
    * 0946 FIX: hw/sw inventory: fixed display bug for byte fields with the value 0...
    * 0641 FIX: windows inventory: moved encoding from checks to windows agent plugin


1.2.5i4:
    Core & Setup:
    * 0940 SEC: Fixed various core SIGSEGV when using malformed livestatus queries...

    Checks & Agents:
    * 0812 nginx_status: New check for monitoring status information of the Nginx web server...
    * 0986 citrix_licenses: new check for monitoring Citrix licenses
    * 0814 Agent versions can now be checked with "at least version X" parameters...
    * 0815 mysql_slave: New check for monitoring MySQL slave sync state
    * 0617 adva_fsp_if: new check to monitor interfaces of the ADVA FSP 3000 scalable optical transport solution
    * 0618 adva_fsp_current: new check for the power supply units of the ADVA FSP 3000 scalable optical transport solution
    * 0619 adva_fsp_temp: new check to monitor temperature and temperature trends on ADVA scalable optical transport solutions
    * 0993 raritan_pdu_inlet: now delivers performance data
    * 0624 fc_port: new check for fibre channel devices supporting the FCMGMT MIB
    * 1003 ibm_svc_enclosure: support new firmware, also check fan modules
    * 0616 FIX: brocade.fan, brocade.power, brocade.temp: will now only discover services which are not marked as absent
    * 0992 FIX: zfs_arc_cache: returns OK even if values of arc meta are missing...
    * 0936 FIX: agent_ibmsvc: improved error messages on using wrong credentials
    * 0621 FIX: zfsget: better filesystem selection and calculation of sizes...
    * 0819 FIX: Fixed keepalive termination in case of exceptions during checking...
    * 0622 FIX: cisco_temp_sensor: fix to also work with newer IOS versions
    * 0623 FIX: fsc_fans: upper levels for fan RPMs are now optional also for the check
    * 0823 FIX: mk_sap: Fixed some wrong calculated values (decimal numbers)...

    Multisite:
    * 0982 SEC: Fix two XSS weaknesses according to CVSS 8.5 AV:N/AC:M/Au:S/C:C/I:C/A:C...
    * 0983 SEC: Fix security issue in code of row selections (checkboxes) (CVSS 4.9 AV:N/AC:M/Au:S/C:N/I:P/A:P)...
    * 0934 FIX: Logwatch messages with class unknown ( 'u' ) now displayed as WARN...
    * 0166 FIX: mobile gui: Fixed colors of command list...
    * 0820 FIX: Fixed wrong NagVis links in "custom links" snapin
    * 0938 FIX: logwatch: fixed incorrect display of warning messages
    * 0939 FIX: Fixed multisite exception caused by missing explanation text for a AUTODELETE event action
    * 0822 FIX: Sorting columns in view dashlets is now working again
    * 0941 FIX: esx_vsphere_hostsystem.cpu_usage: pnpgraph now displays AVERAGE instead of MAX values in all timeframes...
    * 0942 FIX: check_mk-winperf.cpuusage.php: now displays AVERAGE values instead of MAX...

    WATO:
    * 0984 Fix code injection for logged in users via automation url...
            NOTE: Please refer to the migration notes!
    * 0987 New button for updating DNS cache...
    * 0824 SEC: Valuespecs: Fixed several possible HTML injections in valuespecs...
    * 0813 FIX: LDAP: Improved slightly missleading logging of LDAP sync actions...
    * 0935 FIX: CPU utilization: increased maximum value to 10000...
    * 0821 FIX: Reducing size of auth.php (needed for authorisation in NagVis) in large environments...

    Notifications:
    * 1002 FIX: Fix crash when debugging notifications with non-Ascii characters...

    Reporting & Availability:
    * 0985 Availability: display phases of freqent state changes as "chaos"...

    Event Console:
    * 0816 States of events can now be set by patterns...

    HW/SW-Inventory:
    * 0620 new version of Check_MKs hardware and software inventory including a much extended windows agent and inventory functions
    * 0818 FIX: Fixed exception in HW/SW inventory search dialog...


1.2.5i3:
    Core & Setup:
    * 0884 New options --oid and --extraoid for cmk --snmpwalk...
    * 0785 FIX: Availability: fixed memory leak in table statehist...
    * 0903 FIX: availability: fixed bug causing the availability feature not considering timeperiod transitions
    * 0888 FIX: Fix SNMP inventory check in simulation mode

    Checks & Agents:
    * 0149 cisco_secure: New check for Port Security on Cisco swichtes
    * 0751 New localcheck for Linux that makes sure that filesystems in /etc/fstab are mounted...
    * 0783 enterasys_lsnat: new check monitoring the current LSNAT bindings
    * 0601 printer_alerts: check can now display a textual representation of the alert code...
            NOTE: Please refer to the migration notes!
    * 0799 ibm_svc_systemstats.cpu_util: New check for CPU Utilization of an IBM SVC / V7000 device in total
    * 0800 ibm_svc_nodestats.cache, ibm_svc_systemstats.cache: New checks for Cache Usage of IBM SVC / V7000 devices
    * 0150 printer_suply: New option to upturn toner levels...
    * 0801 ibm_svc_eventlog: New Check for Messages in Event log of IBM SVC / V7000 devices
    * 0151 enterasys_cpu_util: Changed check to not longer summarize all modules...
            NOTE: Please refer to the migration notes!
    * 0802 ibm_svc_nodestats.iops, ibm_svc_systemstats.iops: new checks for IO operations/sec on IBM SVC / V7000 devices
    * 0602 cmciii.humidity: new check for Rittals CMC III humidity sensors
    * 0829 oracle_tablespaces: improved formatting of levels text in check output...
    * 0757 Linux multipath check can now use the alias instead of the UUID as item...
    * 0879 windows_tasks: output last and next run time
    * 0881 rmon_stats: now needs to be activated via a rule in order to be inventorized...
            NOTE: Please refer to the migration notes!
    * 0804 ibm_svc_portfc: New check for status of FC Ports in IBM SVC / Storwize V3700 / V7000 devices
    * 0805 ibm_svc_enclosure: New Check for Enclosures, Canisters and PSUs in IBM SVC / Storwize V3700 / V7000 devices
    * 0806 ibm_svc_enclosurestats.temp: New Check for temperature in enclosures of IBM SVC / Storwize V3700 / V7000 devices
    * 0807 ibm_svc_enclosurestats.power: New check for power consumption of enclosures of IBM SVC / Storwize V3700 / V7000 devices
    * 0808 brocade_mlx*: Checks now also work correctly with Brocade ADX / FGS / ICX devices
    * 0892 wagner_titanus_topsense: new info check and overall status check for Wagner Titanus Top Sens devices
    * 0893 wagner_titanus_topsense.alarm: New check for Alarms Triggered on Wagner Titanus Top Sens devices
    * 0894 wagner_titanus_topsense.smoke: New check for Smoke Detectors in Wagner Titanus Top Sens devices
    * 0895 wagner_titanus_topsense.chamber_deviation: New Check for Chamber Deviation from Calibration Point in Wagner Titanus Top Sens devices
    * 0152 fsc_fans: Added support for Wato configuration and upper limits
    * 0896 wagner_titanus_topsense.airflow_deviation: New Check for Airflow Deviation in Wagner Titanus Top Sens devices
    * 0897 wagner_titanus_topsense.temp: New Check for Temperature measured by Wagner Titanus Top Sens devices
    * 0898 ibm_svc_nodestats.disk_latency, ibm_svc_systemstats.disk_latency: New Checks for Disk Latency in IBM SVC / Storwize V3700 / V7000 devices
    * 0156 akcp_daisy_temp: New Check for akcp daisyTemp sensor chains...
    * 0899 enterasys_temp: New Check for temperature sensor in Enterasys Switches
    * 0901 ibm_svc_portfc: more devices recognized...
    * 0952 ibm_svc_array: New check for Status of RAID Arrays in IBM SVC / Storwize devices.
    * 0911 esx_vsphere_hostsystem.multipath: now able to configure paths minimum count...
    * 0159 brocade: Added support for brocade fdx switches
    * 0160 brocade_vdx_status: New check to monitor the operational state of vdx switches.
    * 0916 if: now able to configure minimum bandwidth limits
    * 0917 df checks: now able to show time left until disk full as perfometer and pnpgraph...
    * 0954 juniper_bgp_state: New Check for BGP status at Juniper Routers
    * 0955 zfs_arc_cache, zfs_arc_cache.l2: New Checks for Hit Ratios and Sizes of ZFS arc Cache
    * 0162 if_brocade: New if64 Check version for Brocade VDX Switches...
            NOTE: Please refer to the migration notes!
    * 0956 fast_lta_headunit.status, fast_lta_headunit.replication: New checks for FAST LTA Storage Systems
    * 0957 fast_lta_silent_cubes.capacity: New check for Total Capacity over all Silent Cubes on FAST LTA Storage Systems
    * 0975 esx_vsphere_vm.guest_tools: renamed check (formerly esx_vsphere_vm.guestTools)...
            NOTE: Please refer to the migration notes!
    * 0920 blade_bays: now also detects if blade server is switched off
    * 0977 check_traceroute: new active check for checking presence and absence of routes...
    * 0959 libelle_business_shadow.info, libelle_business_shadow.process, libelle_business_shadow.status: New Checks for Libelle Business Shadow
    * 0960 libelle_business_shadow.archive_dir: New check for the Archive Dir of Libelle Business Shadow...
    * 0978 Fix security issue with mk-job on Linux...
            NOTE: Please refer to the migration notes!
    * 0925 ps: improved/fixed calculation of CPU utilization (linux)...
    * 0926 windows agent: local / plugin scripts now get the REMOTE_HOST as environment variable
    * 0163 kaspersky_av_quarantine,kaspersky_av_tasks,kaspersky_av_updates: New checks for kaspersky anti virus on linux
    * 0164 symantec_av_progstate,symantec_av_quarantine, symantec_av_updates: New checks for Symantec Anti Virus on Linux
    * 0615 apc_symmetra: check now also monitors the battery replacement status
    * 0927 windows agent: now able to evaluate logfiles written in unicode (2 bytes per character)...
    * 0165 ups checks now supports also GE devices (Thanks to Andy Taylor)...
    * 0928 runas: new plugin script to include and execute mrpe, local and plugin scripts as different user...
    * 0929 windows agent: now able to include and execute additional local and plugin scripts as different user...
    * 0812 nginx_status: New check for monitoring status information of the Nginx web server...
    * 0961 fast_lta_volumes: new check of capacity of volumes in FAST LTA Storage Systems...
    * 0777 FIX: special agent emcvnx: did not work with security file authentication...
    * 0786 FIX: zfsget: fixed compatibility with older Solaris agents...
    * 0809 FIX: brocade_fcport: Fixed recently introduced problem with port speed detection
    * 0787 FIX: df: fixed problems on some filesystem checks when legacy check parameters where used...
    * 0803 FIX: agent_ibmsvc: raw data for System Info Check and License Check now in correct format...
    * 0788 FIX: oracle_tablespaces: now able to bear None values as warn/crit levels...
    * 0789 FIX: oracle_tablespaces: fixed bug when using dynamic filesystem levels...
    * 0603 FIX: cmciii checks: more general scan function plus perf-o-meters for humidity and temperature checks
    * 0604 FIX: windows_updates: now handles situations with forced reboot and no limits correctly
    * 0605 FIX: enterasys_cpu_util enterasys_lsnat: syntax fixes
    * 0889 FIX: logwatch: fix case where rule wouldn't be applied...
    * 0882 FIX: check_bi_local.py: fix crash in case of non-ascii characters...
    * 0606 FIX: apache_status: now also sends an accept header to make it work with mod_security enables servers
    * 0832 FIX: solaris_mem: fixed invalid calculation of total swap...
    * 0810 FIX: fritz.link: Not inventorizing "unconfigured" interfaces anymore
    * 0154 FIX: zfsget: Fixed inventory of filesystems
    * 0155 FIX: mssql_counters: harded check agains odd agent output
    * 0907 FIX: windows agent: register_service: fixed ImagePath registry entry...
    * 0608 FIX: oracle_asm_diskgroup: check now also handles older oracle version 11.1.0
    * 0157 FIX: apc_symmetra_test: Fixed case of unkown last test date
    * 0910 FIX: brocade.power: fixed an error where the check reports an UNKNOWN on power supply failure...
    * 0158 FIX: dell_om_disks: Handle hotspares more correctly
    * 0161 FIX: cisco_fru_power: Exluded not existing devices from the inventory
    * 0969 FIX: blade_health: correctly output error message in non-OK state
    * 0611 FIX: nfsexports.solaris: fix in determination of path prefix
    * 0953 FIX: brocade_mlx_temp: special treatment for devices sometimes not delivering temperature by SNMP
    * 0958 FIX: df.include: failed for checks with grouping patterns...
    * 0924 FIX: windows agent: now able to execute python scripts again
    * 0614 FIX: cmciii.temp, cmciii.humidity: fixed bugs to get performance data back
    * 0932 FIX: prediction: fixed bug where predicted levels were not recalculated

    Multisite:
    * 0779 Hostgroups (Summary): Empty hostgroups are no longer shown (can be re-enabled by filter)
    * 0887 Add new column painter "Host Notifications Enabled"...
    * 0963 New snapin with virtual host trees...
    * 0914 Improved transaction handling to speedup the Web-GUI...
    * 0905 FIX: Multisite context buttons: links in context buttons are no longer called twice...
    * 0906 FIX: Improved transaction handling in Web GUI...
    * 0909 FIX: Table checkboxes: Fixed bug where selected checkboxes got ignored...
    * 0811 FIX: Fixed handling of exceptions occuring before login in debug mode
    * 0912 FIX: Multisite Views: Fixed bug where custom views could not get deleted
    * 0921 FIX: dashboards: fixed bug not updating header timestamp...
    * 0923 FIX: json export: fixed bug not stripping html tags from output
    * 0931 FIX: pnp-template ps.perf: fixed display bug of cpu averaging

    WATO:
    * 0784 Improved security of WATO bulk inventory by using transaction ids
    * 0880 Added support for 389 Directory Server to LDAP connector
    * 0607 online help text for host creation in WATO now also explains hostname caching
    * 0908 Check event state: New option "Less Verbose Output"...
    * 0965 Cumulative permissions and contact groups for WATO folders...
    * 0973 Renaming of hosts via WATO...
    * 0976 Show preview of active and custom checks in WATO services table...
    * 0930 WATO snapshots: disabled upload of legacy snaphots and snapshots with invalid checksums...
    * 0781 FIX: host diag page: fixed problem with update of diagnose subwindows...
    * 0904 FIX: Fixed exception in host parameter overview...
    * 0971 FIX: Fix missing authentication of PHP addons in D-WATO when activation mode is reload...
    * 0972 FIX: Do not loose site specific global settings anymore when chaning a site's configuration...
    * 0933 FIX: WATO snapshots: excluded some superfluous files from nagvis backup domaim...

    Notifications:
    * 0754 Allow users to disable their notifications completely...
    * 0755 Added variables LASTHOSTUP_REL and LASTSERVICEOK_REL to notification context...
    * 0883 Added Date / Time to HTML notification email
    * 0900 notify_multitech.py: new treasures script for notifying via MultiTech SMS Gateway...
    * 0968 Notification scripts are now configurable via WATO...
    * 0974 New notification plugin for ASCII emails...
    * 0752 FIX: FIX: compute correct state transitions for notifications...
    * 0753 FIX: FIX: correctly show original state in HTML notification mails...
    * 0609 FIX: mail notification script now uses 6 digit hex codes for colors to be better compatible with web based mail browsers
    * 0964 FIX: Fix hanging shutdown of CMC on RedHat 5.X...
    * 0918 FIX: notification: fixed exception when sending notifications as sms / ascii mail...

    Reporting & Availability:
    * 0756 Allow availability of multisite BI aggregates at once...
    * 0966 CSV export for availability works now also for BI aggregates
    * 0967 BI Availability timewarp: new buttons for moving back and forth
    * 0962 FIX: Fix CSV-Export in availability table
    * 0890 FIX: Fix availability computation for hosts...
    * 0891 FIX: Fix HTML encoding of tootip in inline timeline of availability

    Event Console:
    * 0885 New option for writing all messages into a syslog-like logfile...
    * 0902 FIX: event console view: fixed exception on rendering host tags for unknown hosts...

    Livestatus:
    * 0747 FIX: livestatus table hostsbygroup: fixed bug with group_authorization strict...
    * 0831 FIX: table statehist: no longer crashes on TIMEPERIOD TRANSITION entries with an invalid syntax...

    Livestatus-Proxy:
    * 0970 FIX: liveproxyd: handle situations with more then 1024 open files...
    * 0613 FIX: liveproxyd: fewer log messages in case a site is unreachable

    HW/SW-Inventory:
    * 0913 lnx_distro: Now able to detect SuSE distributions...
    * 0610 mk_inventory: windows inventory check now included, install date added to data
    * 0886 FIX: Fix exception on non-UTF-8 encoded characters in software list
    * 0922 FIX: dmidecode: fixed exceptions on missing/unknown data


1.2.5i2:
    Checks & Agents:
    * 0147 enterasys_fans: New Check to monitor fans of enterasys swichtes
    * 0773 ibm_svc_system: new check for System Info of IBM SVC / V7000 devices
    * 0774 ibm_svc_nodestats.diskio: new check for disk troughput per node on IBM SVC / V7000 devices
    * 0775 ibm_svc_systemstats.diskio: new check for disk throughput in IBM SVC / V7000 devices in total
    * 0764 lnx_quota: Added new check to monitor Linux File System Quota...
    * 0776 ibm_svc_nodestats.cpu_util: new check for CPU Utilization per Node on IBM SVC / V7000 devices
    * 0600 nfsexports.solaris: new agent plugin for monitoring nfs exports on solaris systems...
    * 0743 mem, fortigate_memory, solaris_mem: display total SWAP info in check output
    * 0745 drbd: Roles and diskstates are now configurable via WATO...
    * 0740 FIX: winperf_if: now able to handle bandwidth > 4GBit...

    Multisite:
    * 0765 NagVis-Maps-Snapin: Now visualizes downtime / acknowledgment states of maps...
    * 0766 FIX: Changed transid implemtation to work as CSRF protection (Fixes CVE-2014-2330)...

    WATO:
    * 0767 FIX: Signing and verification of WATO snapshot (addresses CVE-2014-2330)...

    BI:
    * 0741 FIX: BI editor: fixed display bug in "Create nodes based on a service search"...

    Livestatus:
    * 0742 FIX: table statehist: now able to cancel a running query if limit is reached...


1.2.5i1:
    Core & Setup:
    * 0386 Added all active checks to check_mk -L output...
    * 0452 Speedup generation of configuration...
    * 0124 Support multiline plugin output for Check_MK Checks...
    * 0675 Activate inline SNMP per default (if available)...
    * 0695 Remove obsolete option -u, --cleanup-autochecks...
            NOTE: Please refer to the migration notes!
    * 0087 FIX: Fixed possible locking issue when using datasource program with long output...
    * 0313 FIX: Avoid duplicate reading of configuration file on --create-rrd...
    * 0379 FIX: check_mk -c: Now also rewrites the location of conf.d directory
    * 0354 FIX: Catch exception when check plugins do not return a state...
    * 0398 FIX: Tolerate debug output in check plugins when using CMC...
    * 0314 FIX: Fix CMC not executing any Check_MK checks after config reload...
    * 0401 FIX: Fix rule precedence in WATO-configured manual checks...
    * 0402 FIX: Fix exception in case of missing agent sections of cluster-aware checks...
    * 0426 FIX: Fixed processing of cached agent plugins / local scripts...
    * 0451 FIX: Ignore missing check types when creating configuration for Nagios
    * 0259 FIX: Fixed htpasswd permission problem in check_mk standalone installation...
    * 0453 FIX: Fix ugly Python exception in host diagnosis page in case of SNMP error...
    * 0696 FIX: Remove garbled output of cmk -v in state of CMC
    * 0682 FIX: Allow overriding of active and custom checks by more specific rule...
    * 0267 FIX: Fixed auth.serials permission problem in check_mk standalone installation...
    * 0282 FIX: TIMEPERIOD TRANSITION messages no longer cut at 64 bytes...
    * 0730 FIX: cmc: fixed bug displaying logentries after a logfile rotation...
    * 0140 FIX: Fixed unwanted handling of hostname as regex...
    * 0739 FIX: Availablity: Prevent crash if the notification period is missing...

    Checks & Agents:
    * 0306 esx_vsphere_counters: added missing ramdisk levels sfcbtickets
    * 0073 moxa_iologik_register: new check to monitor moxa e2000 series registers
    * 0105 apc_humidity: New Check for humidity levels on APC Devices
    * 0106 3ware_units: The verifying state is now handled as ok...
    * 0086 timemachine: new check checking the age of latest backup by timemachine on MAC OS
    * 0074 raritan_pdu_plugs: new check for Raritan PX-2000 family PDUs...
    * 0107 stulz_alerts, stulz_powerstate, stulz_temp, stulz_humidity: New Checks for Stulz clima devices
    * 0075 raritan_pdu_inlet: new check to monitor inlet sensors of the Raritan PX-2000 PDUs
    * 0315 hitachi_hnas_quorumdevice, hitachi_hnas_pnode, hitachi_hnas_vnode: New checks for Hitachi HNAS devices
    * 0316 hitachi_hnas_cpu: New check for CPU utilization of Hitachi HNAS devices
    * 0373 wut_webtherm: Supporting several other devices now
    * 0377 check_http: Certificate Age mode now supports SNI...
    * 0317 emc_isilon: New checks for EMC Isilon Storage System
    * 0395 cmctc.temp: also detect older CMC devices
    * 0396 cmciii_access cmciii_io cmciii_psm_current cmciii_psm_plugs: Support other firmeware versions as well...
    * 0111 kemp_loadmaster_ha, kemp_loadmaster_realserver, kemp_loadmaster_services: New Checks for Kemp Loadbalancer
    * 0318 hitachi_hnas_fan: New check for fans in Hitachi HNAS systems
    * 0319 hitachi_hnas_psu, hitachi_hnas_psu: New checks for Hitachi HNAS storage systems
    * 0320 hitachi_hnas_fpga: new check for Hitachi HNAS storage systems
    * 0321 brocade_mlx: enhancing checks (BR-MLX modules, more OK states)...
    * 0323 emcvnx_hwstatus, emcvnx_hba, emcvnx_disks: new checks for EMC VNX storage systems
    * 0254 agent_vsphere: Make handling of spaces in hostnames of ESX configurable...
    * 0077 cmciii.psm_current, cmciii_psm_plugs, cmciii_io, cmciii.access, cmciii.temp, cmciii.can_current, cmciii.sensor, cmciii.state: new sub checks included in one new check cmcmiii superseding and improving several previous checks of the Rittal CMCIII device...
            NOTE: Please refer to the migration notes!
    * 0078 job: check now monitors the time since last start of the job, limits can be configured in WATO
    * 0079 f5_bigip_conns: new check to monitor number of current connections
    * 0324 hitachi_hnas_cifs: new check for the number of users using a CIFS share
    * 0455 hitachi_hnas_span: new check for Spans (Storage Pools) in Hitachi HNAS storage systems
    * 0445 mem.win: Allow time-averaging of values before applying levels...
    * 0446 mem.used, solaris_mem: Introduce optional averaging of used memory...
    * 0566 services.summary: new check to monitor stopped services of mode autostart in windows
    * 0568 f5_big_ip_conns: check now supports predictive monitoring and both connections types are merged in one check
    * 0257 windows_agent: now reports extended process information (obsoletes psperf.bat plugin)...
    * 0457 hitachi_hnas_volume: New check for Usage and Status of Volumes in Hitachi HNAS storage systems
    * 0450 mem.used: Add information about shared memory (on Linux hosts)
    * 0458 hitachi_hnas_fc_if: New check for FibreChannel Interfaces in Hitachi HNAS storage systems
    * 0459 emcvnx_info: New info check providing Model, Revision and Serial Number of EMC VNX storage systems
    * 0461 emcvnx_raidgroups.list_luns: New check for EMC VNX storage system...
    * 0462 emcvnx_raidgroups.list_disks: New check for EMC VNX storage system...
    * 0463 emcvnx_raidgroups.capacity, emcvnx_raidgroups.capacity_contiguous: New Checks for EMC VNX Storage systems...
    * 0570 fileinfo.groups: file groups now allow exclude patterns as well
    * 0464 stulz_pump: new check for the status of pumps of Stulz clima units
    * 0125 unitrends_backup:Unitrends Backup...
    * 0126 mikrotik_signal: Check for mikrotik wifi bridges
    * 0127 hp_proliant_raid: Check for proliant RAID status.
    * 0571 cmciii_lcp_fans: now monitors the lower limit for the rpm
    * 0572 cmciii_lcp_waterflow: lower and upper limits to the flow are now monitored
    * 0573 cmciii_lcp_airin, cmciii_lcp_airout, cmciii_lcp_waterin, cmciii_lcp_waterout: checks now observe limits to the temperatures
    * 0128 unitrends_replication: Check for monitoring  Replicaion staus on Unitrend systems
    * 0265 mpre_include: run additional mrpe configs within user context...
    * 0266 windows_agent: now supports mrpe include files...
    * 0574 if64: check now supports clustering...
    * 0576 fileinfo.groups: new feature to include current date in file pattern
    * 0130 Support of new Firmware version of various Fujitsu Sotarge Systems
    * 0698 emc_isilon.nodehealth: new check for EMC Isilon Storage systems: NodeHealth
    * 0699 emc_isilon_iops: New check for Disk Operations per Second (IOPS) in EMC Isilon Storage
    * 0132 New checks fjdarye101_disks fjdarye101_rluns: Fujitsu Storage Systems with 2013 Firmware
    * 0697 check_dns: allow to specify multiple expected answers
    * 0700 arcserve_backup: new check for status of backups in an Arcserve Backup Server
    * 0580 emc_datadomain_fans, emc_datadomain_nvbat, emc_datadomain_power, emc_datadomain_temps: new hardware checks for EMC Datadomain
    * 0691 Solaris agent: include lofs in list of monitored filesystem types
    * 0694 wut_webtherm: Support new versions of WUT-Thermometer...
    * 0135 apc_inputs: New Check for APC Input Contacts
    * 0701 emc_isilon_diskstatus: new check for Status of Disks in EMC Isilon Storage Systems
    * 0581 emc_datadomain_disks emc_datadomain_fs:  new checks to monitor disks and filesystems of EMC Datadomain
    * 0718 logwatch.ec: Optionally monitor the list of forwarded logfiles...
    * 0556 esx_vsphere_counters.diskio: now also shows disk latency
    * 0583 stulz_pump: now monitors the pumps rpm in precent of maximum and gathers performance data
    * 0560 check_mk_agent.solaris: report statgrab_mem section if solaris_mem section is missing...
    * 0702 Rule for checking agents for wanted version...
    * 0586 rmon_stats: new snmp check to gather network traffic statistics on RMON enabled network interfaces
    * 0704 windows_os_bonding: new check for bonding interfaces on windows...
    * 0562 esx_vsphere_vm.guest_tools: new check to monitor guest tools status...
    * 0674 brocade_fcport: Now supporting interface speed of 16 Gbit (just discovered in the wild)
    * 0138 Removed caching function in Windows Update agent plugin...
            NOTE: Please refer to the migration notes!
    * 0564 esx_vsphere_vm.datastores: displays the datastores of the VM...
    * 0731 mk_postgres: improved support for versions postgres < 9.2...
    * 0588 dell_poweredge_amperage.current, dell_poweredge_amperage.power, dell_poweredge_cpu, dell_poweredge_status, dell_poweredge_temp: new checks for the Dell PowerEdge Blade Server
    * 0589 brocade_tm: new check monitoring traffic manager statistics for interfaces of brocade devices
    * 0591 dell_poweredge_mem: new check to monitor memory modules of Dell PowerEdge Servers
    * 0592 dell_poweredge_pci: new check for pci devices on dell PowerEdge Servers
    * 0141 ups_socomec_capacity: Battery Capacity Check for Socomec UPS Devices.
    * 0705 arcserve_backup: improved documentation (check manpage and comments in the agent plugin)
    * 0143 ups_socomec_in_voltage, ups_socomec_out_voltage: Socomec UPS Devices, Input and Output Voltages...
    * 0732 df: now able to monitor inodes...
    * 0716 Add Linux caching agent also to normal agent RPM...
    * 0594 dell_poweredge_netdev: new check to monitor the status of network devices on Dells Poweredge Servers
    * 0733 mem, solaris_mem: now able to configure amount of free memory...
    * 0706 EMC VNX: special agent can alternatively authenticate via security files...
    * 0734 esx_vsphere_vm.running_on: shows the esx host of the VM
    * 0144 enterasys_cpu_util enterasys_powersupply: New Checks for CPU Utilization and Power Supplies on enterasys switches
    * 0595 dell_chassis_power, dell_chassis_powersupplies: new checks for Dell Poweredge Chassis Ppower consumption...
    * 0596 dell_chassis_status, dell_chassis_temp, dell_chassis_kvm, dell_chassis_io, dell_chassis_fans: new checks to monitor the overall status of various sections of the Dell Poweredge Chassis via CMC
    * 0597 dell_chassis_slots: new check to monitor the status of the blade slots of the Dell Poweredge Blade Servers
    * 0145 apc_symmetra: Changed naming of Batterie Temperature to System Temerature...
            NOTE: Please refer to the migration notes!
    * 0146 innovaphone_priports_l1, innovaphone_priports_l2: New Checks for Innovaphone PRI Ports
    * 0707 ibm_svc_host: New check: Status of hosts an IBM SVC / V7000 presents volumes to
    * 0598 kentix_temp, kentix_humidity: new checks for Kentix MultiSensor-Rack
    * 0768 ibm_svc_license: New check for Licensing Status on IBM SVC / V7000 devices
    * 0778 New Special Agent for innovaphone gateways...
    * 0769 juniper_trpz_cpu_util, juniper_trpz_flash, juniper_trpz_info, juniper_trpz_power: new Checks for juniper trapeze switches
    * 0770 innovaphone_licenses: New check to monitor licenses on innovaphone devices"
    * 0771 juniper_trpz_aps: Show the number of connected access points on juniper wlan controllers
    * 0772 added special agent for IBM SVC / V7000 storage systems...
    * 0147 enterasys_fans: New Check to monitor fans of enterasys swichtes
    * 0759 check_notify_count: New active check to monitor the number of notifications sent to contacts...
    * 0760 The windows agent contains meta information about version, manufacturer etc....
    * 0103 FIX: services: Fixed bug with service inventory defined in main.mk...
    * 0299 FIX: borcade_mlx_fan: Prettified output, handling "other" state now
    * 0300 FIX: cisco_fru_power: Trying not to inventorize not plugged in FRUs...
    * 0305 FIX: apache_status: Fixed exception when agent reports HTML code as apache-status data...
    * 0104 FIX: mssql: Server instances with underline in name are now supported....
    * 0240 FIX: Virtualmachine names with space no longer have missing piggyback data...
    * 0310 FIX: apache_status: Improved handling of unexpeted data sent by agents...
    * 0088 FIX: esx_vsphere_datastores: fixed error with reported capacity of 0 bytes...
    * 0243 FIX: cisco_qos: no longer crashes when the qos policy name is not set...
    * 0326 FIX: hr_fs printer_supply: Improved translation of wrong encoded chars...
    * 0059 FIX: agent_vpshere: new option for supporting ESX 4.1...
    * 0334 FIX: cisco_fantray: Fixed error on Cisco devices which do not support this check...
    * 0355 FIX: heartbeat_crm: Now handling "Failed actions:" output in agent...
    * 0357 FIX: megaraid_bbu: Fixed expected state checking...
    * 0358 FIX: df: now ignores filesystems with a reported size of '-'...
    * 0360 FIX: multipath: Inventory handles non loaded kernel module now...
    * 0339 FIX: blade_bays blade_blades blade_blowers blade_health blade_mediatray blade_powerfan blade_powermod: fix scan function...
    * 0340 FIX: blade_health: fix check, it was totally broken...
    * 0363 FIX: mysql_capacity: Did use wrong calculated warn / crit thresholds...
    * 0364 FIX: brocade_mlx*: Several cleanups, fixed bug in brocade_mlx_fan where only the first worst state was shown in output
    * 0365 FIX: RPMs: Cleaning up xinetd checkmk.rpmnew file after updating package...
    * 0366 FIX: heartbeat_crm: Agent code is now compatible to pacemaker 1.1.9...
    * 0367 FIX: Now using /dev/null instead of closing stdin in linux agent...
    * 0342 FIX: postgres_stat_database: make agent compatible with PostgreSQL 8.4.x...
    * 0343 FIX: postgres_sessions: make agent plugin compatible with PostgreSQL 9.2...
    * 0369 FIX: cups_queues: Fixed bug checking the last queue reported by agent...
    * 0370 FIX: brocade_mlx_module*: Improved output of checks
    * 0372 FIX: megaraid_ldisks: Ignoring adapters without configured logical disks...
    * 0345 FIX: Linux agent: fix detaching of background plugins...
    * 0378 FIX: agent_vsphere.pysphere: Trying to deal with permissions only on some guests/hosts
    * 0245 FIX: Inline SNMP no longer throws an exception when using SNMPv3 credentials...
    * 0380 FIX: jolokia_metrics.mem: PNP-Template now handles non existant max values...
    * 0381 FIX: win_printers: Fixed creation of duplicate services...
    * 0347 FIX: smart.stats: Remove duplicate disks...
    * 0349 FIX: winperf.cpuusage: update man page: this check is deprecated
    * 0383 FIX: solaris_mem: Is now compatible to more systems...
    * 0109 FIX: cisco_fantray: Prevent inventory for not available fans
    * 0110 FIX: cisco_fru_power:  Prevent inventory for not available FRUs
    * 0350 FIX: nfsmounts: correctly handle mount points with spaces...
    * 0387 FIX: df*: Negative filesystem space levels get a more clear text in check output...
    * 0351 FIX: local: Catch invalid state codes and map to 3 (UNKNOWN)...
    * 0397 FIX: mrpe: tolerate performance variable names with spaces...
    * 0399 FIX: check_ftp: cleanup configuration via WATO, remove Hostname field...
    * 0435 FIX: esx_vsphere_sensors: Fix garbled output in case of placeholder VMs...
    * 0251 FIX: agent_vsphere / check_mk agent: fixed outdated systemtime of check_mk agent...
    * 0439 FIX: postfix_mailq: Linux agent better detects Postfix installation...
    * 0440 FIX: heartbeat_crm: Inventory more gracefully handles case where agent output is invalid...
    * 0113 FIX: blade_blades: Now only make inventory for blades that are powered on...
    * 0441 FIX: megaraid_bbu: Fix several false alarms and cases where inventory failed
    * 0442 FIX: dell_om_disks: Treat global hot spare disks as OK, instead of WARN...
    * 0443 FIX: brocade_fcport: cope with firmware that does not provide speed information...
    * 0322 FIX: timemachine: Check now also works if there are spaces in the name of the backup volume or the hostname
    * 0253 FIX: windows agent: fixed crash on processing eventlog records...
    * 0403 FIX: mem.used: Prefer statgrab on FreeBSD for supporting more than 4GB...
    * 0404 FIX: cups_queues: fix exception in case of alternative time format...
    * 0444 FIX: timemachine: do not inventorize check when timemachine is not used
    * 0116 FIX: cisco_vpn_tunnel: Fixed typo that lead to an exception
    * 0118 FIX: stulz_humidity: Fixed coloring in pnp template...
    * 0119 FIX: stulz_humidity: Fixed lower thresholds...
    * 0565 FIX: windows_updates: fix for some cases when forced_reboot is not set
    * 0255 FIX: windows_agent: now able to handle the removal of local/plugin scripts during runtime...
    * 0447 FIX: fortigate_memory: Fix inventory, do not add check if no info available...
    * 0567 FIX: apc_symmetra: transformation from old tuple to new dict format fixed and improved
    * 0432 FIX: stulz_humidity: Fixed syntax error...
    * 0120 FIX: stulz_humidity, apc_humidity: Fixed bug while processing check params...
    * 0460 FIX: endless waiting for printer queues fixed...
    * 0260 FIX: Fixed incorrect formatting of checks with long output...
    * 0261 FIX: df_netapp32 / df_netapp: Fixed bug with negative size in check output...
    * 0262 FIX: ps: Now able to skip disabled "Process Inventory" rules...
    * 0264 FIX: printer_supply_ricoh: now reports correct filling levels...
    * 0575 FIX: cmciii_lcp_airin, cmciii_lcp_airout, cmciii_lcp_waterin, cmciii_lcp_waterout: improved handling of warning state...
    * 0272 FIX: if checks: port type 56 (fibrechannel) is no longer inventorized per default...
    * 0577 FIX: fileinfo.groups: new date pattern is now available for inventory check as well
    * 0688 FIX: winperf_msx_queues: Support output of Exchange 2013...
    * 0578 FIX: zypper: check is always registered as soon as mk_zypper plugin detects zypper tool...
    * 0689 FIX: postgres_sessions: fix empty agent section in case of 0 sessions...
    * 0579 FIX: veeam_client: fix for case when no StopTime section in agent output
    * 0692 FIX: fileinfo: Avoid duplicate entries in Solaris agent...
    * 0693 FIX: hpux_lvm: avoid problem when alternative vgdisplay is installed...
    * 0708 FIX: ntp.time, ntp: avoid DNS lookups in NTP queries and avoid timeouts...
    * 0277 FIX: solaris agent: ntp now able to work with ntpd and xntpd...
    * 0279 FIX: check_mk_agent.solaris: removed proc section from statgrab...
    * 0281 FIX: statgrab_net.ctr: only inventorize interfaces with actual traffic...
    * 0582 FIX: cisco_sys_mem: check now has a man page and a new WATO integration
    * 0667 FIX: oracle_asm_diskgroup: Now really uses the generic filesystem levels...
    * 0555 FIX: snmp_uptime: no longer fails if uptime is < 1 seconds
    * 0136 FIX: cisco_fru_power: Prevent inventory of not exsisting devices
    * 0557 FIX: check_mk_agent.solaris: removed section statgrab mem...
    * 0673 FIX: zfsget: Fixed broken check - was not compatible to current agent output of "df"
    * 0719 FIX: postfix_mailq: fix Linux agent in case of ssmtp being installed
    * 0584 FIX: agent_vsphere: special agent now handles non-standard https port correctly...
    * 0585 FIX: check_mk_agent.linux: more efficient handling of cups printer queues...
    * 0703 FIX: brocade_mlx: omit inventory of cpu and memory on more states...
    * 0137 FIX: Fixed printer_pages...
    * 0587 FIX: if64: problems resolved when running as a clustered service...
    * 0563 FIX: windows agent: now able to process perl scripts...
    * 0729 FIX: esx_vsphere_hostsystem: fixed incorrect status label (not state)...
    * 0142 FIX: winperf_if: treat unknown packets no longer as error packets
    * 0593 FIX: zypper: agent plugin and check now lead to UNKNOWN result in case of repo problems
    * 0758 FIX: check_sql: Fixed monitoring of stored procedures with oracle
    * 0599 FIX: esx_vsphere_datastores: provisioning levels in WATO are no longer limited to 101%
    * 0737 FIX: megaraid_ldisks: now able to handle "No Virtual Drive Configured" states...
    * 0763 FIX: hpux_if: Fixed exception during parsing of provided data on some systems...

    Multisite:
    * 0371 Added log class filter to hostsvcevents view
    * 0352 Avoid Livestatus connections on pages that do not need them...
    * 0390 Added an icon selector to the view editor...
    * 0391 Added sorter / filter for host/service service levels...
    * 0247 New mkp package for web applications: iNag / nagstatus / nagios status.dat...
    * 0429 Implemented role permissions for dashboards...
    * 0430 It is now possible to define custom time ranges in PNP graph search...
    * 0449 Show all custom variables of hosts and services in the detail views...
    * 0665 Added mail notificaton method to custom user notification dialog...
    * 0123 New time range filter for Downtimes and Comments...
    * 0683 New column painter for the last time a service was OK...
    * 0561 quicksearch: now able to search with multiple filters...
    * 0748 Also custom views now have permissions...
    * 0302 FIX: Fixed highlight of choosen elements in foldertee/views snapin in Chrome/IE
    * 0239 FIX: Fixed incorrect html formatting when displaying host or service comments...
    * 0307 FIX: Increased performance of multisite GUI with a large userbase...
    * 0312 FIX: Hiding views related to not existing datasources, like the EC now...
    * 0325 FIX: Removed CSV export icon from availability views...
    * 0327 FIX: Most forms did now work with "Profile Requests" enabled...
    * 0333 FIX: Fixed too long page title during performing several actions...
    * 0356 FIX: Fixed exception caused by utf8 chars in tooltip text...
    * 0368 FIX: Generating selection id is hopefully now compatible to more systems...
    * 0374 FIX: Fixed syntax error in exception handler of LDAP search code...
    * 0375 FIX: LDAP: Now handling user-ids with umlauts...
    * 0246 FIX: brocade_fcport: fixed error in pnp-template...
    * 0393 FIX: LDAP: Enabled paged LDAP search by default now with a page size of 1000...
    * 0394 FIX: LDAP: Auth expiration plugin now checks users for being disabled (in AD)...
    * 0436 FIX: Fix broken Site status switching via sidebar snapin...
    * 0420 FIX: LDAP: Roles/Groups are now synced even if case of DNs do not match...
    * 0421 FIX: UserDB: Fixed lost passwords when changing users in large user databases...
    * 0423 FIX: Users are not logged out anymore during changing their own passwords...
    * 0424 FIX: Improved error handling in case of incorrect auth config in distributed WATO environments
    * 0425 FIX: Fix login loop bug in distributed environments with different auth secrets
    * 0117 FIX: Availability button is now visible for users without the right to edit views
    * 0431 FIX: LDAP: Fixed group syncrhonisation when nested group sync is enabled
    * 0122 FIX: Multisite view editor not longer throwing a exception when loading views from other users
    * 0569 FIX: recurring updates of serial numbers of disabled ldap users fixed...
    * 0676 FIX: Move view "Stale services" to Problems folder
    * 0270 FIX: Multisite host tag filter: Now uses exact match...
    * 0273 FIX: Fixed exceptions when modifying / cloning views...
    * 0274 FIX: Fixed exception when view title or description was missing
    * 0278 FIX: Fixed bookmark icon images for non-english user languages...
    * 0670 FIX: LDAP: Fixed sync when non lower case attributes are configured...
    * 0671 FIX: LDAP: Disable logging of password changes received from LDAP
    * 0558 FIX: availability: fixed exception on specific filter settings...
    * 0712 FIX: Fix multiple groups with same tag when grouping hosts after a tag...
    * 0738 FIX: csv_export: now able to handle umlauts in download filenames...
    * 0762 FIX: Fixed availability filters not opening in IE7

    WATO:
    * 0308 Multisite can now set rotation view permissions for NagVis...
    * 0329 Removed Distributed WATO peer mode...
            NOTE: Please refer to the migration notes!
    * 0244 New features for WATO page Backup & Restore...
    * 0382 Active HTTP check now supports multiline regexp matching...
    * 0112 Explicit mapping of clustered services can now be done with WATO...
    * 0437 Convert WATO rule for debug_log into simple Checkbox...
    * 0428 Changed user profiles (e.g. pw changes) are now replicated in distributed setups...
    * 0114 User Custom Attributes can now be exported to the core...
    * 0448 New button in WATO service list for displaying check parameters...
    * 0454 Add output of traceroute to host diagnostic page
    * 0677 Make title of tags and tag groups localizable...
    * 0685 Distributed WATO now disabled WATO on slave sites per default...
    * 0687 New summary pages with all settings of a host or service...
    * 0275 WATO "Notify Users" feature: Improved confirmation info...
    * 0134 New option to use expect string in response heads for check_http in wato...
    * 0717 Sort permissions of views, dashboards, commands and snapins alphabetically
    * 0761 New bulk host import mode in WATO...
    * 0057 FIX: Fix exception in WATO host editor on custom tag without topic...
    * 0241 FIX: Improved sorting of WATO folders in dropdown menu...
    * 0019 FIX: Fixed wording in WATO rule for MSSQL check
    * 0242 FIX: Parameters for clustered services can now be configured on the cluster host...
    * 0309 FIX: Trying to prevent read/write conflicts with a large user base...
    * 0311 FIX: Fixed "Inventory failed" message when trying an inventory on clusters via WATO...
    * 0330 FIX: Improved performance of WATO slave push with a large user base...
    * 0331 FIX: LDAP diagnostic LOG can now have the $OMD_SITE$ macro configured via WATO...
    * 0332 FIX: Own host tag groups without topics resulted in two groups "Host tags" in the rule editor
    * 0361 FIX: The page linked by "new rule" can now be bookmarked again
    * 0341 FIX: Avoid rare exception in WATO when deleting a host...
    * 0376 FIX: LDAP: Default configuration of attributes is reflected within WATO now
    * 0346 FIX: Fix folder visibility in WATO for unpriviledged users...
    * 0385 FIX: Better error handling for invalid service regex in rule conditions...
    * 0389 FIX: Showing LDAP settings on site specific global settings page now...
    * 0400 FIX: WATO BI editor now supports percentages for count_ok...
    * 0392 FIX: LDAP: Improved error messages of LDAP configuration test...
    * 0415 FIX: LDAP: The LDAP Settings dialog is now disabled when the LDAP Connector is disabled
    * 0416 FIX: When doing user sync on user page rendering, contact group memberships are shown correctly now...
    * 0417 FIX: LDAP: Fixed "Sync-Plugin: Roles" test with OpenLDAP
    * 0248 FIX: Backup & Restore: Snapshot comments now support unicode character...
    * 0418 FIX: LDAP: Fixed broken role sync plugin with OpenLDAP...
    * 0419 FIX: LDAP: The default user profile roles are only assigned to users without roles...
    * 0249 FIX: Backup & Restore: fixed bug when uploading legacy snapshots...
    * 0250 FIX: Fixed error on creating very large WATO snapshots...
    * 0422 FIX: Fixed numbers shown in log entries of bulk inventory...
    * 0252 FIX: ESX vSphere configuration: Fixed non-working configuration parameters...
    * 0456 FIX: Column was too short...
    * 0256 FIX: wato snapshots: snapshot restore no longer fails with older python versions...
    * 0433 FIX: Creating WATO lock during automations (like e.g. master to slave syncs)...
    * 0434 FIX: Fixed wrong count of failed hosts in bulk inventory mode...
    * 0678 FIX: Move two last global settings of Event Console to proper places
    * 0268 FIX: wato inventory: fixed missing services...
    * 0686 FIX: Fix replication with WATO if EC is enabled on master and disabled on slave
    * 0129 FIX: Fixed permission bug in "Edit user profile" dialog....
    * 0269 FIX: brocade_fcport: fixed problem on displaying check_parameters in WATO...
    * 0271 FIX: Fixed sorting in duallist element (two lists with interchangable elements)...
    * 0131 FIX: Error rates for network interfaces can now be set smaller then 0.1 when using Wato....
    * 0690 FIX: Fix language jumping to German when saving user profiles
    * 0666 FIX: Minimum port for the mknotifyd is now 1024 (never use well known ports)...
    * 0559 FIX: WATO snapshots: improved validation of (uploaded) snapshots...
    * 0709 FIX: Fix NoneType has not attribute userdb_automatic_sync bug in D-WATO
    * 0728 FIX: mem.win: fixed bug in WATO configuration rule...
    * 0139 FIX: ldap sync: syncing if rules against ldap is not longer case sensitiv
    * 0736 FIX: WATO backup and restore: improved error handling...

    Notifications:
    * 0362 sms: now searching PATH for sendsms and smssend commands...
    * 0684 New notification variables NOTIFY_LASTSERVICEOK and NOTIFY_LASTHOSTUP...
    * 0711 New rules based notifications...
    * 0713 New bulk notifications...
    * 0108 FIX: Prevent service notification on host alerts...
    * 0058 FIX: Fix email notifications containing non-ASCII characters in some situtations...
    * 0133 FIX: Fixed mkeventd notification plugin...
    * 0720 FIX: Fix timeperiod computation with CMC and flexible notifications...

    BI:
    * 0721 Use hard states in BI aggregates...
    * 0714 BI aggregations now also honor scheduled downtimes...
    * 0715 BI aggregates now acknowledgement information...
    * 0669 FIX: Fixed regex matching in BI when using character groups [...]...

    Reporting & Availability:
    * 0018 New option for displaying a legend for the colors used in the timeline...
    * 0405 Add CSV export to availability views...
    * 0338 FIX: Introduce time limit on availability queries...
    * 0681 FIX: Display correct year for availability range for last month in january
    * 0750 FIX: Availability: fix exception when summary is on and some elements have never been OK

    Event Console:
    * 0301 Handling messages of special syslog format correctly...
    * 0388 Moved Event Console related settings to own settings page...
    * 0710 Create a history entry for events that failed their target count...
    * 0749 Allow to restrict visibility of events by their host contacts...
    * 0303 FIX: Old log entries were shown in event history first...
    * 0304 FIX: Escaping several unwanted chars from incoming log messages...
    * 0089 FIX: CSV export of event console was broken...
    * 0359 FIX: Fixed exception in event simulator when one match group did not match
    * 0384 FIX: Trying to prevent problem when restarting mkeventd...
    * 0427 FIX: Fixed exception when handling connections from event unix socket...
    * 0679 FIX: Allow non-Ascii characters in generated events
    * 0680 FIX: Do not allow spaces in host names in event simulator...
    * 0672 FIX: Service item of "Check event state in event console" checks can now be configured...
    * 0590 FIX: mkeventd: fixed encoding of unicode characters in the snmptrap receiver...

    Livestatus:
    * 0337 New header for limiting the execution time of a query...
    * 0276 nagios4 livestatus support...
    * 0335 FIX: Parse state of downtime notification log entries correctly...
    * 0336 FIX: Limit the number of lines read from a single logfile...
    * 0344 FIX: Fix semantics of columns num_services_hard_*...

    Livestatus-Proxy:
    * 0263 FIX: livestatus log table: fixed missing logentries of archived logfiles...


1.2.3i7:
    Core & Setup:
    * 0011 Introduce optional lower limit for predicted levels...
    * 0217 FIX: More verbose error output for SNMP errors on the command line...
    * 0288 FIX: Error messages of datasource programs (e.g. VSphere Agent) are now visible within WATO...
    * 0010 FIX: Fix computation of hour-of-the-day and day-of-month prediction...
    * 0292 FIX: Inline SNMP: Check_MK check helpers are closing UDP sockets now...

    Checks & Agents:
    * 0060 cisco_fantray: new check for monitoring fan trays of Cisco Nexus switches
    * 0061 cisco_cpu: check now recognizes new object cpmCPUTotal5minRev...
    * 0063 veeam_client: new check to monitor status of veeam clients with special agent plugin...
    * 0064 veeam_jobs: new check to monitor the backup jobs of the veeam backup tool...
    * 0047 fritz.conn fritz.config fritz.uptime fritz.wan_if fritz.link: New checks for monitoring Fritz!Box devices...
    * 0027 esx_vsphere_sensors: it is now possible override the state of sensors...
    * 0090 apc_ats_status: New Check for monitoring APC Automatic Transfer Switches
    * 0080 Added new checks for Brocade NetIron MLX switching / routing devices...
    * 0091 apc_ats_output: new check for output measurements on APC ATS devices
    * 0068 check_sql: support for mssql databases included
    * 0208 fileinfo.groups: Added minimum/maximum file size parameters...
    * 0093 check_http: Default service description prefix can be avoided...
    * 0004 df: dynamic filesystem levels now reorder levels automatically...
    * 0069 veeam_client: limits for time since last backup introduced
    * 0214 Logwatch: context lines can now be disabled using nocontext=1...
    * 0038 casa_cpu_mem casa_cpu_temp casa_cpu_util casa_fan casa_power: New checks for casa Cable Modem Termination Systems...
    * 0097 arc_raid_status: New check for Areca RAID controllers
    * 0070 cmciii_lcp_airin cmciii_lcp_airout cmciii_lcp_fans cmciii_lcp_waterflow cmciii_lcp_waterin cmciii_lcp_waterout: new checks for the Rittal CMC-III LCP device
    * 0098 apc_inrow_airflow, apc_inrow_fanspeed, apc_inrow_temp: New checks for APC inrow devices
    * 0099 apc_mod_pdu_modules: New check for APC Modular Power Distribution Unit
    * 0072 cmciii_pu_access cmciii_pu_canbus cmciii_pu_io cmciii_pu_temp: New checks for the Rittal CMC-III PU Unit
    * 0100 juniper_cpu: New check for CPU utilization on Juniper switches
    * 0236 windows_agent: each script can now be configured to run sync / async...
    * 0101 liebert_chiller_status: New check for Liebert Chiller devices
    * 0083 brocade_mlx: Temperature sensors of one module now in one common check...
    * 0008 df: Solaris agent now also supports samfs
    * 0084 brocade_mlx: single checks now instead of sub checks...
    * 0291 winperf_ts_sessions: New check to monitor Microsoft Terminal Server sessions...
    * 0102 modbus_value: New check and Agent to modbus devices...
    * 0013 Solaris Agent: implement cached async plugins and local checks...
    * 0238 vsphere monitoring: new option to skip placeholder vms in agent output...
    * 0016 Linux+Windows agent: allow spooling plugin outputs via files...
    * 0017 local: New state type P for state computation based on perfdata...
    * 0085 brocade_mlx: now handles more different module states...
    * 0024 FIX: cisco_wlc: removed check configuration parameter ap_model...
    * 0003 FIX: ps: Remove exceeding [ and ] in service description when using process inventory...
    * 0037 FIX: checkman browser (cmk -m) was not working properly in network subtree...
    * 0283 FIX: Interface Checks: ignore invalid error counts while interface is down...
    * 0081 FIX: Fixed corruption in SNMP walks created with cmk --snmpwalk...
    * 0286 FIX: esx_vsphrere_counters.ramdisk: Better handling for non existant ramdisks...
    * 0290 FIX: winperf_processor mem.win: Handling no/empty agent responses correctly now...
    * 0293 FIX: esx_vsphere_counters_ramdisk_sizes: Handles ram disk "ibmscratch" by default now
    * 0012 FIX: Solaris Agent: fixed broken fileinfo section...
    * 0297 FIX: mk-job is now also usable on CentOS 5+...
    * 0298 FIX: win_dhcp_pools: Fixed wrong percentage calculation
    * 0237 FIX: tsm_sessions: fixed invalid check output during backups...

    Multisite:
    * 0001 New filters for selecting several host/service-groups at once...
    * 0050 New concept of favorite hosts and services plus matching filters and views...
    * 0211 GUI Notify: Added notify method "popup" to really create popup windows...
    * 0215 Added option to make HTML escape in plugin outputs configurable...
    * 0071 livedump: new option to include contact_groups instead of contacts when dumping configuration
    * 0043 FIX: LDAP: Improved error reporting during synchronisation...
    * 0044 FIX: LDAP: Fixed error with empty groups during non nested group sync...
    * 0045 FIX: LDAP: Fixed error when synchronizing non nested groups to roles...
    * 0046 FIX: Fixed editing contactgroup assignments of hosts or folders with "-" in names...
    * 0049 FIX: Fixed useless I/O during page processing...
    * 0203 FIX: Changed sidebar reload interval to be more random...
    * 0204 FIX: Reduced I/O on logins with access time recording or failed login counts...
    * 0206 FIX: Fixed logwatch permission check when using liveproxy for normal users...
    * 0210 FIX: LDAP: Fixed problem syncing contactgroups of a user with umlauts in CN
    * 0035 FIX: Convert HTTP(S) links in plugin output into clickable icon...
    * 0006 FIX: Checkboxes for hosts/services were missing on modified views...
    * 0284 FIX: Context help toggled on/off randomly...
    * 0285 FIX: Fixed bookmarking of absolute URLs or PNP/NagVis URLs in sidebar snapin...
    * 0296 FIX: Fixed moving of snapins while in scrolled sidebar...

    WATO:
    * 0053 New rule for configuring the display_name of a service...
    * 0216 Supporting float values as SNMP timeout value now...
    * 0082 Improved online help for LDAP connections...
    * 0009 Automatically schedule inventory check after service config change...
    * 0294 Added "services" button to host diagnose page
    * 0048 FIX: Tests on host diagnose page are executed parallel now...
    * 0033 FIX: Fixed problem when saving settings in WATOs host diagnostic page...
    * 0205 FIX: NagVis related permissions of roles can be edited again...
    * 0207 FIX: Explicit communities were not saved in all cases...
    * 0094 FIX: Hide SNMPv3 credentials in WATO...
    * 0212 FIX: Fixed broken site edit page in case a TCP socket has been configured...
    * 0095 FIX: Fixed problem with portnumber in Wato Distributed Monitoring dialog
    * 0213 FIX: LDAP: Various small improvements for handling the LDAP user connector...
    * 0039 FIX: Fixed exception on displaying WATO helptexts in the global settings...
    * 0219 FIX: Fixed display problems in WATO folders with long contact group names
    * 0220 FIX: Added HTML escaping to several global settings attributes...
    * 0234 FIX: Improved handling of interface inventory states / types...
    * 0289 FIX: Renamed "Hosts & Folders" page to "Hosts"
    * 0295 FIX: Fixed problem with new created tag groups with "/" in title...

    Notifications:
    * 0005 Added notification script for sending SMS via mobilant.com...
    * 0032 FIX: Fixed problem when forwarding notification mails in windows...
    * 0218 FIX: Fixed rendering of HTML mails for Outlook (at least 2013)...

    BI:
    * 0287 FIX: Fixed assuming states of services with backslashes in descriptions...

    Reporting & Availability:
    * 0051 Option for showing timeline directly in availability table...
    * 0052 Visual colorization of availability according to levels...
    * 0054 New labelling options for availability table...
    * 0055 Allow grouping by host, host group or service group...
    * 0056 New concept of service periods in availability reporting...
    * 0002 You can now annotate events in the availability reporting...
    * 0014 FIX: Fix styling of tables: always use complete width...
    * 0015 FIX: Fixed summary computation in availability when grouping is used...

    Event Console:
    * 0026 FIX: snmptd_mkevent.py: fixed crash on startup
    * 0036 FIX: Fixed bug where multsite commands did not work properly...

    Livestatus:
    * 0067 livedump: new option to mark the mode at the beginning of the dump and documentation fixes...
    * 0023 FIX: Fixed incorrect starttime of table statehist entries...
    * 0034 FIX: Availability no longer showes incorrect entries when only one logfile exists...
    * 0233 FIX: Fixed missing entries in log file and availability view...


1.2.3i6:
    Core & Setup:
    * 0041 FIX: setup.py now handles non existing wwwuser gracefully...

    Checks & Agents:
    * 0040 Add agent plugin to test local hostname resolving...
    * 0020 FIX: Inventory problem with inventory_processes parameter...

    Multisite:
    * 0000 Improved performance of LDAP sync by refactoring the group sync code

    WATO:
    * 0042 FIX: Removed debug outputs from service inventory...


1.2.3i5:
    Core:
    * Automatically remove duplicate checks when monitoring with Agent+SNMP
       at the same time. TCP based ones have precedence.
    * inventory check of SNMP devices now does scan per default (configurable)
    * FIX: inventory check now honors settings for exit code
    * FIX: avoid exception nodes of cluster have different agent type
    * FIX: continue inventory, if one check does not support it
    * FIX: fix configuration of explicit SNMP community, allow unicode
    * FIX: avoid invalid cache of 2nd and up hosts in bulk inventory
    * FIX: fixed error handling in SNMP scan, inventory check fails now
           if SNMP agent is not responding
    * FIX: Ignore snmp_check_interval cache in interactive situations (e.g.  -nv)
    * FIX: check_mk config generation: on computing the checks parameters
           there is no longer a small chance that existing rules get modified

    Event Console:
    * check_mkevents now available as C binary: check_mkevents_c
    * FIX: use default values for unset variables in actions

    Multisite:
    * Speed-O-Meter: now measure only service checks. Host checks
      are omitted, since they do not really matter and make the
      results less useful when using CMC.
    * Added host aliases filter to some views (host/service search)
    * It is now possible to enforce checkboxes in views upon view loading
      (needs to be confgured per view via the view editor)
    * Wiki Sidebar Snapin: showing navigation and quicksearch. OMD only.
    * Sidebar can now be folded. Simply click somewhere at the left 10 pixels.
    * Foldable sections now have an animated triangle icon that shows the folding state
    * Added new snapin "Folders", which interacts with the views snapin when
      both are enabled. You can use it to open views in a specific folder context
    * LDAP: Added option to make group and role sync plugin handle nested
            groups (only in Active Directory at the moment). Enabling this
	    feature might increase the sync time a lot - use only when really needed.
    * FIX: Fixed encoding problem in webservice column output
    * FIX: Fix output format python for several numeric columns
    * FIX: Fixed searching hosts by aliases/adresses
    * FIX: Remove duplicate entries from Quicksearch
    * FIX: Avoid timed browser reload after execution of exections
    * FIX: Hosttag filter now works in service related views
    * FIX: Added code to prevent injection of bogus varnames
           (This might break code which uses some uncommon chars for varnames)
    * FIX: Fixed computation of perfometer values, which did not care about
           the snmp_check_interval. Simplyfied computation of perfometer values
    * FIX: LDAP: Custom user attributes can now be synced again

    BI:
    * FIX: Fix exception when showing BI tree in reporting time warp
    * FIX: Fixed blue triangle link: would show more aggregations,
       if one name was the prefix of another

    Notifications:
    * Blacklisting for services in the felixble notification system
    * FIX: mail with graph plugin: set explicit session.save_path for php
           Fixes instances where the php command couldn't fetch any graphs

    Checks & Agents:
    * diskstat: removed (ever incorrect) latency computation for Linux
    * statgrab_load: support predictive levels, add perf-o-meter
    * ucd_cpu_load: support predictive levels
    * hpux_cpu, blade_bx_load: support predictive levels, add perf-o-meter,
       make WATO-configable
    * check_sql: Database port can now be explicitly set
    * steelhead_perrs: New check for Rivergate Gateways
    * alcatel_power: Check for power supplies on Alcatel switches
    * qnap_disks: New check for Hardisks in Qnap devices
    * Dell Open Manage: SNNP Checks for Physical Disks, CPU and Memory
    * check_tcp: Now able to set custom service description
    * Apache ActiveMQ: New Special Agent and Check to query ActiveMQ Queues
    * check_ftp: can now be configured via Wato
    * windows_tasks: New check to  monitor the Windows Task Scheduler
    * sensatronics_temp: New check for Sensatronic E4 Temperatur Sensor
    * akcp_sensor_drycontact: New Check for AKCP drycontact Sensors
    * esx_vsphere_vm.heartbeat: Heartbeat status alert level now configurable
    * ps:  new configuration option: handle_count (windows only)
    * FIX: Windows agent: gracefully handle garbled logstate.txt
    * FIX: esx_vsphere_counters: added missing ramdisk type upgradescratch
    * FIX: esx_vsphere_hostsystem: fixed bug in handling of params
    * FIX: local: tolerate invalid output lines
    * FIX: hp_proliant: Correct handling of missing snmp data
    * FIX: logwatch.ec: No longer forwards "I" lines to event console
    * FIX: check_dns: default to querying the DNS server on the localhost itself
    * FIX: ps: do not output perfdata of CPU averaging (use ps.perf for that)
    * FIX: nfsexports: also support systems with rpcbind instead of portmap
    * FIX: ups_in_freq: corrected spelling of service description
    * FIX: ups_bat_temp: renamed service description to "Temperature Battery",
           in order to make it consistent with the other temperature checks
    * FIX: hp_blade_blades: Fixed crash on inventory when receiving
           unexpected snmp data
    * FIX: apache_status: If ReqPerSec and BytesPerSec are not reported by
           the agent, no PNP graphs for them are drawn.
           (This is the case if ExtendedStatus set to Off in Apache config)
    * FIX: oracle_jobs: fixed issues with incorrect column count in check output
    * FIX: if/if64/...: layout fix in PNP template for packets


    WATO:
    * You can now have site-specific global settings when using
      distributed WATO (available in the "Distributed Monitoring")
    * bulk inventory: display percentage in progress bar
    * New option for full SNMP scan in bulk inventory
    * bulk operations now also available when checkboxes are off
    * LDAP: Added test to validate the configured role sync groups
    * LDAP: The sync hooks during activate changes can now be enabled/disabled
      by configuration (Global Settings)
    * Disabled replication type "peer" in site editor.
    * Added "permanently ignore" button to inventory services dialog which
      links directly to the disabled services view
    * Added diagnose page linked from host edit dialog. This can be used to test
      connection capabilities of hosts
    * The rule "Process inventory" now offers the same configuration options
      as its manual check equivalent "State and count of processes"
    * New configuration option handle_count (windows only) in the rules
      "Process inventory" and "State and count of processes"
    * FIX: correct display of number of hosts in bulk inventory
    * FIX: nailed down ".siteid" exception when added new site
    * FIX: fixed setting for locking mode from 'ait' to 'wait'
    * FIX: avoid removal of tags from rules when not yet acknowledged
    * FIX: avoid need for apache restart when adding new service levels
    * FIX: fix encoding problem on GIT integration

    Livestatus:
    * Removed "livecheck". It never was really stable. Nagios4 has something
      similar built in. And also the Check_MK Micro Core.
    * table statehist: no longer computes an unmonitored state for hosts and
                       services on certain instances.
                       (showed up as no hosts/services in the multisite gui)
    * table statehist: fixed SIGSEGV chance on larger queries

1.2.3i4:
    Core:
    * Create inventory check also for hosts without services, if they
          have *no* ping tag.

    WATO:
    * Bulk inventory: speed up by use of cache files and doing stuff in
          groups of e.g. 10 hosts at once
    * Multisite connection: new button for cloning a connection

    Checks & Agents:
    * Linux agent RPM: remove dependency to package "time". That package
         is just needed for the binary mk-job, which is useful but not
         neccessary.

    Multisite:
    * FIX: fix broken single-site setups due to new caching

1.2.3i3:
    Core:
    * FIX: fixed typo in core startup message "logging initial states"
    * FIX: livestatus table statehist: fixed rubbish entries whenever
           logfile instances got unloaded

    Livestatus:
    * FIX: check_mk snmp checks with a custom check interval no longer
           have an incorrect staleness value

    Notifications:
    * mkeventd: new notification plugin for forwarding notifications
       to the Event Console. See inline docu in share/check_mk/notification/mkeventd
       for documentation.
    * FIX: cleanup environment from notifications (needed for CMC)

    Checks & Agents:
    * Windows agent: increased maximum plugin output buffer size to 2MB
    * check_icmp: New WATO rule for custom PING checks
    * agent_vsphere: now able to handle < > & ' " in login credentials
    * if/if64 and friends: add 95% percentiles to graphs
    * services: inventory now also matches against display names of services
    * esx_vsphere_hostsystem.multipath: now able to set warn/crit levels
    * cpu_netapp: added Perf-O-Meter and PNP template
    * cisco_cpu: added Perf-O-Meter and PNP template
    * apc_symmetra: add input voltage to informational output
    * agent_vsphere: new debug option --tracefile
    * FIX: windows_agent: fixed bug in cleanup of open thread handles
    * FIX: cups default printer is now monitored again in linux agent
    * FIX: host notification email in html format: fixed formating error
           (typo in tag)
    * FIX: netapp_volumes: better output when volume is missing
    * FIX: winperf_phydisk: handle case where not performance counters are available
    * FIX: check_mk_agent.linux: limit Livestatus check to 3 seconds
    * FIX: esx_vsphere_vm: fixed exception when memory info for vm is missing
    * FIX: esx_vsphere_hostsystem: Fixed typo in check output
    * FIX: psperf.bat/ps: Plugin output processing no longer crashes when
           the ps service is clustered

    Multisite:
    * Filtering in views by Hostalias is possible now too
       (however the filter is not displayed in any standard view - user needs
       to enable it by customizing the needed views himself)
    * FIX: add missing service icons to view "All Services with this descr..."
    * FIX: ldap attribute plugins: fixed crash when parameters are None
    * FIX: avoid duplicate output of log message in log tables
    * FIX: fixed problem with ldap userid encoding
    * FIX: removed state-based colors from all Perf-O-Meters
    * FIX: brocade_fcport pnp-template: fixed incorrect display of average values
    * FIX: all log views are now correctly sorted from new to old

    Livestatus-Proxy:
    * Implement caching of non-status requests (together with Multisite)
    * FIX: fix exception when printing error message
    * FIX: honor wait time (now called cooling period) after failed TCP connection
    * FIX: fix hanging if client cannot accept large chunks (seen on RH6.4)

    WATO:
    * Rule "State and count of processes": New configuration options:
           virtual and resident memory levels
    * Added title of tests to LDAP diagnose table
    * Bulk inventory: new checkbox to only include hosts that have a failed
        inventory check.
    * Bulk inventory: yet another checkbox for skipping hosts where the
        Check_MK service is currently critical
    * New rule: Multipath Count (used by esx_vsphere_hostsystem.multipath)
    * FIX: The rule "State and count of processes" is no longer available
           in "Parameters for inventorized check". This rule was solely
           intented for "Manual checks" configuration
    * FIX: Trying to prevent auth.php errors while file is being updated

1.2.3i2:
    Core:
    * New option -B for just generating the configuration
    * Introduced persistent host address lookup cache to prevent issues
      loading an unchanged configuration after a single address is not resolvable anymore
    * Assigning a service to a cluster host no longer requires a reinventory
    * Setting a check_type or service to ignore no longer requires a reinventory
      Note: If the ignore rule is removed the services will reappear
    * Config creation: The ignore services rule now also applies to custom, active
                       and legacy checks
    * Predictive monitoring: correctly handle spaces in variable names (thanks
       to Karl Golland)
    * New man page browser for console (cmk -m)
    * New option explicit_snmp_communities to override rule based SNMP settings
    * Preparations for significant SNMP monitoring performance improvement
      (It's named Inline SNMP, which is available as special feature via subscriptions)
    * Allow to specify custom host check via WATO (arbitrary command line)
    * Implement DNS caching. This can be disabled with use_dns_cache = False

    Livestatus:
    * new service column staleness: indicator for outdated service checks
    * new host    column staleness: indicator for outdated host checks

    Checks & Agents:
    * esx_hostystem multipath: criticize standby paths only if not equal to active paths
    * mk_logwatch: fixed bug when rewriting logwatch messages
    * check_mk: Re-inventory is no longer required when a service is ignored via rule
    * check_mk: Now possible to assign services to clusters without the need to
                reinventorize
    * lnx_if: Fixed crash on missing "Address" field
    * viprinet_router: Now able to set required target state via rule
    * windows_agent: Now available as 64 bit version
    * agent_vsphere: fix problem where sensors were missing when
      you queried multiple host systems via vCenter
    * cached checks: no longer output cached data if the age of the
                     cache file is twice the maximum cache age
    * windows agent: no longer tries to execute directories
    * fileinfo: no longer inventorize missing files(reported by windows agent)
    * New checks for Brocade fans, temperature and power supplies
    * cluster hosts: removed agent version output from Check_MK service (this
      was misleading for different agent versions on multiple nodes)
    * job check: better handling of unexpected agent output
    * lnx_thermal: Added check for linux thermal sensors (e.g. acpi)
    * hwg_temp: Make WATO-Rule "Room Temperature" match, add man page, graph
                and Perf-O-Meter
    * ps.perf: Support Windows with new plugin "psperf.bat". wmicchecks.bat
               is obsolete now.
    * Special Agent vSphere: support ESX 4.1 (thanks to Mirko Witt)
    * esx_vsphere_object: make check state configurable
    * mk_logwatch: support continuation lines with 'A'. Please refer to docu.
    * mk_oracle: Added plugin for solaris
    * win_netstat: New check for Windows for checking the existance of a UDP/TCP
        connection or listener
    * ps/ps.perf: allow to set levels on CPU util, optional averaging of CPU
    * diskstat: Agent is now also processing data of mmcblk devices
    * qmail: Added check for mailqueue
    * cisco_locif: removed obsolete and already disabled check completely
    * fc_brocade_port: removed obsolete check
    * fc_brocade_port_detailed: removed obsolete check
    * tsm_stgpool: removed orphaned check
    * vmware_state: removed ancient, now orphaned check. Use vsphere_agent instead.
    * vms_{df,md,netif,sys}: remove orphaned checks that are not needed by the current agent
    * tsm: Added new TSM checks with a simple windows agent plugin
    * windows_agent: now starts local/plugin scripts in separate threads/processes
                     new script parameters cache_age, retry_count, timeout
                     new script caching options "off", "async", "sync"
    * windows_agent: increased maximum local/plugin script output length to 512kB
                     (output buffer now grows dynamically)
    * jolokia_metrics: fixed incorrect plugin output for high warn/crit levels
    * jolokia_metrics.uptime: Added pnp template
    * hyperv: Added a check for checking state changes.
    * df / esx_vsphere_datastore: now able to set absolute levels and levels depending
                                  on total disk space of used and free space
    * cisco_wlc: New check for monitoring cisco wireless lan access points
    * cisco_wlc_clients: New check for the nummber of clients in a wlc wifi
    * df: Negative integer levels for MB left on a device
    * win_printers: Monitoring of printer queue on a windows printserver
    * cisco_qos: Updated to be able to mintor IOS XR 4.2.1 (on a ASR9K device)
    * New active check, check_form_submit, to submit HTML forms and check the resulting page
    * mk-job: /var/lib/check_mk_agent/job directory is now created with mode 1777 so
              mk-job can be used by unprivileged users too
    * ADD: etherbox: new check for etherbox (messpc) sensors.
           currently supported: temperature, humidity, switch contact and smoke sensors
    * cisco_wlc_client: now supports low/high warn and crit levels
    * cisco_wlc: now supports configuration options for missing AP
    * agent_vsphere: completely rewritten, now considerably faster
                     vCenter is still queried by old version
    * windows_agent: windows eventlog informational/audit logs now reported with O prefix
    * mk_logwatch: ignored loglines now reported with an "." prefix (if required)
    * apache_status: Nopw also supports multithreaded mpm
    * windows_agent: now able to suppress context messages in windows eventlogs
    * agent_vsphere: completely rewritten, now considerably faster
                     vCenter is still queried by old version
    * windows_agent: windows eventlog informational/audit logs now reported with O prefix
    * mk_logwatch: ignored loglines now reported with an "." prefix (if required)
    * check_mk-if.pnp: fixed bug with pnp template on esx hosts without perfdata
    * jolokia checks (JVM): uptime, threads, sessions, requests, queue
      now configurable via WATO
    * vSphere checks: secret is not shown to the user via WATO anymore
    * WATO rule to check state of physical switch (currently used by etherbox check)
    * cisco_wlc: Allows to configure handling of missing AP
    * logwatch.ec: show logfiles from that we forwarded messages
    * FIX: blade_blades: Fixed output of "(UNKNOWN)" even if state is OK
    * FIX: apache_status: fix exception if parameter is None
    * FIX: hr_mem: handle virtual memory correct on some devices
    * FIX: apache_status agent plugin: now also works, if prog name contains slashes
    * FIX: check_dns: parameter -A does not get an additional string
    * FIX: cisco_qos: Catch policies without post/drop byte information
    * FIX: cisco_qos: Catch policies without individual bandwidth limits
    * FIX: windows_agent: fixed bug on merging plugin output buffers
    * FIX: esx_vsphere_datastores: Fix incomplete performance data and Perf-O-Meter
    * FIX: cleaned up fileinfo.groups pattern handling, manual configuration
      is now possible using WATO
    * FIX: check_mk-ipmi.php: PNP template now displays correct units as delivered
           by the check plugin
    * FIX: check_disk_smb: Remove $ from share when creating service description.
           Otherwise Nagios will not accept the service description.
    * FIX: mrpe: gracefully handle invalid exit code of plugin

    Notifications:
    * notify.py: Matching service level: Use the hosts service level if a
                 service has no service level set
    * notify.py: fixed bug with local notification spooling
    * HTML notifications: Now adding optional links to host- and service names
      when second argument notification script is configured to the base url of the
      monitoring installation (e.g. http://<host>/<site>/ in case of OMD setups)
    * HTML notifications: Added time of state change

    Multisite:
    * Finally good handling of F5 / browser reloads -> no page switching to
      start page anymore (at least in modern browsers)
    * User accounts can now be locked after a specified amount of auth
      failures (lock_on_logon_failures can be set to a number of tries)
    * Column Perf-O-Meter is now sortable: it sorts after the *first*
      performance value. This might not always be the one you like, but
      its far better than nothing.
    * logwatch: Logwatch icon no longer uses notes_url
    * Inventory screen: Host inventory also displays its clustered services
    * Rules: Renamed "Ignored services" to "Disabled services"
             Renamed "Ignored checks" to "Disabled checks"
    * Sorter Host IP address: fixed sorting, no longer uses str compare on ip
    * Views: New: Draw rule editor icon in multisite views (default off)
             Can be activated in global settings
    * New global multisite options: Adhoc downtime with duration and comment
                                    Display current date in dashboard
    * LDAP: Using asynchronous searches / added optional support for paginated
      searches (Can be enabled in connection settings)
    * LDAP: It is now possible to provide multiple failover servers, which are
      tried when the primary ldap server fails
    * LDAP: Supporting posixGroup with memberUid as member attribute
    * LDAP: Added filter_group option to user configuration to make the
    synchonized users filterable by group memberships in directories without
    memberof attributes
    * LDAP: Moved configuration to dedicated page which also provides some
      testing mechanisms for the configuration
    * Added option to enable browser scrollbar to the multisite sidebar (only
      via "sidebar_show_scrollbar = True" in multisite.mk
    * Added option to disable automatic userdb synchronizations in multisite
    * Implemented search forms for most data tables
    * New icons in view footers: export as CSV, export as JSON
    * Availability: new columns for shortest, longest, average and count
    * Editing localized strings (like the title) is now optional when cloning
      views or editing cloned views. If not edited, the views inherit the
      localized strings from their ancestors
    * Added simple problems Dashboard
    * New filter and column painter for current notification number (escalations)
    * Added new painters for displaying host tags (list of tags, single tag
    groups). All those painters are sortable. Also added new filters for tags.
    * Added painters, icon and filters for visualizing staleness information
    * Improved filtering of the foldertree snapin by user permissions (when a user is
      only permitted on one child folder, the upper folder is removed from the
      hierarchy)
    * "Unchecked Services" view now uses the staleness of services for filtering
    * Globe dashlets make use of the parameter "id" to make it possible to
      provide unique ids in the render HTML code to the dashlets
    * Multisite can now track wether or not a user is online, this need to be
      enabled e.g. via Global Settings in WATO (Save last access times of
      users)
    * Added popup message notification system to make it possible to notify
      multisite users about various things. It is linked on WATO Users page at
      the moment. An image will appear for a user in the sidebar footer with
      the number of pending messages when there are pending messages for a user.
      To make the sidebar check for new messages on a regular base, you need
      to configure the interval of sidebar popup notification updates e.g. via
      WATO Global Settings.
    * Event views: changed default horizon from 31 to 7 days
    * New option for painting timestamp: as Unix Epoch time
    * New filters: Host state type and Service state type
    * FIX: better error message in case of exception in SNMP handling
    * FIX: Inventory screen: Now shows custom checks
    * FIX: Fixed locking problem of multisite pages related to user loading/saving
    * FIX: Fixed wrong default settings of view filters in localized multisite
    * FIX: line wrapping of logwatch entries
    * FIX: Fixed button dragging bug when opening the view editor
           (at least in Firefox)

    WATO:
    * Allow to configure check-/retry_interval in second precision
    * Custom user attributes can now be managed using WATO
    * Allow GIT to be used for change tracking (enable via global option)
    * Hosts/Folders: SNMP communities can now be configured via the host
      and folders hierarchy. Those settings override the rule base config.
    * Require unique alias names in between the following elements:
      Host/Service/Contact Groups, Timeperiods and Roles
    * Removed "do not connect" option from site socket editor. Use the
      checkbox "Disable" to disable the site for multisite.
    * Converted table of Event Console Rules to new implementation, make it sortable
    * FIX: do validation of check items in rule editor
    * FIX: More consistent handling of folderpath select in rule editor
    * FIX: Now correctly handling depends_on_tags on page rendering for
           inherited values
    * FIX: Changed several forms from GET to POST to prevent "Request-URI too
           large" error messages during submitting forms
    * FIX: automation snmp scan now adhere rules for shoddy snmp devices
           which have no sys description
    * FIX: Cisco ruleset "Cisco WLC WiFi client connections" has been generalized to
           "WLC WiFi client connections"
    * FIX: Snapshot handling is a little more robust agains manually created
           files in snapshot directory now
    * FIX: Slightly more transparent handling of syntax errors when loading rules.mk

    Notifications:
    * Flexible Notification can now filter service levels
    * FIX: check_tcp corrected order of parameters in definition

    Event Console:
    * New global setting "force message archiving", converts the EC into
      a kind of syslog archive
    * New built-in snmptrap server to directly receive snmp traps
    * FIX: fix layout of filter for history action type
    * FIX: better detect non-IP-number hosts in hostname translation

1.2.3i1:
    Core:
    * Agents can send data for other hosts "piggyback". This is being
      used by the vSphere and SAP plugins
    * New variable host_check_commands, that allows the definition of
      an alternative host check command (without manually defining one)
    * New variable snmp_check_interval which can be used to customize
      the check intervals of SNMP based checks
    * setup: Added missing vars rrd_path and rrdcached_sock
    * new variable check_mk_exit_status: allows to make Check_MK service OK,
      even if host in not reachable.
    * set always_cleanup_autochecks to True per default now
    * check_mk: new option --snmptranslate

    Multisite:
    * New availability view for arbitrary host/service collections
    * New option auth_by_http_header to use the value of a HTTP header
      variable for authentication (Useful in reverse proxy environments)
    * New permission that is needed for seeing views that other users
      have defined (per default this is contained in all roles)
    * New path back to the view after command exection with all
      checkboxes cleared
    * Added plugins to config module to make registration of default values
      possible for addons like mkeventd - reset to default values works now
      correctly even for multisite related settings
    * perfometer: Bit values now using base of 1000
    * Added PNP tempate for check_disk_smb
    * Dashboards can now be configured to be reloaded on resizing
      (automatically adds width/height url parameters)
    * LDAP authentification: New config option "Do not use persistent
                             connections to ldap server"
    * Hosttags and auxiliary tags can now be grouped in topics
    * Fixed output of time in view if server time differs from user time

    Event Console:
    * New rule feature: automatically delete event after actions
    * New filter for maximum service level (minimum already existed)
    * New global setting: hostname translation (allows e.g. to drop domain name)
    * New rule match: only apply rule within specified time period

    Checks & Agents:
    * solaris_mem: New check for memory and swap for Solaris agent
    * agent_vsphere: New VMWare ESX monitoring that uses pySphere and the VMWare
      API in order to get data very efficiently. Read (upcoming) documentation
      for details.
    * new special agent agent_random for creating random monitoring data
    * New checks: windows_intel_bonding / windows_broadcom_bonding
    * Implemented SAP monitoring based on the agent plugin mk_sap. This
      must be run on a linux host. It connects via RFC calls to SAP R/3
      systems to retrieve monitoring information for this or other machines.
    * sap.dialog: Monitors SAP dialog statistics like the response time
    * sap.value: Simply processes information provided by SAP to Nagios
    * openvpn_clients: new check for OpenVPN connections
    * if64_tplink: special new check for TP Link switches with broken SNMP output
    * job: Monitoring states and performance indicators of any jobs on linux systems
    * oracle_asm_diskgroups: Added missing agent plugin + asmcmd wrapper script
    * oracle_jobs: New check to monitor oracle database job execution
    * oracle_rman_backups: New check to monitor state of ORACLE RMAN backups
    * jar_signature: New check to monitor wether or not a jar is signed and
      certificate is not expired
    * cisco_qos: adhere qos-bandwidth policies
    * check_disk_smb: WATO formalization for active check check_disk_smb
    * if.include: new configurable parameters for assumed input and output speed
    * cisco_qos: new param unit:    switches between bit/byte display
                 new param average: average the values over the given minute
                 new params post/drop can be configured via int and float
                 fixed incorrect worst state if different parameters exceed limit
    * logwatch.ec: Added optional spooling to the check to prevent dataloss
      when processing of current lines needs more time than max execution time
    * mounts: ignore multiple occurrances of the same device
    * Linux agent: allow cached local/plugins checks (see docu)
    * mem.include: Linux memory check now includes size of page tables. This
      can be important e.g. on ORACLE systems with a lot of memory
    * windows_agent: Now buffers output before writing it to the socket
                     Results in less tcp packages per call
    * smart.stats: rewrote check. Please reinventorize. Error counters are now
      snapshotted during inventory.
    * smart.temp: add WATO configuration
    * windows_agent: check_mk.ini: new option "port" - specifies agent port
    * winperf_processor: introduce averaging, support predictive levels
    * cpu_util.include: fixed bug when params are set to None
    * predictive levels: fixed bug when existing predictive levels get new options
    * windows_plugin mssql.vbs: No longer queries stopped mssql instances
    * cisco_hsrp: fixed problem when HSRP groups had same ip address
    * winperf_if: hell has frozen over: a new check for network adapters on Windows
    * windows agent: new config section plugins, now able to set timeouts for specific plugins
                     new global config option: timeout_plugins_total
    * lnx_if in Linux agent: force deterministical order of network devices
    * Linux agent: remove obsolete old <<<netif>>> and <<<netctr>>> sections
    * logwatch, logwatch.ec: detect error in agent configuration
    * Linux agent: cups_queues: do not monitor non-local queues (thanks to Olaf Morgenstern)
    * AIX agent: call lparstat with argument 1 1, this give more accurate data
    * Check_MK check: enable extended performance data per default now
    * viprinet checks: New checks for firmware version/update, memory usage, power supply status,
                       router mode, serialnumber and temperature sensors
    * uptime, snmp_uptime, esx_vsphere_counters.uptime: allow to set lower and upper levels
    * winperf_processor: Now displays (and scales) to number of cpus in pnpgraph
    * mk_postgres plugin: replace select * with list of explicit columns (fix for PG 9.1)
    * lnx_if: show MAC address for interfaces (needs also agent update)
    * winperf_tcp_conn: New check. Displays number of established tcpv4 connections in windows
                        Uses WATO Rule "TCP connection stats (Windows)"
    * windows_agent: fixed timeouts for powershell scripts in local/plugins
    * logwatch: Agent can now use logwatch.d/ to split config to multipe files
    * logwatch: Agent can now rewrite Messages
    * apache_status: New rule: set levels for number of remaining open slots
    * mrpe: handle long plugin output correctly, including performance data
    * cisco_qos: parameters now configurable via WATO

    Notifications:
    * notify.py: unique spoolfiles name no longer created with uuid
    * Warn user if only_services does never match

    Livestatus:
    * Table statehist: Improved detection of vanished hosts and services.
                       Now able to detect and remove nonsense check plugin output
    * FIX: able to handle equal comment_id between host and service
    * livestatus.log: show utf-8 decoding problems only with debug logging >=2
    * livestatus: fixed incorrect output formatting of comments_with_info column

    BI:
    * Integrated availability computing, including nifty time warp feature

    WATO:
    * Configuration of datasource programs via dedicated rules
    * New editor for Business Intelligence rules
    * Rule Editor: Now able to show infeffective rules
    * Valuespec: CascadingDropdown now able to process choice values from functions
    * Removed global option logwatch_forward_to_ec, moved this to the
      logwatch_ec ruleset. With this option the forwarding can now be enabled
      for each logfile on a host
    * Configuration of an alternative host check command
    * Inventory: Display link symbol for ps ruleset
    * New rule for notification_options of hosts and services
    * FIX: Rulesets: correct display of rules within subfolders
    * Remove Notification Command user settings, please use flexible notifications instead


1.2.2p3:
    Core:
    * FIX: get_average(): Gracefully handle time anomlies of target systems
    * FIX: notifications: /var/lib/check_mk/notify directory is now created
           correctly during setup from tgz file. (Without it notifications
           did not get sent out.)
    * FIX: add missing $DESTDIR to auth.serials in setup.sh

    Checks & Agents:
    * FIX: winperf_processor: fix case where CPU percent is exactly 100%
    * FIX: blade_powerfan: fix mixup of default levels 50/40 -> 40/50
    * FIX: Cleaned up graph rendering of Check_MK services
    * FIX: zypper: deal with output from SLES 10
    * FIX: zpool_status: Ignoring "No known data errors" text
    * FIX: dmi_sysinfo: Handling ":" in value correctly
    * FIX: check_http: Fixed syntax error when monitoring certificates
    * FIX: check_dns: parameter -A does not get an additional string
    * FIX: diskstat: Fixed wrong values for IO/s computation on linux hosts
    * FIX: blade_healts: Fixed wrong index checking resulting in exceptions
    * FIX: notifications: /var/lib/check_mk/notify directory is now created
           correctly during setup from tgz file. (Without it notifications
           did not get sent out.)

    Multisite:
    * FIX: LDAP: Disabling use of referrals in active directory configuration
    * FIX: Fixed missing roles in auth.php (in some cases) which resulted in
           non visible pnp graphs and missing nagvis permissions
    * FIX: Fixed label color of black toner perfometers when fuel is low
    * FIX: Fixed wrong default settings of view filters in localized multisite
    * FIX: Fixed exception when enabling sounds for views relying on
           e.g. alert statistics source
    * FIX: Folder Tree Snapin: make folder filter also work for remote
           folders that do not exist locally
    * FIX: correctly display sub-minute check/retry intervals
    * FIX: fix logic of some numeric sorters
    * FIX: Improved user provided variable validation in view code
    * FIX: Escaping html code in plugin output painters

    WATO:
    * FIX: fix layout of Auxiliary tags table
    * FIX: avoid exception when called first time and first page ist host tags
    * FIX: fix validation of time-of-day input field (24:00)
    * FIX: automation users can now be deleted again (bug was introduced in 1.2.2p1)
    * FIX: fix logwatch pattern analyzer message "The host xyz is not
           managed by WATO." after direct access via snapin
    * FIX: Fixed first toggle of flags in global settings when default is set to True
    * FIX: fix exception and loss of hosts in a folder when deleting all site connections
           of a distributed WATO setup
    * FIX: avoid Python exception for invalid parameters even in debug mode
    * FIX: check_ldap: Removed duplicate "-H" definition
    * FIX: Fixed some output encoding problem in snapshot restore / deletion code
    * FIX: Improved user provided variable validation in snapshot handling code
    * FIX: Improved user provided variable validation in inventory dialog

    Event Console:
    * FIX: apply rewriting of application/hostname also when cancelling events
    * FIX: check_mkevents now uses case insensitive host name matching

    Livestatus:
    * FIX: fixed incorrect output formatting of comments_with_info column
    * FIX: statehist table: fixed memory leak

1.2.2p2:
    Core:
    * FIX: livecheck: fixed handling of one-line plugin outputs and missing \n
           (Thanks to Florent Peterschmitt)

    Checks & Agents:
    * FIX: jolokia_info: ignore ERROR instances
    * FIX: apache_status: use (also) apache_status.cfg instead of apache_status.conf
    * FIX: f5_bigip_vserver: fix wrong OID (13 instead of 1), thanks to Miro Ramza
    * FIX: f5_bigip_psu: handle more than first power supply, thanks to Miro Ramza
    * FIX: ipmi_sensors: ignore sensors in state [NA] (not available)
    * FIX: aix_lvm: handle agents that output an extra header line
    * FIX: zfsget: do not assume that devices begin with /, but mountpoints
    * FIX: ipmi_sensors: handle two cases for DELL correctly (thanks to Sebastian Talmon)
    * FIX: check_dns: enable performance data
    * FIX: free_ipmi: fix name of sensor cache file if hostname contains domain part
    * FIX: ad_replication plugin: Fixed typo (Thanks to Dennis Honke)

    Multisite:
    * List of views: Output the alias of a datasource instead of internal name
    * FIX: fix column editor for join columns if "SERVICE:" is l10n'ed
    * FIX: fix invalid request in livestatus query after reconnect

    WATO:
    * FIX: convert editing of global setting to POST. This avoid URL-too-long
      when defining lots of Event Console actions
    * FIX: LDAP configuration: allow DNs without DC=

    Event Console:
    * FIX: fix icon in events check if host specification is by IP address
    * Renamed "Delete Event" to "Archive Event" to clearify the meaning

    Notifications:
    * FIX: contacts with notifications disabled no longer receive
           custom notifications, unless forced

1.2.2p1:
    Core:
    * FIX: correctly quote ! and \ in active checks for Nagios
    * FIX: Performing regular inventory checks at configured interval even
           when the service is in problem state
    * Check_MK core now supports umlauts in host-/service- and contactgroup names

    Checks & Agents:
    * FIX: vsphere_agent: fix problems whith ! and \ in username or password
    * FIX: check_mk_agent.aix: fix shebang: was python, must be ksh
    * FIX: cisco_qos: Be compatible to newer IOS-XE versions (Thanks to Ken Smith)
    * FIX: mk_jolokia: Handling spaces in application server instances correctly

    Multisite:
    * FIX: do not remove directories of non-exisant users anymore. This lead to
           a deletion of users' settings in case of an external authentication
           (like mod_ldap).
    * FIX: Fixed handling of dashboards without title in sidebar view snapin
    * FIX: titles and services got lost when moving join-columns in views
    * FIX: Fixed exception during initial page rendering in python 2.6 in special cases
           (Internal error: putenv() argument 2 must be string, not list)

    Livestatus:
    * livestatus.log: show utf-8 decoding problems only with debug logging >=2

    Notifications:
    * FIX: HTML mails: Handle the case where plugin argument is not set
    * FIX: HTML mails: remove undefinded placeholders like $GRAPH_CODE$

    WATO:
    * Improved handling of valuespec validations in WATO rule editor. Displaying a
      warning message when going to throw away the current settings.
    * FIX: fix bug where certain settings where not saved on IE. This was mainly
           on IE7, but also IE8,9,10 in IE7 mode (which is often active). Affected
           was e.g. the nodes of a cluster or the list of services for service
           inventory

1.2.2:
    Core:
    * Added $HOSTURL$ and $SERVICEURL$ to notification macros which contain an
      URL to the host/service details views with /check_mk/... as base.

    Checks & Agents:
    * FIX: blade_bx_load: remove invalid WATO group
    * FIX: lnx_bonding: handle also 802.3ad type bonds

    Notifications:
    * FIX: Removing GRAPH_CODE in html mails when not available
    * Using plugin argument 1 for path to pnp4nagios index php to render graphs
    * Little speedup of check_mk --notify

    Multisite:
    * FIX: Fixed umlaut handling in reloaded snapins

    WATO:
    * FIX: Fix several cases where WATO rule analyser did not hilite all matching rules
    * Added tcp port parameter to SSL certificate check (Thanks to Marcel Schulte)

    Event Console:
    * FIX: Syslog server is now able to parse RFC 5424 syslog messages

1.2.2b7:
    Checks & Agents:
    * FIX: postfix_mailq: fix labels in WATO rule, set correct default levels


1.2.2b6:
    Core:
    * FIX: setup: detect check_icmp also on 64-Bit CentOS
           (thanks to あきら)
    * FIX: setup.sh: create auth.serials, fix permissions of htpasswd
    * FIX: livecheck: now able to handle check output up to 16kB

    Checks & Agents:
    * FIX: apc_symmetra_power: resurrect garble PNP template for
    * FIX: check_mk_agent.freebsd: remove garble from output
           (Thanks to Mathias Decker)
    * FIX: check_mk-mssql_counters.locks: fix computation, was altogether wrong
    * FIX: check_mk-mssql_counters.transactions: fix computation also
    * check_http: now support the option -L (urlizing the result)
    * Added mem section to Mac OSX agent (Thanks to Brad Davis)
    * FIX: mssql.vbs (agent plugin) now sets auth options for each instance
    * FIX: jolokia_metrics.mem: error when missing max values
    * Make levels for SMART temperature editable via WATO

    Multisite:
    * FIX: fix localization in non-OMD environment
           (thanks to あきら)
    * FIX: hopefully fix computation of Speed-O-Meter
    * Add $SERVICEOUTPUT$ and $HOSTOUTPUT$ to allowed macros for
      custom notes
    * FIX: Writing one clean message to webserver error_log when write fails
    * FIX: Escaping html entities when displaying comment fields
    * FIX: Monitored on site attribute always has valid default value

    Notifications:
    * FIX: fix event type for recoveries
    * FIX: fix custom notifications on older nagios versions
    * FIX: handle case where type HOST/SERVICE not correctly detected

    Livestatus:
    * FIX: memory leak when removing downtime / comment

    WATO:
    * FIX: Removed "No roles assigned" text in case of unlocked role attribute
           in user management dialog
    * FIX: Fix output of rule search: chapters appeared twice sometimes

    Event Console:
    * FIX: check_mkevents: fix usage help if called with illegal options
    * check_mkevents now allows specification of a UNIX socket
      This is needed in non-OMD environments
    * setup.py now tries to setup Event Console even in non-OMD world

1.2.2b5:
    Core:
    * Checks can now omit the typical "OK - " or "WARN -". This text
      will be added automatically if missing.
    * FIX: livecheck: fixed compilation bug
    * FIX: check_mk: convert service description unicode into utf-8
    * FIX: avoid simultanous activation of changes by means of a lock

    Checks & Agents:
    * FIX: jolokia_metrics.mem - now able to handle negative/missing max values
    * ADD: tcp_conn_stats: now additionally uses /proc/net/tcp6
    * ADD: wmic_processs: cpucores now being considered when calculating
           user/kernel percentages. (thanks to William Baum)
    * FIX: UPS checks support Eaton Evolution
    * FIX: windows agent plugin: mssql now exits after 10 seconds

    Notifications:
    * FIX: fixed crash on host notification when contact had explicit services set

    Livestatus:
    * FIX: possible crash with VERY long downtime comments

    WATO:
    * FIX: Fix hiliting of errors in Nagios output
    * FIX: localisation error

    Multisite:
    * FIX: Avoid duplicate "Services" button in host detail views
    * FIX: fix rescheduling icon for services with non-ASCII characters
    * New filter for IP address of a host
    * Quicksearch: allow searching for complete IP addresses and IP
      address prefixes
    * Add logentry class filter to view 'Host- and Service events'

    BI:
    * FIX: fix exception with expansion level being 'None'
    * FIX: speedup for single host tables joined by hostname (BI-Boxes)
    * FIX: avoid closing BI subtree while tree is being loaded

    Event Console:
    * FIX: make hostname matching field optional. Otherwise a .* was
           neccessary for the rule in order to match
    * FIX: event_simulator now also uses case insensitive matches

1.2.2b4:
    Core:
    * FIX: Fix output of cmk -D: datasource programs were missing
    * FIX: allow unicode encoded extra_service_conf
    * FIX: no default PING service if custom checks are defined
    * FIX: check_mk_base: fixed rounding error in get_bytes_human_readable
    * FIX: check_mk: improved support of utf-8 characters in extra_service_conf
    * FIX: livestatus: table statehist now able to check AuthUser permissions
    * New configuration variable contactgroup_members

    Checks & Agents:
    * FIX: smart - not trying to parse unhandled lines to prevent errors
    * FIX: winperf_processor - fixed wrong calculations of usage
    * FIX: WATO configuration of filesystem trends: it's hours, not days!
    * FIX: mysql: fixed crash on computing IO information
    * FIX: diskstat: fix local variable 'ios_per_sec' referenced before assignment
    * FIX: multipath: ignore warning messages in agent due to invalid multipath.conf
    * FIX: megaraid_bbu: deal with broken output ("Adpater"), found in Open-E
    * FIX: megaraid_pdisk: deal with special output of Open-E
    * FIX: jolokia_metrics.mem: renamed parameter totalheap to total
    * FIX: megaraid_bbu: deal with broken output ("Adpater")
    * FIX: check_ldap: added missing host address (check didn't work at all)
    * FIX: check_ldap: added missing version option -2, -3, -3 -T (TLS)
    * FIX: mssql: Agent plugin now supports MSSQL Server 2012
    * FIX: hr_mem: fix max value in performance data (thanks to Michaël COQUARD)
    * FIX: f5_bigip_psu: fix inventory function (returned list instead of tuple)
    * FIX: mysql.connections: avoid crash on legacy agent output
    * FIX: tcp_conn_stats: use /proc/net/tcp instead of netstat -tn. This
           should avoid massive performance problems on system with many
           connections
    * Linux agent: limit netstat to 10 seconds
    * ps: Allow %1, %2, .. instead of %s in process_inventory. That allows
      reordering of matched groups
    * FIX: f5_bigip_psu - fixed inventory function
    * FIX: printer_supply - fixed inventory function for some kind of OKI printers

    Multisite:
    * FIX: Fixed problem with error during localization scanning
    * FIX: Fixed wrong localization right after a user changed its language
    * FIX: Improved handling of error messages in bulk inventory
    * FIX: fixed focus bug in transform valuespec class
    * FIX: stop doing snapin refreshes after they have been removed
    * FIX: sidebar snapins which refresh do not register for restart detection anymore
    * FIX: fix user database corruption in case of a race condition
    * FIX: added checks wether or not a contactgroup can be deleted
    * FIX: Avoid deadlock due to lock on contacts.mk in some situations
    * Changed sidebar snapin reload to a global interval (option:
      sidebar_update_interval), defaults to 30 seconds
    * Sidebar snapins are now bulk updated with one HTTP request each interval

    BI:
    * FIX: fixed invalid links to hosts and services in BI tree view
    * FIX: fix exception in top/down and bottom/up views
    * FIX: fix styling of top/down and bottom/up views (borders, padding)
    * FIX: fix style of mouse pointer over BI boxes
    * FIX: list of BI aggregates was incomplete in some cases
    * FIX: single host aggregations didn't work for aggregations += [...]
    * FIX: top-down and bottom-up was broken in case of "only problems"
    * FIX: BI see_all permission is now working again
    * Do not handle PENDING as "problem" anymore
    * Make titles of non-leaf tree nodes klickable

    WATO:
    * FIX: flexible notification valuespec is now localizable
    * FIX: Alias values of host/service/contact groups need to be set and unique
           within the group
    * FIX: Fixed exception when editing contactgroups without alias
    * FIX: Fix localization of rule options
    * FIX: ValueSpec OptionalDropDown: fix visibility if default is "other"
    * Suggest use default value for filesystem levels that make sense
    * Valuespec: CascadingDropdown now able to process choice values from functions
    * Freshness checking for classical passive Nagios checks (custom_checks)

1.2.2b3:
    Checks & Agents:
    * FIX: Fixed date parsing code ignoring the seconds value in several checks
           (ad_replication, cups_queues, heartbeat_crm, mssql_backup, smbios_sel)
    * FIX: Fixed pnp template for apc_symmetra check when using multiple rrds

    Multisite:
    * FIX: Removed uuid module dependency to be compatible to python < 2.5
    * FIX: remove Javascript debug popup from multi-string input fields
    * FIX: list of strings (e.g. host list in rule editor) didn't work anymore

1.2.2b2:
    Checks & Agents:
    * Added dynamic thresholds to the oracle_tablespace check depending on the
      size of the tablespaces.

    BI:
    * FIX: fix exception in BI-Boxes views of host groups
    * FIX: fix problem where BI-Boxes were invisible if not previously unfolded

    Event Console:
    * FIX: support non-Ascii characters in matching expressions. Note:
           you need to edit and save each affected rule once in order
           to make the fix work.
    * FIX: Fixed exception when logging actions exectuted by mkeventd
    * FIX: etc/init.d/mkeventd flush did not work when mkeventd was stopped

    Multisite:
    * FIX: Fixed several minor IE7 related layout bugs
    * FIX: title of pages was truncated and now isn't anymore
    * Cleanup form for executing commands on hosts/services

    WATO:
    * FIX: Fixed layout of rulelist table in IE*
    * FIX: Fixed adding explicit host names to rules in IE7
    * Add: Improved navigation convenience when plugin output contains [running on ... ]

1.2.2b1:
    Core:
    * cmk --notify: added notification script to generate HTML mails including
      the performance graphs of hosts and services
    * cmk --notify: added the macros NOTIFY_LASTHOSTSTATECHANGE, NOTIFY_HOSTSTATEID,
      NOTIFY_LASTSERVICESTATECHANGE, NOTIFY_SERVICESTATEID, NOTIFY_NOTIFICATIONCOMMENT,
      NOTIFY_NOTIFICATIONAUTHOR, NOTIFY_NOTIFICATIONAUTHORNAME, NOTIFY_NOTIFICATIONAUTHORALIAS
    * FIX: more robust deletion of precompiled files to ensure the correct
      creation of the files (Thanks to Guido Günther)
    * FIX: Inventory for cluster nodes who are part of multiple clusters
    * cmk --notify: added plugin for sms notification
    * FIX: precompiled checks: correct handling of sys.exit() call when using python2.4
    * cmk --notify: improved logging on wrong notification type
    * RPM: Added check_mk-agent-scriptless package (Same as normal agent rpm,
      but without RPM post scripts)

    Checks & Agents:
    * winperf_processor now outputs float usage instead of integer
    * FIX: mssql_counters.file_sizes - Fixed wrong value for "Log Files" in output
    * FIX: drbd: Parameters for expected roles and disk states can now be set to
           None to disable alerting on changed values
    * printer_supply_ricoh: New check for Ricoh printer supply levels
    * jolokia_metrics.mem: now supports warn/crit levels for heap, nonheap, totalheap
    * jolokia_metrics.mem: add dedicated PNP graph
    * FIX: logwatch.ec: use UNIX socket instead of Pipe for forwarding into EC
    * FIX: logwatch.ec: fixed exception when forwarding "OK" lines
    * FIX: logwatch.ec: fixed forwarding of single log lines to event console
    * Improved performance of logwatch.ec check in case of many messages
    * livestatus_status: new check for monitoring performance of monitoring
    * FIX: diskstat.include: fix computation of queue length on windows
      (thanks to K.H. Fiebig)
    * lnx_bonding: new check for bonding interfaces on Linux
    * ovs_bonding: new check for bonding interfaces on Linux / Open vSwitch
    * if: Inventory settings can now be set host based
    * FIX: lnx_bonding/ovs_bonding: correct definition of bonding.include
    * Add: if check now able to handle interface groups  (if_groups)
    * Add: New check for DB2 instance memory levels
    * Add: winperf_phydisk can now output IOPS
    * Add: oracle_tablespace now with flexible warn/crit levels(magic number)

    Livestatus:
    * Add: new column in hosts/services table: comments_with_extra_info
    Adds the entry type and entry time

    Multisite:
    * Added comment painter to notification related views
    * Added compatibility code to use hashlib.md5() instead of md5.md5(), which
      is deprecated in python > 2.5 to prevent warning messages in apache error log
    * Added host filter for "last host state change" and "last host check"
    * FIX: Preventing autocomplete in password fields of "edit profile" dialog
    * The ldap member attribute of groups is now configruable via WATO
    * Added option to enforce lower User-IDs during LDAP sync
    * Improved debug logging of ldap syncs (Now writing duration of queries to log)
    * Displaying date/time of comments in comment icon hover menu (Please
      note: You need to update your livestatus to current version to make this work)
    * FIX: Making "action" context link unclickable during handling actions / confirms

    BI:
    * Use Ajax to delay rendering of invisible parts of the tree (this
      saves lots of HTML code)

    WATO:
    * Added hr_mem check to the memory checkgroup to make it configurable in WATO
    * Make page_header configurable in global settings
    * FIX: Fixed some typos in ldap error messages
    * FIX: Fixed problem on user profile page when no alias set for a user
    * FIX: list valuespecs could not be extended after once saving
    * FIX: fix title of foldable areas contained in list valuespecs
    * FIX: Fixed bug where pending log was not removed in multisite setup
    * FIX: Fixed generation of auth.php (Needed for NagVis Multisite Authorisation)
    * FIX: Fixed missing general.* permissions in auth.php on slave sites in
      case of distributed WATO setups
    * Added oracle_tablespaces configuration to the application checkgroup
    * FIX: Fixed synchronisation of mkeventd configs in distributed WATO setups
    * FIX: "Sync & Restart" did not perform restart in distributed WATO setups
    * FIX: Fixed exception in editing code of ldap group to rule plugin
    * FIX: Don't execute ldap sync while performing actions on users page

    Event Console:
    * Added UNIX socket for sending events to the EC
    * Speed up rule matches in some special cases by factor of 100 and more
    * Init-Script: Improved handling of stale pidfiles
    * Init-Script: Detecting and reporting already running processes
    * WATO: Added hook to make the mkeventd reload in distributed WATO setups
      during "activate changes" process
    * Added hook mkeventd-activate-changes to add custom actions to the mkeventd
      "activate changes" GUI function
    * FIX: When a single rule matching raises an exception, the line is now
      matched agains the following rules instead of being skipped. The
      exception is logged to mkeventd.log

1.2.1i5:
    Core:
    * Improved handling of CTRL+C (SIGINT) to terminate long runnining tasks
      (e.g.  inventory of SNMP hosts)
    * FIX: PING services on clusters are treated like the host check of clusters
    * cmk --notify: new environment variable NOTIFY_WHAT which has HOST or SERVICE as value
    * cmk --notify: removing service related envvars in case of host notifications
    * cmk --notify: added test code to help developing nitofication plugins.
      Can be called with "cmk --notify fake-service debug" for example

    Checks & Agents:
    * Linux Agent, diskstat: Now supporting /dev/emcpower* devices (Thanks to Claas Rockmann-Buchterkirche)
    * FIX: winperf_processor: Showing 0% on "cmk -nv" now instead of 100%
    * FIX: win_dhcp_pools: removed faulty output on non-german windows 2003 servers
           with no dhcp server installed (Thanks to Mathias Decker)
    * Add: fileinfo is now supported by the solaris agent. Thanks to Daniel Roettgermann
    * Logwatch: unknown eventlog level ('u') from windows agent treated as warning
    * FIX: logwatch_ec: Added state undefined as priority
    * Add: New Check for Raritan EMX Devices
    * Add: mailman_lists - New check to gather statistics of mailman mailinglists
    * FIX: megaraid_bbu - Handle missing charge information (ignoring them)
    * FIX: myssql_tablespaces - fix PNP graph (thanks to Christian Zock)
    * kernel.util: add "Average" information to PNP graph
    * Windows Agent: Fix startup crash on adding a logfiles pattern, but no logfile specified
    * Windows Agent: check_mk.example.ini: commented logfiles section

    Multisite:
    * FIX: Fixed rendering of dashboard globes in opera
    * When having row selections enabled and no selected and performing
      actions an error message is displayed instead of performing the action on
      all rows
    * Storing row selections in user files, cleaned up row selection
      handling to single files. Cleaned up GET/POST mixups in confirm dialogs
    * Add: New user_options to limit seen nagios objects even the role is set to see all
    * Fix: On site configaration changes, only relevant sites are marked as dirty
    * Fix: Distributed setup: Correct cleanup of pending changes logfile after "Activate changes"
    * FIX: LDAP: Fixed problem with special chars in LDAP queries when having
    contactgroup sync plugin enabled
    * FIX: LDAP: OpenLDAP - Changed default filter for users
    * FIX: LDAP: OpenLDAP - Using uniqueMember instead of member when searching for groups of a user
    * FIX: LDAP: Fixed encoding problem of ldap retrieved usernames
    * LDAP: Role sync plugin validates the given group DNs with the group base dn now
    * LDAP: Using roles defined in default user profile in role sync plugin processing
    * LDAP: Improved error handling in case of misconfigurations
    * LDAP: Reduced number of ldap querys during a single page request / sync process
    * LDAP: Implemnted some kind of debug logging for LDAP communication
    * FIX: Re-added an empty file as auth.py (wato plugin) to prevent problems during update

    WATO:
    * CPU load ruleset does now accept float values
    * Added valuespec for cisco_mem check to configure thresholds via WATO
    * FIX: Fixed displaying of tag selections when creating a rule in the ruleeditor
    * FIX: Rulesets are always cloned in the same folder
    * Flexibile notifications: removed "debug notification" script from GUI (you can make it
      executable to be choosable again)
    * Flexibile notifications: added plain mail notification which uses the
      mail templates from global settings dialog

    BI:
    * Added FOREACH_SERVICE capability to leaf nodes
    * Add: Bi views now support debug of livestatus queries

1.2.1i4:
    Core:
    * Better exception handling when executing "Check_MK"-Check. Printing python
      exception to status output and traceback to long output now.
    * Added HOSTTAGS to notification macros which contains all Check_MK-Tags
      separated by spaces
    * Output better error message in case of old inventory function
    * Do object cache precompile for monitoring core on cmk -R/-O
    * Avoid duplicate verification of monitoring config on cmk -R/-O
    * FIX: Parameter --cleanup-autochecks (long for -u) works now like suggested in help
    * FIX: Added error handling when trying to --restore with a non existant file

    Notifications:
    * Fix flexible notifications on non-OMD systems

    Checks & Agents:
    * Linux Agent, mk_postgres: Supporting pgsql and postgres as user
    * Linux Agent, mk_postgres: Fixed database stats query to be compatible
      with more versions of postgres
    * apache_status: Modified to be usable on python < 2.6 (eg RHEL 5.x)
    * apache_status: Fixed handling of PIDs with more than 4 numbers
    * Add: New Check for Rittal CMC PSM-M devices
    * Smart plugin: Only use relevant numbers of serial
    * Add: ibm_xraid_pdisks - new check for agentless monitoring of disks on IBM SystemX servers.
    * Add: hp_proliant_da_cntlr check for disk controllers in HP Proliant servers
    * Add: Check to monitor Storage System Drive Box Groups attached to HP servers
    * Add: check to monitor the summary status of HP EML tape libraries
    * Add: apc_rackpdu_status - monitor the power consumption on APC rack PDUs
    * Add: sym_brightmail_queues - monitor the queue levels on Symantec Brightmail mail scanners.
    * Add: plesk_domains - List domains configured in plesk installations
    * Add: plesk_backups - Monitor backup spaces configured for domains in plesk
    * Add: mysql_connections - Monitor number of parallel connections to mysql daemon
    * Add: flexible notifcations: filter by hostname
    * New script multisite_to_mrpe for exporting services from a remote system
    * FIX: postgres_sessions: handle case of no active/no idle sessions
    * FIX: correct backslash representation of windows logwatch files
    * FIX: postgres_sessions: handle case of no active/no idle sessions
    * FIX: zfsget: fix exception on snapshot volumes (where available is '-')
    * FIX: zfsget: handle passed-through filesystems (need agent update)
    * FIX: loading notification scripts in local directory for real
    * FIX: oracle_version: return valid check result in case of missing agent info
    * FIX: apache_status: fixed bug with missing 'url', wrote man page
    * FIX: fixed missing localisation in check_parameteres.py
    * FIX: userdb/ldap.py: fixed invalid call site.getsitepackages() for python 2.6
    * FIX: zpool_status: fixed crash when spare devices were available
    * FIX: hr_fs: handle negative values in order to larger disks (thanks to Christof Musik)
    * FIX: mssql_backup: Fixed wrong calculation of backup age in seconds


    Multisite:
    * Implemented LDAP integration of Multisite. You can now authenticate your
      users using the form based authentication with LDAP. It is also possible
      to synchronize some attributes like mail addresses, names and roles from
      LDAP into multisite.
    * Restructured cookie auth cookies (all auth cookies will be invalid
      after update -> all users have to login again)
    * Modularized login and cookie validation
    * Logwatch: Added buttons to acknowledge all logs of all hosts or really
      all logs which currently have a problem
    * Check reschedule icon now works on services containing an \
    * Now showing correct representation of SI unit kilo ( k )
    * if perfometer now differs between byte and bit output
    * Use pprint when writing global settings (makes files more readable)
    * New script for settings/removing downtimes: doc/treasures/downtime
    * New option when setting host downtimes for also including child hosts
    * Option dials (refresh, number of columns) now turnable by mouse wheel
    * Views: Commands/Checkboxes buttons are now activated dynamically (depending on data displayed)
    * FIX: warn / crit levels in if-check when using "bit" as unit
    * FIX: Fixed changing own password when notifications are disabled
    * FIX: On page reload, now updating the row field in the headline
    * FIX: ListOfStrings Fields now correctly autoappend on focus
    * FIX: Reloading of sidebar after activate changes
    * FIX: Main Frame without sidebar: reload after activate changes
    * FIX: output_format json: handle newlines correctly
    * FIX: handle ldap logins with ',' in distinguished name
    * FIX: quote HTML variable names, fixes potential JS injection
    * FIX: Sidebar not raising exceptions on configured but not available snapins
    * FIX: Quicksearch: Fixed Up/Down arrow handling in chrome
    * FIX: Speedometer: Terminating data updates when snapin is removed from sidebar
    * FIX: Views: toggling forms does not disable the checkbox button anymore
    * FIX: Dashboard: Fixed wrong display options in links after data reloads
    * FIX: Fixed "remove all downtimes" button in views when no downtimes to be deleted
    * FIX: Services in hosttables now use the service name as header (if no custom title set)
    * New filter for host_contact and service_contact

    WATO:
    * Add: Creating a new rule immediately opens its edit formular
    * The rules formular now uses POST as transaction method
    * Modularized the authentication and user management code
    * Default config: add contact group 'all' and put all hosts into it
    * Reverse order of Condition, Value and General options in rule editor
    * Allowing "%" and "+" in mail prefixes of contacts now
    * FIX: Fixed generated manual check definitions for checks without items
      like ntp_time and tcp_conn_stats
    * FIX: Persisting changing of folder titles when only the title has changed
    * FIX: Fixed rendering bug after folder editing

    Event Console:
    * Replication slave can now copy rules from master into local configuration
      via a new button in WATO.
    * Speedup access to event history by earlier filtering and prefiltering with grep
    * New builtin syslog server! Please refer to online docu for details.
    * Icon to events of host links to view that has context button to host
    * FIX: remove event pipe on program shutdown, prevents syslog freeze
    * FIX: hostnames in livestatus query now being utf8 encoded
    * FIX: fixed a nastiness when reading from local pipe
    * FIX: fix exception in rules that use facility local7
    * FIX: fix event icon in case of using TCP access to EC
    * FIX: Allowing ":" in application field (e.g. needed for windows logfiles)
    * FIX: fix bug in Filter "Hostname/IP-Address of original event"

    Livestatus:
    * FIX: Changed logging output "Time to process request" to be debug output

1.2.1i3:
    Core:
    * added HOST/SERVICEPROBLEMID to notification macros
    * New configuration check_periods for limiting execution of
      Check_MK checks to a certain time period.

    Checks & Agents:
    * Windows agent: persist offsets for logfile monitoring

    Notifications:
    * fix two errors in code that broke some service notifications

    Event Console:
    * New performance counter for client request processing time
    * FIX: fixed bug in rule optimizer with ranges of syslog priorities

    WATO:
    * Cloning of contact/host/service groups (without members)

    Checks & Agents:
    * logwatch: Fixed confusion with ignore/ok states of log messages
    * AIX Agent: now possible to specify -d flag. Please test :)

1.2.1i2:
    Core:
    * Improved validation of inventory data reported by checks
    * Added -d option to precompiled checks to enable debug mode
    * doc/treasures: added script for printing RRD statistics

    Notifications:
    * New system of custom notification, with WATO support

    Event Console:
    * Moved source of Event Console into Check_MK project
    * New button for resetting all rule hits counters
    * When saving a rule then its hits counter is always reset
    * New feature of hiding certain actions from the commands in the status GUI
    * FIX: rule simulator ("Try out") now handles cancelling rules correctly
    * New global option for enabling log entries for rule hits (debugging)
    * New icon linking to event views for the event services
    * check_mkevents outputs last worst line in service output
    * Max. number of queued connections on status sockets is configurable now
    * check_mkevents: new option -a for ignoring acknowledged events
    * New sub-permissions for changing comment and contact while updating an event
    * New button for generating test events directly via WATO
    * Allow Event Console to replicate from another (master) console for
      fast failover.
    * Allow event expiration also on acknowledged events (configurable)

    Multisite:
    * Enable automation login with _username= and _secret=, while
      _secret is the content of var/check_mk/web/$USER/automation.secret
    * FIX: Fixed releasing of locks and livestatus connections when logging out
    * FIX: Fixed login/login confusions with index page caching
    * FIX: Speed-o-meter: Fixed calculation of Check_MK passive check invervals
    * Removed focus of "Full name" attribute on editing a contact
    * Quicksearch: Convert search text to regex when accessing livestatus
    * FIX: WATO Folder filter not available when WATO disabled
    * WATO Folder Filter no longer available in single host views
    * Added new painters "Service check command expanded" and
      "Host check command expanded"
    * FIX: Corrected garbled description for sorter "Service Performance data"
    * Dashboard globes can now be filtered by host_contact_group/service_contact_group
    * Dashboard "iframe" attribute can now be rendered dynamically using the
      "iframefunc" attribute in the dashlet declaration
    * Dashboard header can now be hidden by setting "title" to None
    * Better error handling in PNP-Graph hover menus in case of invalid responses

    Livestatus:
    * Added new table statehist, used for SLA queries
    * Added new column check_command_expanded in table hosts
    * Added new column check_command_expanded in table services
    * New columns livestatus_threads, livestatus_{active,queued}_connections

    BI:
    * Added missing localizations
    * Added option bi_precompile_on_demand to split compilations of
      the aggregations in several fragments. If possible only the needed
      aggregations are compiled to reduce the time a user has to wait for
      BI based view. This optimizes BI related views which display
      information for a specific list of hosts or aggregation groups.
    * Added new config option bi_compile_log to collect statistics about
      aggregation compilations
    * Aggregations can now be part of more than one aggregation group
      (just configure a list of group names instead of a group name string)
    * Correct representation of (!), (!!) and (?) markers in check output
    * Corrected representation of assumed state in box layout
    * Feature: Using parameters for hosttags

    WATO:
    * Added progress indicator in single site WATO "Activate Changes"
    * Users & Contacts: Case-insensitive sorting of 'Full name' column
    * ntp/ntp.time parameters are now configurable via WATO
    * FIX: Implemented basic non HTTP 200 status code response handling in interactive
           progress dialogs (e.g. bulk inventory mode)
    * FIX: Fixed editing of icon_image rules
    * Added support of locked hosts and folders ( created by CMDB )
    * Logwatch: logwatch agents/plugins now with ok pattern support
    * Valuespec: Alternative Value Spec now shows helptext of its elements
    * Valuespec: DropdownChoice, fixed exception on validate_datatype

    Checks & Agents:
    * New check mssql_counters.locks: Monitors locking related information of
      MSSQL tablespaces
    * Check_MK service is now able to output additional performance data
      user_time, system_time, children_user_time, children_system time
    * windows_updates agent plugin: Fetching data in background mode, caching
      update information for 30 minutes
    * Windows agent: output ullTotalVirtual and ullAvailVirtual (not yet
      being used by check)
    * Solaris agent: add <<<uptime>>> section (thanks to Daniel Roettgermann)
    * Added new WATO configurable option inventory_services_rules for the
      windows services inventory check
    * Added new WATO configurable option inventory_processes_rules for the
      ps and ps.perf inventory
    * FIX: mssql_counters checks now really only inventorize percentage based
      counters if a base value is set
    * win_dhcp_pools: do not inventorize empty pools any more. You can switch
      back to old behaviour with win_dhcp_pools_inventorize_empty = True
    * Added new Check for Eaton UPS Devices
    * zfsget: new check for monitoring ZFS disk usage for Linux, Solaris, FreeBSD
      (you need to update your agent as well)
    * Added new Checks for Gude PDU Units
    * logwatch: Working around confusion with OK/Ignore handling in logwatch_rules
    * logwatch_ec: Added new subcheck to forward all incoming logwatch messages
      to the event console. With this check you can use the Event Console
      mechanisms and GUIs instead of the classic logwatch GUI. It can be
      enabled on "Global Settings" page in WATO for your whole installation.
      After enabling it you need to reinventorize your hosts.
    * Windows Update Check: Now with caching, Thanks to Phil Randal and Patrick Schlüter
    * Windows Check_MK Agent: Now able to parse textfiles for logwatch output
    * Added new Checks sni_octopuse_cpu, sni_octopuse_status, sni_octopuse_trunks: These
      allow monitoring Siemens HiPath 3000/5000 series PBX.
    * if-checks now support "bit" as measurement unit
    * winperf_phydisk: monitor average queue length for read/write

1.2.0p5:
    Checks & Agents:
    * FIX: windows agent: fixed possible crash in eventlog section

    BI:
    * FIX: fixed bug in aggregation count (thanks Neil)

1.2.0p4:
    WATO:
    * FIX: fixed detection of existing groups when creating new groups
    * FIX: allow email addresses like test@test.test-test.com
    * FIX: Fixed Password saving problem in user settings

    Checks & Agents:
    * FIX: postgres_sessions: handle case of no active/no idle sessions
    * FIX: winperf_processor: handle parameters "None" (as WATO creates)
    * FIX: mssql_counters: remove debug output, fix bytes output
    * FIX: mssql_tablespaces: gracefully handle garbled agent output

    Multisite:
    * FIX: performeter_temparature now returns unicode string, because of °C
    * FIX: output_format json in webservices now using " as quotes

    Livestatus:
    * FIX: fix two problems when reloading module in Icinga (thanks to Ronny Biering)

1.2.0p3:
    Mulitisite
    * Added "view" parameter to dashlet_pnpgraph webservice
    * FIX: BI: Assuming "OK" for hosts is now possible
    * FIX: Fixed error in makeuri() calls when no parameters in URL
    * FIX: Try out mode in view editor does not show context buttons anymore
    * FIX: WATO Folder filter not available when WATO disabled
    * FIX: WATO Folder Filter no longer available in single host views
    * FIX: Quicksearch converts search text to regex when accessing livestatus
    * FIX: Fixed "access denied" problem with multisite authorization in PNP/NagVis
           in new OMD sites which use the multisite authorization
    * FIX: Localize option for not OMD Environments

    WATO:
    * FIX: Users & Contacts uses case-insensitive sorting of 'Full name' column
    * FIX: Removed focus of "Full name" attribute on editing a contact
    * FIX: fix layout bug in ValueSpec ListOfStrings (e.g. used in
           list of explicit host/services in rules)
    * FIX: fix inheritation of contactgroups from folder to hosts
    * FIX: fix sorting of users, fix lost user alias in some situations
    * FIX: Sites not using distritubed WATO now being skipped when determining
           the prefered peer
    * FIX: Updating internal variables after moving hosts correctly
      (fixes problems with hosts tree processed in hooks)

    BI:
    * FIX: Correct representation of (!), (!!) and (?) markers in check output

    Livestatus:
    * FIX: check_icmp: fixed calculation of remaining length of output buffer
    * FIX: check_icmp: removed possible buffer overflow on do_output_char()

    Livecheck:
    * FIX: fixed problem with long plugin output
    * FIX: added /0 termination to strings
    * FIX: changed check_type to be always active (0)
    * FIX: fix bug in assignment of livecheck helpers
    * FIX: close inherited unused filedescriptors after fork()
    * FIX: kill process group of called plugin if timeout is reached
           -> preventing possible freeze of livecheck
    * FIX: correct escaping of character / in nagios checkresult file
    * FIX: fixed SIGSEGV on hosts without defined check_command
    * FIX: now providing correct output buffer size when calling check_icmp

    Checks & Agents:
    * FIX: Linux mk_logwatch: iregex Parameter was never used
    * FIX: Windows agent: quote '%' in plugin output correctly
    * FIX: multipath check now handles '-' in "user friendly names"
    * New check mssql_counters.locks: Monitors locking related information of
      MSSQL tablespaces
    * FIX: mssql_counters checks now really only inventorize percentage based
      counters if a base value is set
    * windows_updates agent plugin: Fetching data in background mode, caching
      update information for 30 minutes
    * FIX: netapp_vfiler: fix inventory function (thanks to Falk Krentzlin)
    * FIX: netapp_cluster: fix inventory function
    * FIX: ps: avoid exception, when CPU% is missing (Zombies on Solaris)
    * FIX: win_dhcp_pools: fixed calculation of perc_free
    * FIX: mssql_counters: fixed wrong log size output

1.2.0p3:
    Multisite:
    * Added "view" parameter to dashlet_pnpgraph webservice

    WATO:
    * FIX: It is now possible to create clusters in empty folders
    * FIX: Fixed problem with complaining empty ListOf() valuespecs

    Livestatus:
    * FIX: comments_with_info in service table was always empty

1.2.1i1:
    Core:
    * Allow to add options to rules. Currently the options "disabled" and
      "comment" are allowed. Options are kept in an optional dict at the
      end of each rule.
    * parent scan: skip gateways that are reachable via PING
    * Allow subcheck to be in a separate file (e.g. foo.bar)
    * Contacts can now define *_notification_commands attributes which can now
      override the default notification command check-mk-notify
    * SNMP scan: fixed case where = was contained in SNMP info
    * check_imap_folder: new active check for searching for certain subjects
      in an IMAP folder
    * cmk -D shows multiple agent types e.g. when using SNMP and TCP on one host

    Checks & Agents:
    * New Checks for Siemens Blades (BX600)
    * New Checks for Fortigate Firewalls
    * Netapp Checks for CPU Util an FC Port throughput
    * FIX: megaraid_pdisks: handle case where no enclosure device exists
    * FIX: megaraid_bbu: handle the controller's learn cycle. No errors in that period.
    * mysql_capacity: cleaned up check, levels are in MB now
    * jolokia_info, jolokia_metrics: new rewritten checks for jolokia (formerly
      jmx4perl). You need the new plugin mk_jokokia for using them
    * added preliminary agent for OpenVMS (refer to agents/README.OpenVMS)
    * vms_diskstat.df: new check file usage of OpenVMS disks
    * vms_users: new check for number of interactive sessions on OpenVMS
    * vms_cpu: new check for CPU utilization on OpenVMS
    * vms_if: new check for network interfaces on OpenVMS
    * vms_system.ios: new check for total direct/buffered IOs on OpenVMS
    * vms_system.procs: new check for number of processes on OpenVMS
    * vms_queuejobs: new check for monitoring current VMS queue jobs
    * FIX: mssql_backup: Fixed problems with datetime/timezone calculations
    * FIX: mssql agent: Added compatibility code for MSSQL 9
    * FIX: mssql agent: Fixed connection to default instances ("MSSQLSERVER")
    * FIX: mssql agent: Fixed check of databases with names starting with numbers
    * FIX: mssql agent: Fixed handling of databases with spaces in names
    * f5_bigip_temp: add performance data
    * added perf-o-meters for a lot of temperature checks
    * cmctc_lcp.*: added new checks for Rittal CMC-TC LCP
    * FIX: diskstat (linux): Don't inventorize check when data empty
    * Cisco: Added Check for mem an cpu util
    * New check for f5 bigip network interfaces
    * cmctc.temp: added parameters for warn/crit, use now WATO rule
      "Room temperature (external thermal sensors)"
    * cisco_asa_failover: New Check for clustered Cisco ASA Firewalls
    * cbl_airlaser.status: New Check for CBL Airlaser IP1000 laser bridge.
    * cbl_airlaser.hardware: New Check for CBL Airlaser IP1000 laser bridge.
      Check monitors the status info and allows alerting based on temperature.
    * df, hr_fs, etc.: Filesystem checks now support grouping (pools)
      Please refer to the check manpage of df for details
    * FIX: windows agent: try to fix crash in event log handling
    * FreeBSD Agent: Added swapinfo call to mem section to make mem check work again
    * windows_multipath: Added the missing check for multipath.vbs (Please test)
    * carel_uniflair_cooling: new check for monitoring datacenter air conditioning by "CAREL"
    * Added Agent for OpenBSD
    * Added Checks for UPS devices
    * cisco_hsrp: New Check for monitoring HSRP groups on Cisco Routers. (SMIv2 version)
    * zypper: new check and plugin mk_zypper for checking zypper updates.
    * aironet_clients: Added support for further Cisco WLAN APs (Thanks to Stefan Eriksson for OIDs)
    * aironet_errors: Added support for further Cisco WLAN APs
    * apache_status: New check to monitor apache servers which have the status-module enabled.
      This check needs the linux agent plugin "apache_status" installed on the target host.

    WATO:
    * Added permission to control the "clone host" feature in WATO
    * Added new role/permission matrix page in WATO to compare
      permissions of roles
    * FIX: remove line about number of rules in rule set overview
      (that garbled the logical layout)
    * Rules now have an optional comment and an URL for linking to
      documntation
    * Rule now can be disabled without deleting them.
    * Added new hook "sites-saved"
    * Allow @ in user names (needed for some Kerberos setups)
    * Implemented new option in WATO attributes: editable
      When set to False the attribute can only be changed during creation
      of a new object. When editing an object this attribute is only displayed.
    * new: search for rules in "Host & Service Configuration"
    * parent scan: new option "ping probes", that allows skipping
      unreachable gateways.
    * User managament: Added fields for editing host/service notification commands
    * Added new active check configuration for check_smtp
    * Improved visualization of ruleset lists/dictionaries
    * Encoding special chars in RegExp valuespec (e.g. logwatch patterns)
    * Added check_interval and retry_interval rules for host checks
    * Removed wmic_process rule from "inventory services" as the check does not support inventory
    * Made more rulegroup titles localizable
    * FIX: Fixed localization of default permissions
    * FIX: Removed double collect_hosts() call in activate changes hook
    * FIX: Fixed double hook execution when using localized multisite
    * FIX: User list shows names of contactgroups when no alias given
    * FIX: Reflecting alternative mode of check_http (check ssl certificate
    age) in WATO rule editor
    * FIX: Fixed monitoring of slave hosts in master site in case of special
      distributed wato configurations
    * FIX: Remove also user settings and event console rule on factory reset
    * FIX: complex list widgets (ListOf) failed back to old value when
           complaining
    * FIX: complex list widgets (ListOf) lost remaining entries after deleting one
    * FIX: Fixed error in printer_supply valuespec which lead to an exception
           when defining host/service specific rules
    * FIX: Fixed button url icon in docu-url link

    BI:
    * Great speed up of rule compilation in large environments

    Multisite:
    * Added css class="dashboard_<name>" to the dashboard div for easier
    customization of the dashboard style of a special dashboard
    * Dashboard: Param wato_folder="" means WATO root folder, use it and also
      display the title of this folder
    * Sidebar: Sorting aggregation groups in BI snapin now
    * Sidebar: Sorting sites in master control snapin case insensitive
    * Added some missing localizations (error messages, view editor)
    * Introducted multisite config option hide_languages to remove available
      languages from the multisite selection dialogs. To hide the builtin
      english language simply add None to the list of hidden languages.
    * FIX: fixed localization of general permissions
    * FIX: show multisite warning messages even after page reload
    * FIX: fix bug in Age ValueSpec: days had been ignored
    * FIX: fixed bug showing only sidebar after re-login in multisite
    * FIX: fixed logwatch loosing the master_url parameter in distributed setups
    * FIX: Fixed doubled var "site" in view editor (site and siteopt filter)
    * FIX: Don't crash on requests without User-Agent HTTP header
    * Downtimes: new conveniance function for downtime from now for ___ minutes.
      This is especially conveniant for scripting.
    * FIX: fixed layout of login dialog when showing up error messages
    * FIX: Fixed styling of wato quickaccess snapin preview
    * FIX: Made printer_supply perfometer a bit more robust against bad perfdata
    * FIX: Removed duplicate url parameters e.g. in dashboard (display_options)
    * FIX: Dashboard: If original request showed no "max rows"-message, the
           page rendered during reload does not show the message anymore
    * FIX: Fixed bug in alert statistics view (only last 1000 lines were
           processed for calculating the statistics)
    * FIX: Added missing downtime icon for comment view
    * FIX: Fixed handling of filter configuration in view editor where filters
           are using same variable names. Overlaping filters are now disabled
	   in the editor.
    * FIX: Totally hiding hidden filters from view editor now

    Livecheck:
    * FIX: Compile livecheck also if diet libc is missing

1.2.0p2:
    Core:
    * simulation_mode: legacy_checks, custom_checks and active_checks
      are replaced with dummy checks always being OK
    * FIX: Precisely define order of reading of configuration files. This
      fixes a WATO rule precedence problem

    Checks & Agents:
    * FIX: Fixed syntax errors in a bunch of man pages
    * if_lancom: silently ignore Point-To-Point interfaces
    * if_lancom: add SSID to logical WLAN interface names
    * Added a collection of MSSQL checks for monitoring MSSQL servers
      (backups, tablespaces, counters)
    * New check wut_webio_io: Monitor the IO input channels on W&T Web-IO
      devices
    * nfsmounts: reclassify "Stale NFS handle" from WARN to CRIT
    * ORACLE agent/checks: better error handling. Let SQL errors get
      through into check output, output sections even if no database
      is running.
    * oracle_version: new check outputting the version of an ORACLE
      database - and using uncached direct SQL output.
    * ORACLE agent: fix handling of EXCLUDE, new variable ONLY_SIDS
      for explicitely listing SIDs to monitor
    * mk_logwatch on Linux: new options regex and iregex for file selection
    * remove obsolete ORACLE checks where no agent plugins where available
    * FIX: printer_supply: Fix problem on DELL printers with "S/N" in output
      (thanks to Sebastian Talmon)
    * FIX: winperf_phydisk: Fix typo (lead to WATO rule not being applied)
    * Windows agent: new [global] option crash_debug (see online docu)
    * AIX agent: new check for LVM volume status in rootvg.
    * PostgreSQL plugin: agent is now modified to work with PostgreSQL
      versions newer than 8.1. (multiple reports, thanks!)

    Multisite:
    * Show number of rows and number of selected rows in header line
      (also for WATO hosts table)
    * FIX: fix problem in showing exceptions (due to help function)
    * FIX: fixed several localization problems in view/command processing
    * FIX: fixed duplicated settings in WATO when using localisation
    * FIX: fixed exception when refering to a language which does not exist
    * FIX: Removing all downtimes of a host/service is now possible again
    * FIX: The refresh time in footer is updated now when changing the value
    * FIX: view editor shows "(Mobile)" hint in view titles when linking to views

    WATO:
    * Main menu of ruleeditor (Host & Service Parameters) now has
      a topic for "Used rules" - a short overview of all non-empty
      rulesets.
    * FIX: add missing context help to host details dialog
    * FIX: set new site dirty is host move due to change of
      folder attributes
    * FIX: fix exception on unknown value in DropdownChoice
    * FIX: add service specification to ruleset Delay service notifications
    * FIX: fixed problem with disabled sites in WATO
    * FIX: massive speedup when changing roles/users and activing changes
      (especially when you have a larger number of users and folders)
    * Add variable CONTACTPAGER to allowed macros in notifications
    * FIX: fixed default setting if "Hide names of configuration variables"
      in WATO
    * FIX: ListOfString Textboxes (e.g. parents of folders) do now extend in IE
    * FIX: fixed duplicated sections of permissions in rule editor

    BI:
    * New iterators FOREACH_CHILD and FOREACH_PARENT
    * FIX: fix handling of FOREACH_ in leaf nodes (remove hard coded
      $HOST$, replace with $1$, $2$, ..., apply argument substitution)
    * New logical datatable for aggregations that have the same name
      as a host. Converted view "BI Boxes" to this new table. This allows
      for Host-Aggregations containing data of other hosts as well.
    * count_ok: allow percentages, e.g. "count_ok!70%!50%"

1.2.0p1:
    Core:
    * Added macros $DATE$, $SHORTDATETIME$ and $LONGDATETIME$' to
      notification macros

    Checks & Agents:
    * FIX: diskstat: handle output 'No Devices Found' - avoiding exception
    * 3ware_units: Following states now lead to WARNING state instead of
      CRITICAL: "VERIFY-PAUSED", "VERIFYING", "REBUILDING"
    * New checks tsm_stagingpools, tsm_drive and tsm_storagepools
      Linux/UNIX
    * hpux_fchba: new check for monitoring FibreChannel HBAs und HP-UX

    Multisite:
    * FIX: fix severe exception in all views on older Python versions
      (like RedHat 5.5).

    WATO:
    * FIX: fix order of rule execution: subfolders now take precedence
      as they should.

1.2.0:
    Setup:
    * FIX: fix building of RPM packages (due to mk_mysql, mk_postgres)

    Core:
    * FIX: fix error message in case of duplicate custom check

    WATO:
    * FIX: add missing icon on cluster hosts to WATO in Multisite views
    * FIX: fix search field in host table if more than 10 hosts are shown
    * FIX: fix bulk edit and form properties (visibility of attributes was broken)
    * FIX: fix negating hosts in rule editor

    Checks & Agents:
    * fileinfo: added this check to Linux agent. Simply put your
      file patterns into /etc/check_mk/fileinfo.cfg for configuration.
    * mysql.sessions: New check for MySQL sessions (need new plugin mk_mysql)
    * mysql.innodb_io: New check for Disk-IO of InnoDB
    * mysql_capacity: New check for used/free capacity of MySQL databases
    * postgres_sessions: New check for PostgreSQL number of sessions
    * postgres_stat_database: New check for PostgreSQL database statistics
    * postgres_stat_database.size: New check for PostgreSQL database size
    * FIX: hpux_if: convert_to_hex was missing on non-SNMP-hosts -replace
      with inline implementation
    * tcp_conn_stats: handle state BOUND (found on Solaris)
    * diskstat: support for checking latency, LVM and VxVM on Linux (needs
      updated agent)
    * avoid duplicate checks cisco_temp_perf and cisco_sensor_temp

1.2.0b6:
    Multisite:
    * FIX: Fixed layout of some dropdown fields in view filters
    * Make heading in each page clickable -> reload page
    * FIX: Edit view: couldn't edit filter settings
    * FIX: Fixed styling of links in multisite context help
    * FIX: Fixed "select all" button for IE
    * FIX: Context links added by hooks are now hidden by the display
           option "B" again
    * FIX: preselected "refresh" option did not reflect view settings
           but was simply the first available option - usually 30.
    * FIX: fixed exception with custom views created by normal users

    WATO:
    * FIX: Fixed "select all" button in hosts & folders for IE
    * Optically mark modified variables in global settings
    * Swapped icons for rule match and previous rule match (makes for sense)

    Core:
    * FIX: Fixed "make_utf is not defined" error when having custom
           timeperiods defined in WATO

    Checks & Agents:
    * MacOS X: Agent for MacOS (Thanks to Christian Zigotzky)
    * AIX: New check aix_multipath: Supports checking native AIX multipathing from AIX 5.2 onward
    * Solaris: New check solaris_multipath: Supports checking native Solaris multipath from Solaris10 and up.
    * Solaris: The ZFS Zpool status check now looks more closely at the reported messages. (It's also tested to work on Linux now)

1.2.0b5:
    Core:
    * FIX: handle UTF-8 encoded binary strings correctly (e.g. in host alias)
    * FIX: fix configuration of passive checks via custom_checks
    * Added NOTIFICATIONTYPE to host/service mail bodies

    WATO:
    * Site management: "disabled" only applies to Livestatus now
    * FIX: fix folding problems with dependent host tags
    * FIX: Detecting duplicate tag ids between regular tags and auxtags
    * FIX: Fixed layout problem of "new special rule" button in rule editor
    * FIX: Fixed layout problem on "activate changes" page
    * FIX: Added check if contacts belong to contactgroup before contactgroup deletion
    * FIX: fix site configuration for local site in Multisite environments
    * FIX: "(no not monitor)" setting in distributed WATO now works
    * FIX: Site management: replication setting was lost after re-editing
    * FIX: fixed problems after changing D/WATO-configuration
    * FIX: D/WATO: mark site dirty after host deletion
    * FIX: D/WATO: replicate auth.secret, so that login on one site also
           is valid on the replication slaves
    * FIX: implement locking in order to prevent data corruption on
           concurrent changes
    * FIX: Fixed handling of validation errors in cascading dropdown fields
    * FIX: fix cloning of users
    * Keep track of changes made by other users before activating changes,
      let user confirm this, new permission can be used to prevent a user
      from activating foreign changes.
    * FIX: Allowing german umlauts in users mail addresses
    * Allow list of aux tags to be missing in host tag definitions. This
      makes migration from older version easier.
    * FIX: user management modules can now deal with empty lines in htpasswd
    * FIX: Fixed js error on hostlist page with search form

    Multisite:
    * New display type 'boxes-omit-root' for BI views
    * Hostgroup view BI Boxes omits the root level
    * Finalized layout if view options and commands/filters/painteroptions.
    * Broken plugins prevent plugin caching now
    * FIX: remove refresh button from dashboard.
    * FIX: remove use of old option defaults.checkmk_web_uri
    * FIX: fixed outgoing bandwidth in fc port perfometer
    * FIX: remove nasty JS error in sidebar
    * FIX: fix folding in custom links (directories would not open)
    * FIX: animation of rotation treeangle in trees works again
    * FIX: Logwatch: Changed font color back to black
    * FIX: show toggle button for checkboxes in deactivated state
    * FIX: fix repeated stacked refresh when toggling columns
    * FIX: disable checkbox button in non-checkboxable layouts
    * FIX: fix table layout for views (gaps where missing sometimes)
    * FIX: Fixed sorting views by perfdata values which contain floats
    * FIX: fix sometimes-broken sizing of sidebar and dashboard on Chrome
    * FIX: fix dashboard layout on iPad
    * FIX: Fixed styling issues of sidebar in IE7
    * FIX: fix problem where filter settings (of checkboxes) are not effective
           when it comes to executing commands
    * FIX: Fixed styling issues of view filters with dropdown fields
    * FIX: multisite login can now deal with empty lines in htpasswd
    * FIX: Fixed a bunch of js/css errors

    Mobile:
    * FIX: Fixed logtime filter settings in all mobile views
    * FIX: fix some layout problems

    BI:
    * New aggregation function count_ok, that counts the number
      of nodes in state OK.
    * FIX: Removed debug output int count_ok aggregation

    Checks & Agents:
    * Linux: Modified cluster section to allow pacemaker/corosync clusters without heartbeat
    * AIX: convert NIC check to lnx_if (now being compatible with if/if64)
    * AIX: new check for CPU utilization (using section lparstat_aix)
    * ntp checks: Changed default value of time offsets to be 200ms (WARN) / 500ms (CRIT)
    * aironet_{errors,clients}: detect new kinds of devices (Thanks to Tiago Sousa)
    * check_http, check_tcp: allow to omit -I and use dynamic DNS name instead

1.2.0b4:
    Core:
    * New configuration variable snmp_timing, allowing to
      configure timeout and retries for SNMP requests (also via WATO)
    * New configuration variable custom_checks. This is mainly for
      WATO but also usable in main.mk It's a variant of legacy_checks that
      automatically creates the required "define command" sections.

    WATO:
    * ps and ps.perf configurable via WATO now (without inventory)
    * New layout of main menu and a couple of other similar menus
    * New layout of ruleset overviews
    * Hide check_mk variable names per default now (change via global settings)
    * New layout of global settings
    * Folder layout: show contact groups of folder
    * Folder movement: always show complete path to target folder
    * Sidebar snapin: show pending changes
    * New rule for configuring custom_checks - allowing to run arbitrary
      active checks even if not yet formalized (like HTTP and TCP)
    * Added automation_commands to make automations pluginable
    * New layout and new internal implementation of input forms
    * New layout for view overview and view editor
    * Split up host search in two distinct pages
    * Use dynamic items in rule editor for hosts and items (making use
      of ListOfStrings())
    * FIX: audit log was not shown if no entry for today existed
    * FIX: fix parent scan on single site installations
    * FIX: fix folder visibility permission handling
    * FIX: honor folder-permissions when creating, deleting
           and modifiying rules
    * FIX: detect non-local site even if unix: is being used
    * FIX: better error message if not logged into site during
           action that needs remote access
    * FIX: send automation data via POST not GET. This fixes inventory
           on hosts with more than 500 services.
    * FIX: make config options directly active after resetting them
           to their defaults (didn't work for start_url, etc.
    * FIX: Fixed editing of ListOf in valuespec editors (e.g. used in logwatch
    pattern editor)
    * FIX: Reimplemented correct behaviour of the logwatch pattern "ignore"
    state which is used to drop the matching log lines

    Multisite:
    * FIX: fixed filter of recent event views (4 hours didn't catch)
    * FIX: convert more buttons to new graphical style
    * FIX: Logwatch handles logs with only OK lines in it correctly in logfile list views
    * FIX: Fixed syntax error in "Single-Host Problems" view definition
    * New help button at top right of each page now toggles help texts
    * Snapin Custom Links allows to specify HTTP link target
    * Redesign of bar with Display/Filter/Commands/X/1,2,3,4,6,8/30,60,90/Edit

    Mobile GUI:
    * FIX: commands can be executed again
    * FIX: fixed styling of buttons

    Checks & Agents:
    * FIX: Logwatch: fixed missing linebreak during reclassifing lines of logfiles
    * FIX: Logwatch: Logwatch services in rules configured using WATO must be
      given as item, not as whole service name
    * New active check via WATO: check_ldap
    * printer_alerts: new configuration variable printer_alerts_text_map. Make
      'Energiesparen' on Brother printers an OK state.
    * services: This check can now be parameterized in a way that it warn if
      a certain service is running. WATO formalization is available.

    BI:
    * FIX: make rotating folding arrows black (white was not visible)
    * Display format 'boxes' now in all BI views available
    * Display format 'boxes' now persists folding state

1.2.0b3:
    Core:
    * FIX: fixed SNMP info declaration in checks: could be garbled
      up in rare cases
    * avoid duplicate parents definition, when using 'parents' and
      extra_host_conf["parents"] at the same time. The later one has
      precedence.

    Multisite:
    * Logwatch: Colorizing OK state blocks correctly
    * FIX: allow web plugins to be byte compiled (*.pyc). Those
      are preferred over *.py if existing
    * View Editor: Fixed jump to top of the page after moving painters during
      editing views
    * FIX: Fixed login redirection problem after relogging
    * Filter for times now accept ranges (from ... until)
    * New view setting for page header: repeat. This repeats the
      column headers every 20'th row.
    * FIX: Fixed problem with new eval/pickle
    * FIX: Fixed commands in host/service search views

    Checks & Agents:
    * FIX: Made logwatch parsing mechanism a little more robust
      (Had problems with emtpy sections from windows agent)
    * FIX: brocade_fcport: Configuration of portsates now possible
    * if_lancom: special version for if64 for LANCOM devices (uses
      ifName instead of ifDescr)


    WATO:
    * Reimplemented folder listing in host/folders module
    * Redesigned the breadcrumb navigation
    * Global settings: make boolean switches directly togglable
    * New button "Recursive Inventory" on folder: Allows to do
      a recursive inventory over all hosts. Also allows to selectively
      retry only hosts that have failed in a previous inventory.
    * You can configure parents now (via a host attribute, no rules are
      neccessary).
    * You can now do an automated scan for parents and layer 3 (IP)
    * You can configure active checks (check_tcp, ...) via WATO now
    * FIX: fix page header after confirmation dialogs
    * FIX: Fixed umlaut problem in host aliases and ip addresses created by WATO
    * FIX: Fixed exception caused by validation problems during editing tags in WATO
    * FIX: create sample config only if both rules.mk and hosttags.mk are missing
    * FIX: do not loose host tags when both using WATO-configured and
      manual ones (via multisite.mk)
    * Timeperiods: Make list of exceptions dynamic, not fixed to 10 entries
    * Timeperiods: Configure exclusion of other timeperiods
    * Configuration of notification_delay and notification_interval

1.2.0b2:
    Core:
    * FIX: Cluster host checks were UNKNOWN all the time
    * FIX: reset counter in case of (broken) future time
    * FIX: Automation try-inventory: Fixed problem on where checks which
      produce equal service descriptions could lead to invalid inventory
      results on cluster hosts.
    * FIX: do not create contacts if they won't be assigned to any host
      or service. Do *not* assign to dummy catch-all group "check_mk".

    WATO:
    * Added new permission "move hosts" to allow/deny moving of hosts in WATO
    * Also write out contact definitions for users without contactgroups to
      have the mail addresses and other notification options persisted
    * FIX: deletion of automation accounts now works
    * FIX: Disabling notifications for users does work now
    * New main overview for rule editor
    * New multisite.mk option wato_hide_varnames for hiding Check_MK
      configuration variable names from the user
    * New module "Logwatch Pattern Analyzer" to verify logwatch rules
    * Added new variable logwatch_rules which can also be managed through the
      WATO ruleset editor (Host/Service Parameters > Parameters and rules for
      inventorized checks > Various applications > Logwatch Patterns)
    * Users & Contacts: Added new option wato_hidden_users which holds a list
      of userids to hide the listed users from the WATO user management GUI.
    * WATO API: Added new method rewrite_configuration to trigger a rewrite of
      all host related wato configuration files to distribute changed tags
    * Added new internal hook pre-activate-changes to execute custom
      code BEFORE Check_MK is called to restart Nagios
    * FIX: Only showing sudo hint message on sudo error message in automation
      command
    * FIX: Fixed js eror in IE7 on WATO host edit page
    * FIX: Using pickle instead of repr/eval when reading data structures from
      urls to prevent too big security issues
    * Rule editor: improve sorting of groups and rulesets
    * FIX: Escaping single quotes in strings when writing auth.php
    * FIX: Fix resorting of host tags (was bug in ListOf)

    Multisite
    * Added config option default_ts_format to configure default timestamp
      output format in multisite
    * Layout and design update
    * Quicksearch: display site name if more than one different site
      is present in the current search result list
    * FIX: Fixed encoding problem in "custom notification" message
    * New configuration parameter page_heading for the HTML page heads
      of the main frameset (%s will be replaced with OMD site name)
    * FIX: Fix problem where snapins where invisible
    * FIX: Fixed multisite timeout errors when nagios not running
    * Sidebar: some new layout improvements
    * Login page is not shown in framesets anymore (redirects framed page to
      full screen login page)
    * FIX: fix exception when disallowing changing display options
    * FIX: Automatically redirect from login page to target page when already
      logged in
    * FIX: Updating the dashboard header time when the dashlets refresh

    BI:
    * Added new painter "affected hosts (link to host page)" to show all
      host names with links to the "hosts" view
    * FIX: Fixed filtering of Single-Host Aggregations
    * New sorter for aggregation group
    * FIX: fix sorting of Single-Host Aggregations after group
    * Avoid duplicate rule incarnations when using FOREACH_*
    * BI Boxes: allow closing boxes (not yet persisted)
    * New filter for services (not) contained in any aggregate
    * Configure sorting for all BI views

    Checks & Agents:
    * FIX: snmp_uptime handles empty snmp information without exception
    * FIX: Oracle checks try to handle ORA-* errors reported by the agent
      All oracle checks will return UNKNOWN when finding an ORA-* message
    * FIX: filesystem levels set via WATO didn't work, but do now
    * FIX: Group filters can handle groups without aliases now
    * nfsmounts: Added nfs4 support thanks to Thorsten Hintemann
    * megaraid_pdisks megaraid_ldisks: Support for Windows.  Thanks to Josef Hack

1.2.0b1:
    Core, Setup, etc.:
    * new tool 'livedump' for dumping configuration and status
      information from one monitoring core and importing this
      into another.
    * Enable new check registration API (not yet used in checks)
    * FIX: fix handling of prefix-tag rules (+), needed for WATO
    * FIX: handle buggy SNMP devices with non-consecutive OIDS
      (such as BINTEC routers)
    * Check API allows a check to get node information
    * FIX: fix problem with check includes in subchecks
    * Option --checks now also applies to ad-hoc check (e.g.
      cmk --checks=mrpe,df -v somehost)
    * check_mk_templates.cfg: added s to notification options
      of host and service (= downtime alerts)

    WATO:
    * Hosttag-editor: allow reordering of tags
    * Create very basic sample configuration when using
      WATO the first time (three tag groups, two rules)
    * Much more checks are configurable via WATO now
    * Distributed WATO: Made all URL calls using curl now
    * FIX: fix bug in inventory in validate_datatype()
    * Better output in case of inventory error
    * FIX: fix bug in host_icon rule on non OMD
    * FIX: do not use isdisjoint() (was in rule editor on Lenny)
    * FIX: allow UTF-8 encoded permission translations
    * FIX: Fixed several problems in OMD apache shared mode
    * FIX: Do not use None$ as item when creating new rules
    * FIX: Do load *all* users from htpasswd, so passwords from
      users not created via WATO will not be lost.
    * FIX: honor site disabling in replication module
    * FIX: honor write permissions on folder in "bulk delete"
    * FIX: honor permissions for "bulk cleanup" and "bulk edit"
    * FIX: honor write permissions and source folder when moving hosts
    * FIX: honor permissions on hosts also on bulk inventory
    * Only create contacts in Nagios if they are member of at
      least one contact group.
    * It is now possible to configure auxiliary tags via WATO
      (formerly also called secondary tags)
    * FIX: Fixed wrong label "Main Overview" shown for moved WATO folders
      in foldertree snapin
    * FIX: Fixed localization of empty host tags
    * FIX: User alias and notification enabling was not saved

    Checks & Agents:
    * hpux_if: fix missing default parameter errors
    * hpux_if: make configurable via WATO
    * if.include: fix handling of NIC with index 0
    * hpux_lunstats: new check for disk IO on HP-UX
    * windows - mk_oracle tablespace: Added missing sid column
    * diskstat: make inventory mode configurable via WATO
    * added new checks for Fujitsu ETERNUS DX80 S2
      (thanks to Philipp Höfflin)
    * New checks: lgp_info, lgp_pdu_info and lgp_pdu_aux to monitor Liebert
      MPH/MPX devices
    * Fix Perf-O-Meter of fileage
    * hpux_snmp_cs.cpu: new SNMP check for CPU utilization
      on HP-UX.
    * if/if64: inventory also picks up type 62 (fastEther). This
      is needed on Cisco WLC 21xx series (thanks to Ralf Ertzinger)
    * FIX: fix inventory of f5_bigip_temp
    * mk_oracle (lnx+win): Fixed TEMP tablespace size calculations
    * ps: output node process is running on (only for clusters)
    * FIX: Linux Agent: Fixed ipmi-sensors handling of Power_Unit data
    * hr_mem: handle rare case where more than one entry is present
      (this prevents an exception of pfSense)
    * statgrab_load: level is now checked against 15min average -
      in order to be consistent with the Linux load check
    * dell_powerconnect_cpu: hopefully correctly handle incomplete
      output from agent now.
    * ntp: do not check 'when' anymore since it can produce false
      alarms.
    * postfix_mailq: handle output with 'Total requests:' in last line
    * FIX: check_mk-hp_blade_psu.php: allow more than 4 power supplies
    * FIX: smart plugin: handle cases with missing vendor (thanks
      to Stefan Kärst)
    * FIX: megaraid_bbu: fix problem with alternative agent output
      (thanks to Daniel Tuecks)
    * mk_oracle: fix quoting problem, replace sessions with version,
      use /bin/bash instead of /bin/sh

    Multisite:
    * Added several missing localization strings
    * IE: Fixed problem with clicking SELECT fields in the new wato foldertree snapin
    * Fixed problem when trying to visit dashboards from new wato foldertree snapin
    * Chrome: Fixed styling problem of foldertree snapin
    * Views: Only show the commands and row selection options for views where
      commands are possible
    * The login mask honors the default_language definition now
    * check_bi_local.py: works now with cookie based authentication
    * FIX: Fixed wrong redirection after login in some cases
    * FIX: Fixed missing stats grouping in alert statistics view
    * FIX: Fixed preview table styling in view editor
    * FIX: Multisite authed users without permission to multisite are
      automatically logged out after showing the error message
    * Retry livestatus connect until timeout is used up. This avoids
      error messages when the core is being restarted
    * Events view now shows icon and text for "flapping" events
    * Use buffer for HTML creation (this speeds up esp. HTTPS a lot)
    * FIX: Fixed state filter in log views

    Livestatus:
    * Add missing column check_freshness to services table

    BI:
    * New column (painter) for simplistic box display of tree.
      This is used in a view for a single hostgroup.

1.1.13i3:
    Core, Setup, etc.:
    * *_contactgroups lists: Single group rules are all appended. When a list
      is found as a value this first list is used exclusively. All other
      matching rules are ignored
    * cmk -d does now honor --cache and --no-tcp
    * cmk -O/-R now uses omd re{start,load} core if using OMD
    * FIX: setup.sh now setups up permissions for conf.d/wato
      correctly
    * cmk --localize update supports an optional ALIAS which is used as
      display string in the multisite GUI
    * FIX: Fixed encoding problems with umlauts in group aliases
    * FIX: honor extra_summary_host_conf (was ignored)
    * new config variable snmpv2c_hosts that allows to enable SNMP v2c
      but *not* bulkwalk (for some broken devices). bulkwalk_hosts still
      implies v2c.

    Checks & Agents:
    * Windows agent: output eventlog texts in UTF-8 encoding. This
      should fix problems with german umlauts in message texts.
    * Windows agent: Added installer for the windows agent (install_agent.exe)
    * Windows agent: Added dmi_sysinfo.bat plugin (Thanks to Arne-Nils Kromer for sharing)
    * Disabled obsolete checks fc_brocade_port and fc_brocade_port_detailed.
      Please use brocade_fcport instead.
    * aironet_errors, statgrab_disk, statgrab_net: Performance data has
      been converted from counters to rates. You might need to delete your
      existing RRDs of these checks. Sorry, but these have been that last
      checks still using counters...
    * ibm_imm_health: added last missing scan function
    * Filesystem checks: trend performance data is now normalized to MB/24h.
      If you have changed the trend range, then your historic values will
      be displayed in a wrong scale. On the other hand - from now on changes
      in the range-setting will not affect the graph anymore.
    * if/if64/lnx_if: pad port numbers with zeros in order to sort correctly.
      This can be turned off with if_inventory_pad_portnumbers = False.
    * Linux agent: wrap freeipmi with lock in order to avoid cache corruption
    * New check: megaraid_bbu - check existance & status of LSI MegaRaid BBU module
    * HP-UX Agent: fix mrpe (remove echo -e and test -e, thanks to Philipp Lemke)
    * FIX: ntp checks: output numeric data also if stratum too high
    * Linux agent: new check for dmraid-based "bios raid" (agent part as plugin)
    * FIX: if64 now uses ifHighSpeed instead of ifSpeed for determining the
      link speed (fixes speed of 10GBit/s and 20GBit/s ports, thanks Marco Poet)
    * cmctc.temp: serivce has been renamed from "CMC Temperature %s" to just
      "Temperature %s", in order to be consistent with the other checks.
    * mounts: exclude changes of the commit option (might change on laptops),
      make only switch to ro critical, other changes warning.
    * cisco_temp_sensor: new check for temperature sensors of Cisco NEXUS
      and other new Cisco devices
    * oracle_tablespace: Fixed tablespace size/free space calculations
    * FIX: if/if64: omit check result on counter wrap if bandwidth traffic levels
      are used.

    Multisite:
    * Improve transaction handling and reload detection: user can have
      multiple action threads in parallel now
    * Sounds in views are now enabled per default. The new configuration
      variable enable_sounds can be set to False in multisite.mk in order
      to disable sounds.
    * Added filter for log state (UP,DOWN,OK,CRIT...) to all log views
    * New painter for normal and retry check interval (added to detail views)
    * Site filter shows "(local)" in case of non multi-site setup
    * Made "wato folder" columns sortable
    * Hiding site filter in multisite views in single site setups
    * Replaced "wato" sidebar snapin which mixed up WATO and status GUIs with
      the new "wato_foldertree" snapin which only links to the status views
      filtered by the WATO folder.
    * Added "Dashboard" section to views snapin which shows a list of all dashboards
    * FIX: Fixed auth problem when following logwatch icon links while using
      the form based auth
    * FIX: Fix problem with Umlaut in contact alias
    * FIX: Creating auth.php file on first login dialog based login to ensure
      it exists after login when it is first needed
    * Dashboard: link problem views to *unhandled* views (this was
      inconsistent)
    * Localization: Fixed detection of gettext template file when using the
      local/ hierarchy in OMD

    Mobile:
    * Improved sorting of views in main page
    * Fix: Use all the availiable space in header
    * Fix: Navigation with Android Hardwarekeys now working
    * Fix: Links to pnp4nagios now work better
    * Fix: Host and Service Icons now finger friendly
    * Fix: Corrected some buildin views

    WATO:
    * Removed IP-Address attribute from folders
    * Supporting localized tag titles
    * Using Username as default value for full names when editing users
    * Snapshot/Factory Reset is possible even with a broken config
    * Added error messages to user edit dialog to prevent notification problems
      caused by incomplete configuration
    * Activate Changes: Wato can also reload instead of restarting nagios
    * Replication: Can now handle replication sites which use the form based auth
    * Replication: Added option to ignore problems with the ssl certificates
                   used in ssl secured replications
    * WATO now supports configuring Check_MK clusters
    * FIX: Fixed missing folders in "move to" dropdown fields
    * FIX: Fixed "move to target folders" after CSV import
    * FIX: Fixed problem with duplicate extra_buttons when using the i18n of multiisite
    * FIX: Fixed problem with duplicate permissions when using the i18n of multiisite
    * FIX: Writing single host_contactgroups rules for each selected
      contactgroup in host edit dialog
    * FIX: Fixed wrong folder contacgroup related permissions in auth.php api
    * FIX: Fixed not up-to-date role permission data in roles_saved hook
    * FIX: Fixed duplicate custom columns in WATO after switching languages

    BI:
    * improve doc/treasures/check_bi_local.py: local check that creates
      Nagios services out of BI aggregates

    Livestatus:
    * ColumnHeaders: on is now able to switch column header on even if Stats:
      headers are used. Artifical header names stats_1, stats_2, etc. are
      begin used. Important: Use "ColumnHeaders: on" after Columns: and
      after Stats:.

1.1.13i2:
    Core, Setup, etc.:
    * cmk -I: accept host tags and cluster names

    Checks & Agents:
    * linux agent - ipmi: Creating directory of cache file if not exists
    * dell_powerconnect_cpu: renamed service from CPU to "CPU utilization", in
      order to be consistent with other checks

    Multisite:
    * Several cleanups to prevent css/js warning messages in e.g. Firefox
    * Made texts in selectable rows selectable again
    * Adding reschedule icon to all Check_MK based services. Clicks on these
      icons will simply trigger a reschedule of the Check_MK service
    * FIX: ship missing CSS files for mobile GUI
    * FIX: rename check_mk.js into checkmk.js in order to avoid browser
      caching problems during version update

    WATO:
    * Optimized wraps in host lists tag column
    * Bulk inventory: Remove leading pipe signs in progress bar on main
      folder inventory
    * NagVis auhtorization file generation is also executed on activate_changes
    * Implemented a new inclusion based API for using multisite permissions
      in other addons
    * Inventory of SNMP devices: force implicit full scan if no services
      are configured yet
    * FIX: Calling activate_changes hook also in distributed WATO setups
    * FIX: Fixed display bug in host tags drop down menu after POST of form
    * FIX: Fixed javascript errors when doing replication in distributed
      wato environments when not having the sidebar open
    * FIX: Fixed search form dependant attribute handling
    * FIX: Fixed search form styling issues
    * You can now move folders to other folders
    * FIX: Distributed WATO: Supressing site sync progress output written in
      the apache error log

1.1.13i1:
    Multisite:
    * New nifty sidebar snapin "Speed-O-Meter"
    * Implemented new cookie based login mechanism including a fancy login GUI
    * Implemented logout functionality for basic auth and the new cookie based auth
    * Implemented user profile management page for changing the user password and
      the default language (if available)
    * New filter for the (new) state in host/service alerts
    * New command for sending custom notifications
    * FIX: Fixed encoding problem when opening dashboard
    * New icon on a service whos host is in downtime
    * Only show most frequently used context buttons (configurable
      in multisite.mk via context_buttons_to_show)
    * Show icon if user has modified a view's filter settings
    * New config option debug_livestatus_queries, normal debug
      mode does not include this anymore
    * Icons with link to page URL at bottom of each page
    * Logwatch: Switched strings in logwatch to i18n strings
    * Logwatch: Fixed styling of context button when acknowleding log messages
    * Logwatch: Implemented overview page to show all problematic logfiles
    * Add Snapin page: show previews of all snapins
    * Add Snapin page: Trying to prevent dragging confusions by using other click event
    * New (hidden) button for reloading a snapin (left to the close button)
    * Automatically falling back to hardcoded default language if configured
    language is not available
    * Repair layout of Perf-O-Meter in single dataset layout
    * FIX: Fixed duplicate view plugin loading when using localized multisite
    * FIX: Host-/Servicegroup snapin: Showing group names when no alias is available
    * FIX: Removed double "/" from pnp graph image urls in views

    BI:
    * Host/Service elements are now iterable via FOREACH_HOST, e.g.
      (FOREACH_HOST, ['server'], ALL_HOSTS, "$HOST$", "Kernel" ),
    * FIX: Assuming host states is possible again (exception: list index "3")

    WATO:
    * Evolved to full featured monitoring configuration tool!
    * Major internal code cleanup
    * Hosts can now be created directly in folders. The concept of host lists
      has been dropped (see migration notes!)
    * Configuration of global configuration variables of Check_MK via WATO
    * Configuration of main.mk rules
    * Configuration of Nagios objects and attributes
    * Configuration of users and roles
    * Configuration of host tags
    * Distributed WATO: replication of the configuration to slaves and peers
    * Added missing API function update_host_attributes() to change the
      attributes of a host
    * Added API function num_hosts_in_folder() to count the number of hosts
      below the given folder
    * Added option to download "latest" snapshot
    * extra_buttons can now register a function to gather the URL to link to
    * Implemented NagVis Authorisation management using WATO users/permissions

    Livestatus:
    * Experimental feature: livecheck -> super fast active check execution
      by making use of external helper processes. Set livecheck=PATH_TO_bin/livecheck
      in nagios.cfg where you load Livestatus. Optional set num_livecheck_helpers=NUM
      to set number of processes. Nagios will not fork() anymore for check exection.
    * New columns num_hosts and num_services in status table
    * New aggregation functions suminv and avginv (see Documentation)

    Core, Setup, etc.:
    * New configuration variable static_checks[] (used by WATO)
    * New configuration variable checkgroup_parameters (mainly for WATO)
    * check_submission defaults now to "file" (was "pipe")
    * Added pre-configured notification via cmk --notify
    * Drop RRA-configuration files for PNP4Nagios completely
    * New configuration variable ping_levels for configuring parameters
      for the host checks.
    * cmk --notify: new macros $MONITORING_HOST$, $OMD_ROOT$ and $OMD_SITE$
    * make ping_levels also apply to PING services for ping-only hosts
      (thanks to Bernhard Schmidt)

    Checks & Agents:
    * if/if64: new ruleset if_disable_if64_hosts, that force if on
      hosts the seem to support if64
    * Windows agent: new config variable "sections" in [global], that
      allows to configure which sections are being output.
    * Windows agent: in [logwatch] you can now configure which logfiles
      to process and which levels of messages to send.
    * Windows agent: new config variable "host" in all sections that
      restricts the folling entries to certain hosts.
    * Windows agent: finally implemented <<<mrpe>>. See check_mk.ini
      for examples.
    * Windows agent: do not execute *.txt and *.dir in <<<plugins>>> and
      <<<local>>>
    * Windows agent: make extensions to execute configurable (see
      example check_mk.ini)
    * Windows agent: agent now reuses TCP port even when taskkill'ed, so
      a system reboot is (hopefully) not neccessary anymore
    * Windows agent: section <<<df>>> now also outputs junctions (windows
      mount points). No external plugin is needed.
    * Windows agent: new section <<<fileinfo>>> for monitoring file sizes
      (and later possible ages)
    * logwatch: allow to classify messages based on their count (see
      man page of logwatch for details)
    * fileinfo: new check for monitoring age and size of files
    * heartbeat_crm: apply patches from Václav Ovsík, so that the check
      should work on Debian now.
    * ad_replication: added warninglevel
    * fsc_*: added missing scan functions
    * printer_alerts: added further state codes (thanks to Matthew Stew)
    * Solaris agent: changed shell to /usr/bin/bash (fixes problems with LC_ALL=C)

1.1.12p7:
    Multisite:
    * FIX: detail view of host was missing column headers
    * FIX: fix problem on IE with background color 'white'
    * FIX: fix hitting enter in host search form on IE
    * FIX: fix problem in ipmi_sensors perfometer

    Checks & Agents:
    * FIX: fixed man pages of h3c_lanswitch_sensors and statgrab_cpu
    * FIX: netapp_volumes: added raid4 as allowed state (thanks to Michaël Coquard)

    Livestatus
    * FIX: fix type column in 'GET columns' for dict-type columns (bug found
      by Gerhard Lausser)

1.1.12p6:
    Checks & Agents:
    * FIX: lnx_if: remove debug output (left over from 1.1.12p5)

1.1.12p5:
    Multisite:
    * FIX: fix hitting enter in Quicksearch on IE 8
    * FIX: event/log views: reverse sorting, so that newest entries
      are shown first
    * FIX: fix dashboard dashlet background on IE
    * FIX: fix row highlight in status GUI on IE 7/8
    * FIX: fix row highlight after status page reload
    * FIX: single dataset layout honors column header settings
    * FIX: quote '#' in PNP links (when # is contained in services)
    * FIX: quote '#' in PNP image links also
    * FIX: add notifications to host/service event view

    Checks & Agents:
    * FIX: lnx_if: assume interfaces as up if ethtool is missing or
      not working but interface has been used since last reboot. This
      fixes the problem where interface are not found by inventory.
    * FIX: snmp_uptime: handels alternative timeformat
    * FIX: netapp_*: scan functions now detect IBM versions of firmware
    * FIX: bluecoat_diskcpu: repair scan function
    * FIX: mem.vmalloc: fix default levels (32 and 64 was swapped)
    * FIX: smart: make levels work (thanks to Bernhard Schmidt)
    * FIX: PNP template if if/if64: reset LC_ALL, avoids syntax error
    * FIX: dell_powerconnect_cpu: handle sporadic incomplete output
      from SNMP agent

1.1.12p4:
    Multisite:
    * FIX: sidebar snapin Hostgroups and Servicegroups sometimes
           failed with non-existing "available_views".
    * FIX: Fix host related WATO context button links to point to the hosts site
    * FIX: Fixed view editor redirection to new view after changing the view_name
    * FIX: Made icon painter usable when displaying hostgroup rows
    * Logwatch: Switched strings in logwatch to i18n strings
    * Logwatch: Fixed styling of context button when acknowleding log messages
    * Logwatch: Implemented overview page to show all problematic logfiles

    WATO:
    * FIX: add missing icon_csv.png
    * FIX: WATO did not write values of custom macros to extra_host_conf definitions

1.1.12p3:
    Core, Setup, etc.:
    * FIX: really suppress precompiling on PING-only hosts now

1.1.12p2:
    Core, Setup, etc.:
    * FIX: fix handling of empty suboids
    * FIX: do not create precomiled checks for host without Check_MK services

    Checks & Agents:
    * FIX: mem.win: Default levels now works, check not always OK
    * FIX: blade_health: fix OID specification
    * FIX: blade_bays: fix naming of item and man page

    Multisite:
    * FIX: Fixed styling of view header in older IE browsers
    * FIX: Do not show WATO button in views if WATO is disabled
    * FIX: Remove WATO Folder filter if WATO is disabled
    * FIX: Snapin 'Performance': fix text align for numbers
    * FIX: Disallow setting downtimes that end in the past
    * FIX: Fix links to downtime services in dashboard
    * FIX: Fix popup help of reschedule icon

1.1.12p1:
    Core, Setup, etc.:
    * FIX: fix aggregate_check_mk (Summary host agent status)

    Checks & Agents:
    * FIX: mk_oracle now also detects XE databases
    * FIX: printer_alerts: handle 0-entries of Brother printers
    * FIX: printer_supply: fix Perf-O-Meter if no max known
    * FIX: Added id parameter to render_statistics() method to allow more than
      one pie dashlet for host/service stats
    * FIX: drbd: fixed inventory functions
    * FIX: printer_supply: handle output of Brother printers
    * FIX: ps.perf PNP template: show memory usage per process and not
      summed up. This is needed in situations where one process forks itself
      in irregular intervals and rates but you are interested just in the
      memory usage of the main process.

    Multisite:
    * FIX: finally fixed long-wanted "NagStaMon create hundreds
      of Apache processes" problem!
    * FIX: query crashed when sorting after a join columns without
      an explicit title.
    * FIX: filter for WATO file/folder was not always working.
    * Added filter for hard services states to search and service
      problems view
    * FIX: dashboard problem views now ignore notification period,
      just as tactical overview and normal problem views do
    * FIX: Loading dashboard plugins in dashboard module


1.1.12:
    Checks & Agents:
    * dell_powerconnect_*: final fixed, added PNP-templates
    * ps.perf: better error handling in PNP template

    Multisite:
    * Dashboard: fix font size of service statistics table
    * Dashboard: insert links to views into statistics
    * Dashboard: add links to PNP when using PNP graphs

1.1.12b2:
    Core, Setup, etc.:
    * FIX: fix crash with umlauts in host aliases
    * FIX: remove duplicate alias from Nagios config

    Checks & Agents:
    * services: better handling of invalid patterns
    * FIX: multipath: fix for another UUID format
    * AIX agent: fix implementation of thread count
    * blade_bays: detect more than 16 bays
    * statgrab_*: added missing inventory functions
    * FIX: fix smart.temp WARN/CRIT levels were off by one degree

    Multisite:
    * Remove Check_MK logo from default dashboard
    * Let dashboard use 10 more pixels right and bottom
    * FIX: do not show WATO icon if no WATO permission
    * Sidebar sitestatus: Sorting sites by sitealias
    * FIX: removed redundant calls of view_linktitle()

    WATO:
    * FIX: fix update of file/folder title after title property change

    Livestatus:
    * FIX: fix crash on imcomplete log lines (i.e. as
      as result of a full disk)
    * FIX: Livestatus-API: fix COMMAND via persistent connections


1.1.12b1:
    Core, Setup, etc.:
    * FIX: fix cmk -D on cluster hosts
    * Made profile output file configurable (Variable: g_profile_path)

    Checks & Agents:
    * FIX: j4p_performance: fix inventory functions
    * FIX: mk_oracle: fix race condition in cache file handling (agent data
      was missing sections in certain situations)
    * mrpe: make check cluster-aware and work as clustered_service
    * cups_queues: Run agent part only on directly on CUPS servers,
      not on clients
    * FIX: mbg_lantime_state: Fixed output UOM to really be miliseconds
    * FIX: ntp: Handling large times in "poll" column correctly
    * New check dmi_sysinfo to gather basic hardware information
    * New check bintec_info to gather the software version and serial number
    of bintec routers

    Multisite:
    * FIX: fix rescheduling of host check
    * FIX: fix exception when using status_host while local site is offline
    * FIX: Fixed not updating pnp graphs on dashboard in some browsers (like chrome)
    * FIX: fix URL-too-long in permissions page
    * FIX: fix permission computation
    * FIX: fixed sorting of service perfdata columns
    * FIX: fixed sorting of multiple joined columns in some cases
    * FIX: fixed some localisation strings
    * Cleanup permissions page optically, add comments for views and snapins
    * Added some missing i18n strings in general HTML functions
    * Added display_option "w" to disable limit messages and livestatus errors in views
    * Service Perfdata Sorters are sorting correctly now
    * Added "Administration" snapin to default sidebar
    * Tactical Overview: make link clickable even if count is zero
    * Minor cleanup in default dashboard
    * Dashboard: new dashlet attribute title_url lets you make a title into a link
    * Dashboard: make numbers match "Tactical Overview" snapin

    Livestatus:
    * Write messages after initialization into an own livestatus.log

    WATO:
    * FIX: "bulk move to" at the top of wato hostlists works again
    * FIX: IE<9: Fixed problem with checkbox events when editing a host
    * FIX: "move to" dropdown in IE9 works again

1.1.11i4:
    Core, Setup, etc.:
    * FIX: use hostgroups instead of host_groups in Nagios configuration.
      This fixes a problem with Shinken
    * --scan-parents: detected parent hosts are now tagged with 'ping', so
      that no agent will be contacted on those hosts

    Checks & Agents:
    * Added 4 new checks dell_powerconnect_* by Chris Bowlby
    * ipmi_sensors: correctly handle further positive status texts
      (thanks to Sebastian Talmon)
    * FIX: nfsmounts handles zero-sized volumes correctly
    * AIX agent now outputs the user and performance data in <<<ps>>>

    Multisite:
    * FIX: WATO filtered status GUIs did not update the title after changing
      the title of the file/folder in WATO
    * FIX: Removed new python syntax which is incompatible with old python versions
    * FIX: Made bulk inventory work in IE
    * FIX: Fixed js errors in IE when having not enough space on dashboard
    * FIX: fix error when using non-Ascii characters in view title
    * FIX: fix error on comment page caused by missing sorter
    * FIX: endless javascript when fetching pnp graphs on host/service detail pages
    * FIX: Not showing the action form in "try" mode of the view editor
    * FIX: Preventing up-then-over effect while loading the dashboard in firefox
    * Added missing i18n strings in command form and list of views
    * Views are not reloaded completely anymore. The data tables are reloaded
      on their own.
    * Open tabs in views do not prevent reloading the displayed data anymore
    * Added display_option "L" to enable/disable column title sortings
    * Sorting by joined columns is now possible
    * Added missing sorters for "service nth service perfdata" painters
    * Implemented row selection in views to select only a subset of shown data
      for actions
    * Sort titles in views can be enabled by clicking on the whole cells now
    * Submitting the view editor via ENTER key saves the view now instead of try mode
    * Host comments have red backgrounded rows when host is down
    * Implemented hook api to draw custom link buttons in views

    WATO:
    * Changed row selection in WATO to new row selection mechanism
    * Bulk action buttons are shown at the top of hostlists too when the lists
      have more than 10 list items
    * New function for backup and restore of the configuration

    Livestatus:
    * FIX: fix compile error in TableLog.cc by including stddef.h
    * FIX: tables comments and downtimes now honor AuthUser
    * Table log honors AuthUser for entries that belong to hosts
      (not for external commands, though. Sorry...)
    * FIX: fix Stats: sum/min/max/avg for columns of type time

1.1.11i3:
    Core, Setup, etc.:
    * FIX: allow host names to have spaces
    * --snmpwalk: fix missing space in case of HEX strings
    * cmk --restore: be aware of counters and cache being symbolic links
    * do_rrd_update: direct RRD updates have completely been removed.
      Please use rrdcached in case of performance problems.
    * install_nagios.sh has finally been removed (was not maintained anyway).
      Please use OMD instead.
    * Inventory functions now only take the single argument 'info'. The old
      style FUNC(checkname, info) is still supported but deprecated.
    * Show datasource program on cmk -D
    * Remove .f12 compile helper files from agents directory
    * Output missing sections in case of "WARNING - Only __ output of __..."
    * Remove obsolete code of snmp_info_single
    * Remove 'Agent version (unknown)' for SNMP-only hosts
    * Options --version, --help, --man, --list-checks and --packager now
      work even with errors in the configuration files
    * Minor layout fix in check man-pages

    Checks & Agents:
    * FIX: hr_mem: take into account cache and buffers
    * FIX: printer_pages: workaround for trailing-zero bug in HP Jetdirect
    * mk_logwatch: allow to set limits in processing time and number of
      new log messages per log file
    * Windows Agent: Now supports direct execution of powershell scripts
    * local: PNP template now supports multiple performance values
    * lnx_if: make lnx_if the default interface check for Linux
    * printer_supply: support non-Ascii characters in items like
      "Resttonerbehälter". You need to define snmp_character_encodings in main.mk
    * mem.win: new dedicated memory check for Windows (see Migration notes)
    * hr_mem: added Perf-O-Meter
    * Renamed all temperature checks to "Temperature %s". Please
      read the migration notes!
    * df and friends: enabled trend performance data per default. Please
      carefully read the migration notes!
    * diskstat: make summary mode the default behavious (one check per host)

    MK Livestatus:
    * WaitObject: allow to separate host name and service with a semicolon.
      That makes host names containing spaces possible.
    * Better error messages in case of unimplemented operators

    Multisite:
    * FIX: reschedule now works for host names containing spaces
    * FIX: correctly sort log views in case of multi site setups
    * FIX: avoid seven broken images in case of missing PNP graphs
    * FIX: Fixed javascript errors when opening dashboard in IE below 9
    * FIX: Views: Handling deprecated value "perpage" for option
      column_headers correctly
    * FIX: Fixed javascript error when saving edited views without sidebar
    * FIX: Showing up PNP hover menus above perfometers
    * Host/Service Icon column is now modularized and can be extended using
      the multisite_icons list.
    * New sorters for time and line number of logfile entries
    * Bookmarks snapin: save relative URLs whenever possible
    * Man-Pages of Check_MK checks shown in Multisite honor OMD's local hierarchy
    * nicer output of substates, translate (!) and (!!) into HTML code
    * new command for clearing modified attributes (red cross, green checkmark)
    * Perf-O-Meters: strip away arguments from check_command (e.g.
      "check-foo!17!31" -> "check-foo").
    * Added several missing i18n strings in view editor
    * Views can now be sorted by the users by clicking on the table headers.
      The user sort options are not persisted.
    * Perf-O-Meters are now aware if there really is a PNP graph

    WATO:
    * Show error message in case of empty inventory due to agent error
    * Commited audit log entries are now pages based on days
    * Added download link to download the WATO audit log in CSV format

1.1.11i2:
    Core, Setup, etc.:
    * FIX: sort output of cmk --list-hosts alphabetically
    * FIX: automatically remove leading and trailing space from service names
      (this fixes a problem with printer_pages and an empty item)
    * Great speed up of cmk -N/-C/-U/-R, especially when number of hosts is
      large.
    * new main.mk option delay_precompile: if True, check_mk will skip Python
      precompilation during cmk -C or cmk -R, but will do this the first
      time the host is checked.  This speeds up restarts. Default is False.
      Nagios user needs write access in precompiled directory!
    * new config variable agent_ports, allowing to specify the agent's
      TCP port (default is 6556) on a per-host basis.
    * new config variable snmp_ports, allowing to specify the UDP port
      to used with SNMP, on a per-host basis.
    * new config variable dyndns_hosts. Hosts listed in this configuration
      list (compatible to bulkwalk_hosts) use their hostname as IP address.

    Checks & Agents:
    * FIX: AIX agent: output name of template in case of MRPE
    * FIX: cisco_temp: skip non-present sensors at inventory
    * FIX: apc_symmetra: fix remaining runtime calculation (by factor 100)
    * FIX: Added PNP-template for winperf_phydisk
    * FIX: if64: fix UNKNOWN in case of non-unique ifAlias
    * FIX: lnx_if/if/if64: ignore percentual traffic levels on NICs without
           speed information.
    * FIX: cisco_temp_perf: add critical level to performance data
    * FIX: windows agent: hopefully fix case with quotes in directory name
    * FIX: printer_supply: fixed logic of Perf-O-Meter (mixed up crit with ok)
    * FIX: Solaris agent: reset localization to C, fixes problems with statgrab
    * FIX: blade_*: fix SNMP scan function for newer firmwares (thanks to Carlos Peón)
    * snmp_uptime, snmp_info: added scan functions. These checks will now
      always be added. Please use ingored_checktypes to disable, if non needed.
    * brocade_port: check for Brocade FC ports has been rewritten with
      lots of new features.
    * AIX agent now simulates <<<netctr>>> output (by Jörg Linge)
    * mbg_lantime_state: Handling refclock offsets correctly now; Changed
      default thresholds to 5/10 refclock offset
    * brocade_port: parameter for phystate, opstate and admstate can now
      also be lists of allowed states.
    * lnx_if: treat interfaces without information from ethtool as
      softwareLoopback interface. The will not be found by inventory now.
    * vbox_guest: new check for checking guest additions of Linux virtual box hosts
    * if/if64: Fixed bug in operstate detection when using old tuple based params
    * if/if64: Fixed bug in operstate detection when using tuple of valid operstates
    * mk_oracle: Added caching of results to prevent problems with long
    running SQL queries. Cache is controlled by CACHE_MAXAGE var which is preset to
    120 seconds
    * mk_oracle: EXCLUDE_<sid>=ALL or EXCLUDE_<sid>=oracle_sessions can be
    used to exclude specific checks now
    * mk_oracle: Added optional configuration file to configure the new options
    * j4p_performance agent plugin: Supports basic/digest auth now
    * New checks j4p_performance.threads and j4p_performance.uptime which
      track the number of threads and the uptime of a JMX process
    * j4p_performance can fetch app and servlet specific status data. Fetching
      the running state, number of sessions and number of requests now. Can be
      extended via agent configuration (j4p.cfg).
    * Added some preflight checks to --scan-parents code
    * New checks netapp_cluster, netapp_vfiler for checking NetAPP filer
      running as cluster or running vfilers.
    * megaraid_pdisks: Better handling of MegaCli output (Thanks to Bastian Kuhn)
    * Windows: agent now also sends start type (auto/demand/disabled/boot/system)
    * Windows: inventory_services now allowes regexes, depends and state/start type
      and also allows host tags.

    Multisite:
    * FIX: make non-Ascii characters in services names work again
    * FIX: Avoid exceptions in sidebar on Nagios restart
    * FIX: printer_supply perfometer: Using white font for black toners
    * FIX: ipmi: Skipping items with invalid data (0.000 val, "unspecified" unit) in summary mode
    * FIX: ipmi: Improved output formating in summary mode
    * FIX: BI - fixed wrong variable in running_on aggregation function
    * FIX: "view_name" variable missing error message when opening view.py
      while using the "BI Aggregation Groups" and "Hosts" snapins in sidebar
    * FIX: Fixed styling of form input elements in IE + styling improvements
    * FIX: Fixed initial folding state on page loading on pages with multiple foldings opened
    * Introduced basic infrastructure for multilanguage support in Multisite
    * Make 'Views' snapin foldable
    * Replace old main view by dashboard
    * Sidebar: Snapins can register for a triggered reload after a nagios
      restart has been detected. Check interval is 30 seconds for now.
    * Quicksearch snapin: Reloads host lists after a detected nagios restart.
    * New config directory multisite.d/ - similar to conf.d/
    * great speed up of HTML rendering
    * support for Python profiling (set profile = True in multisite.mk, profile
      will be in var/check_mk/web)
    * WATO: Added new hook "active-changes" which calls the registered hosts
      with a dict of "dirty" hosts
    * Added column painter for host contacts
    * Added column painters for contact groups, added those to detail views
    * Added filters for host and service contact groups
    * Detail views of host/service now show contacts
    * Fix playing of sounds: All problem views now have play_sounds activated,
      all other deactivated.
    * Rescheduling of Check_MK: introduce a short sleep of 0.7 sec. This increases
      the chance of the passive services being updated before the repaint.
    * Added missing i18n strings in filter section of view editor
    * Added filter and painter for the contact_name in log table
    * Added several views to display the notification logs of Nagios

    WATO:
    * Configration files can now be administered via the WEB UI
      (config_files in multisite.mk is obsolete)
    * Snapin is tree-based and foldable
    * Bulk operation on host lists (inventory, tags changed, etc)
    * Easy search operation in host lists
    * Dialog for global host search
    * Services dialog now tries to use cached data. On SNMP hosts
      no scan will be done until new button "Full Scan" is pressed.

    BI:
    * FIX: Fixed displaying of host states (after i18n introduction)h
    * FiX: Fixed filter for aggregation group
    * FIX: Fixed assumption button for services with non-Ascii-characters

    MK Livestatus:
    * FIX: fix compile problem on Debian unstable (Thanks to Sven Velt)
    * Column aggregation (Stats) now also works for perf_data
    * New configuration variable data_encoding and full UTF-8 support.
    * New column contact_groups in table hosts and services (thanks to
      Matthew Kent)
    * New headers Negate:, StatsNegate: and WaitConditionNegate:

1.1.11i1:
    Core, Setup, etc.:
    * FIX: Avoid duplicate SNMP scan of checktypes containing a period
    * FIX: honor ignored_checktypes also on SNMP scan
    * FIX: cmk -II also refreshes cluster checks, if all nodes are specified
    * FIX: avoid floating points with 'e' in performance data
    * FIX: cmk -D: drop obsolete (and always empty) Notification:
    * FIX: better handling of broken checks returning empty services
    * FIX: fix computation of weight when averaging
    * FIX: fix detection of missing OIDs (led to empty lines)
    * SNMP scan functions can now call oid(".1.3.6.1.4.1.9.9.13.1.3.1.3.*")
      That will return the *first* OID beginning with .1.3.6.1.4.1.9.9.13.1.3.1.3
    * New config option: Set check_submission = "file" in order to write
      check result files instead of using Nagios command pipe (safes
      CPU ressources)
    * Agent simulation mode (for internal use and check development)
    * Call snmpgetnext with the option -Cf (fixes some client errors)
    * Call snmp(bulk)walk always with the option -Cc (fixes problems in some
      cases where OIDs are missing)
    * Allow merging of dictionary based check parameters
    * --debug now implies -v
    * new option --profile: creates execution profile of check_mk itself
    * sped up use of stored snmp walks
    * find configuration file in subdirectories of conf.d also
    * check_mk_templates.cfg: make check-mk-ping take arguments

    Multisite:
    * FIX: Display limit-exceeded message also in multi site setups
    * FIX: Tactical Overview: fix unhandled host problems view
    * FIX: customlinks snapin: Suppressing exception when no links configured
    * FIX: webservice: suppress livestatus errors in multi-site setups
    * FIX: install missing example icons in web/htdocs/images/icons
    * FIX: Nagios-Snapin: avoid duplicate slash in URL
    * FIX: custom_style_sheet now also honored by sidebar
    * FIX: ignore case when sorting groups in ...groups snapin
    * FIX: Fixed handling of embedded graphs to support the changes made to
    * FIX: avoid duplicate import of plugins in OMD local installation
    the PNP webservice
    * FIX: Added host_is_active and host_flapping columns for NagStaMon views
    * Added snmp_uptime, uptime and printer_supply perfometers
    * Allow for displaying service data in host tables
    * View editor foldable states are now permament per user
    * New config variable filter_columns (default is 2)

    BI:
    * Added new component BI to Multisite.

    WATO:
    * FIX: fix crash when saving services after migration from old version
    * Allow moving hosts from one to another config file

    Checks & Agents:
    * FIX: hr_mem: ignore devices that report zero memory
    * FIX: cisco_power: fix syntax error in man page (broke also Multisite)
    * FIX: local: fixed search for custom templates PNP template
    * FIX: if/if64: always generate unique items (in case ifAlias is used)
    * FIX: ipmi: fix ugly ouput in case of warning and error
    * FIX: vms_df: fix, was completely broken due to conversion to df.include
    * FIX: blade_bays: add missing SNMP OIDs (check was always UNKNOWN)
    * FIX: df: fix layout problems in PNP template
    * FIX: df: fix trend computation (thanks to Sebastian Talmon)
    * FIX: df: fix status in case of critical trend and warning used
    * FIX: df: fix display of trend warn/crit in PNP-graph
    * FIX: cmctc: fix inventory in case of incomplete entries
    * FIX: cmctc: add scan function
    * FIX: ucd_cpu_load and ucd_cpu_util: make scan function find Rittal
    * FIX: ucd_cpu_util: fix check in case of missing hi, si and st
    * FIX: mk_logwatch: improve implementation in order to save RAM
    * FIX: mk_oracle: Updated tablespace query to use 'used blocks' instead of 'user blocks'
    * FIX: mk_oracle: Fixed computation for TEMP table spaces
    * FIX: bluecoat_sensors: Using scale parameter provided by the host for reported values
    * FIX: fjdarye60_devencs, fjdarye60_disks.summary: added snmp scan functions
    * FIX: decru_*: added snmp scan functions
    * FIX: heartbeat_rscstatus handles empty agent output correctly
    * FIX: hp_procurve_cpu: fix synatx error in man page
    * FIX: hp_procurve_memory: fix syntax error in man page
    * FIX: fc_brocade_port_detailed: fix PNP template in MULTIPLE mode
    * FIX: ad_replication.bat only generates output on domain controllers now.
           This is useful to prevent checks on non DC hosts (Thanks to Alex Greenwood)
    * FIX: cisco_temp_perf: handle sensors without names correctly
    * printer_supply: Changed order of tests. When a printer reports -3 this
      is used before the check if maxlevel is -2.
    * printer_supply: Skipping inventory of supplies which have current value
    and maxlevel both set to -2.
    * cisco_locif: The check has been removed. Please switch to if/if64
      has not the index 1
    * cisco_temp/cisco_temp_perf: scan function handles sensors not beginning
      with index 1
    * df: split PNP graphs for growth/trend into two graphs
    * omd_status: new check for checking status of OMD sites
    * printer_alerts: Added new check for monitoring alert states reported by
      printers using the PRINTER-MIB
    * diskstat: rewritten check: now show different devices, r+w in one check
    * canon_pages: Added new check for monitoring processed pages on canon
    printer/multi-function devices
    * strem1_sensors: added check to monitor sensors attached to Sensatorinc EM1 devices
    * windows_update: Added check to monitor windows update states on windows
      clients. The check monitors the number of pending updates and checks if
      a reboot is needed after updates have been installed.
    * lnx_if: new check for Linux NICs compatible with if/if64 replacing
      netif.* and netctr.
    * if/if64: also output performance data if operstate not as expected
    * if/if64: scan function now also detects devices where the first port
    * if/if64: also show perf-o-meter if speed is unknown
    * f5_bigip_pool: status of F5 BIP/ip load balancing pools
    * f5_bigip_vserver: status of F5 BIP/ip virtual servers
    * ipmi: new configuration variable ipmi_ignored_sensors (see man page)
    * hp_procurve_cpu: rename services description to CPU utilization
    * ipmi: Linux agent now (asynchronously) caches output of ipmitool for 20 minutes
    * windows: agent has new output format for performance counters
    * winperf_process.util: new version of winperf.cpuusage supporting new agent
    * winperf_system.diskio: new version of winperf.diskstat supporting new agent
    * winperf_msx_queues: new check for MS Exchange message queues
    * winperf_phydisk: new check compatible with Linux diskstat (Disk IO per device!)
    * smart.temp/smart.stats: added new check for monitoring health of HDDs
      using S.M.A.R.T
    * mcdata_fcport: new check for ports of MCData FC Switches
    * hp_procurve_cpu: add PNP template
    * hp_procurve_cpu: rename load to utilization, rename service to CPU utilizition
    * df,df_netapp,df_netapp32,hr_fs,vms_df: convert to mergeable dictionaries
    * mbg_lantime_state,mbg_lantime_refclock: added new checks to monitor
      Meinberg LANTIME GPS clocks

    Livestatus:
    * Updated Perl API to version 0.74 (thanks to Sven Nierlein)

1.1.10:
    Core, Setup, etc.:
    * --flush now also deletes all autochecks

    Checks & Agents:
    * FIX: hr_cpu: fix inventory on 1-CPU systems (thanks to Ulrich Kiermayr)


1.1.10b2:
    Core, Setup, etc.:
    * FIX: setup.sh on OMD: fix paths for cache and counters
    * FIX: check_mk -D did bail out if host had no ip address
    * cleanup: all OIDs in checks now begin with ".1.3.6", not "1.3.6"

    WATO:
    * FIX: Fixed bug that lost autochecks when using WATO and cmk -II together

    Checks & Agents:
    * Added check man pages for systemtime, multipath, snmp_info, sylo,
      ad_replication, fsc_fans, fsc_temp, fsc_subsystems
    * Added SNMP uptime check which behaves identical to the agent uptime check


1.1.10b1:
    Core, Setup, etc.:
    * FIX: do not assume 127.0.0.1 as IP address for usewalk_hosts if
      they are not SNMP hosts.
    * FIX: precompile: make sure check includes are added before actual
      checks
    * FIX: setup.sh: do not prepend current directory to url_prefix
    * FIX: output agent version also for mixed (tcp|snmp) hosts
    * RPM: use BuildArch: noarch in spec file rather than as a command
      line option (thanks to Ulrich Kiermayr)
    * setup.sh: Allow to install Check_MK into existing OMD site (>= 0.46).
      This is still experimental!

    Checks & Agents:
    * FIX: Windows agent: fix output of event ID of log messages
    * FIX: if/if64: output speed correctly (1.50MB/s instead of 1MB/s)
    * FIX: drbd now handles output of older version without an ep field
    * FIX: repaired df_netapp32
    * FIX: Added SNMP scan function of df_netapp and df_netapp32
    * FIX: repaired apc_symmetra (was broken due to new option -Ot
      for SNMP)
    * FIX: df, hr_fs and other filesystem checks: fix bug if using
      magic number. levels_low is now honored.
    * FIX: scan function avoids hr_cpu and ucd_cpu_utilization
      at the same time
    * FIX: HP-UX agent: fixed output of df for long mount points
      (thanks to Claas Rockmann-Buchterkirche)
    * FIX: df_netapp/32: fixed output of used percentage (was always
      0% due to integer division)
    * FIX: fixed manual of df (magic_norm -> magic_normsize)
    * FIX: removed filesystem_trend_perfdata. It didn't work. Use
      now df-parameter "trend_perfdata" (see new man page of df)
    * FIX: cisco_temp_perf: fix return state in case of WARNING (was 0 = OK)
    * FIX: repair PNP template for df when using trends
    * FIX: cisco_qos: fix WATO exception (was due to print command in check)
    * FIX: check_mk check: fixed template for execution time
    * FIX: blade_health, fc_brocade_port_detailed removed debug outputs
    * FIX: netapp_volumes: The check handled 64-bit aggregates correctly
    * FIX: netapp_volumes: Fixed snmp scan function
    * FIX: blade_*: Fixed snmp scan function
    * FIX: nfsmount: fix exception in check in case of 'hanging'
    * systemtime: new simple check for time synchronization on Windows
      (needs agent update)
    * Added Perf-O-Meter for non-df filesystem checks (e.g. netapp)
    * hp_proliant_*: improve scan function (now just looks for "proliant")

    Multisite:
    * FIX: fix json/python Webservice

1.1.9i9:
    Core, Setup, etc.:
    * FIX: check_mk_templates.cfg: add missing check_period for hosts
      (needed for Shinken)
    * FIX: read *.include files before checks. Fixes df_netapp not finding
      its check function
    * FIX: inventory checks on SNMP+TCP hosts ignored new TCP checks
    * local.mk: This file is read after final.mk and *not* backup up
      or restored
    * read all files in conf.d/*.mk in alphabetical order now.
    * use snmp commands always with -Ot: output time stamps as UNIX epoch
      (thanks to Ulrich Kiermayr)

    Checks & Agents:
    * ucd_cpu_load: new check for CPU load via UCD SNMP agent
    * ucd_cpu_util: new check for CPU utilization via UCD SNMP agent
    * steelhead_status: new check for overall health of Riverbed Steelhead appliance
    * steelhead_connections: new check for Riverbed Steelhead connections
    * df, df_netapp, df_netapp32, hr_fs, vms_df: all filesystem checks now support
      trends. Please look at check manpage of df for details.
    * FIX: heartbeat_nodes: Fixed error handling when node is active but at least one link is dead
    * 3ware_units: Handling INITIALIZING state as warning now
    * FIX: 3ware_units: Better handling of outputs from different tw_cli versions now
    * FIX: local: PNP template for local now looks in all template directories for
      specific templates (thanks to Patrick Schaaf)

    Multisite:
    * FIX: fix "too many values to unpack" when editing views in single layout
      mode (such as host or service detail)
    * FIX: fix PNP icon in cases where host and service icons are displayed in
      same view (found by Wolfgang Barth)
    * FIX: Fixed view column editor forgetting pending changes to other form
           fields
    * FIX: Customlinks snapin persists folding states again
    * FIX: PNP timerange painter option field takes selected value as default now
    * FIX: Fixed perfometer styling in single dataset layouts
    * FIX: Tooltips work in group headers now
    * FIX: Catching exceptions caused by unset bandwidth in interface perfometer

    WATO:
    * FIX: fix problem with vanishing services on Windows. Affected were services
      containing colons (such as fs_C:/).

    Livestatus:
    * FIX: fix most compiler warnings (thanks to patch by Sami Kerola)
    * FIX: fix memory leak. The leak caused increasing check latency in some
      situations

1.1.9i8:
    Multisite:
    * New "web service" for retrieving data from views as JSON or
      Python objects. This allows to connect with NagStaMon
      (requires patch in NagStaMon). Simply add &output_format=json
      or &output_format=python to your view URL.
    * Added two builtin views for NagStaMon.
    * Acknowledgement of problem now has checkboxes for sticky,
      send notification and persisten comment
    * Downtimes: allow to specify fixed/flexible downtime
    * new display_options d/D for switching on/off the tab "Display"
    * Improved builtin views for downtimes
    * Bugfix: Servicegroups can be searched with the quicksearch snapin using
      the 'sg:' prefix again

    WATO:
    * Fixed problem appearing at restart on older Python version (RH)

1.1.9i7:
    Core, Setup, etc.:
    * Fix crash on Python 2.4 (e.g. RedHat) with fake_file
    * Fixed clustering of SNMP hosts
    * Fix status output of Check_MK check in mixed cluster setups

    Checks & Agents:
    * PNP templates for if/if64: fix bugs: outgoing packets had been
      same as incoming, errors and discards were swapped (thanks to
      Paul Freeman)
    * Linux Agent: Added suport for vdx and xvdx volumes (KVM+Virtio, XEN+xvda)

    Multisite:
    * Fix encoding problem when host/service groups contain non-ascii
      characters.

    WATO:
    * Fix too-long-URL problem in cases of many services on one host


1.1.9i6:
    INCOMPATIBLE CHANGES:
    * Removed out-dated checks blade_misc, ironport_misc and snia_sml. Replaced
      with dummy checks begin always UNKNOWN.

    Core, Setup, etc.:
    * cmk -D: show ip address of host
    * Fix SNMP inventory find snmp misc checks inspite of negative scan function
    * Fix output of MB and GB values (fraction part was zero)

    Checks & Agents:
    * megaraid_ldisks: remove debug output
    * fc_brocade_port: hide on SNMP scan, prefer fc_brocade_port_detailed
    * fc_brocade_port_detailed: improve scan function, find more devices
    * New agent for HP-UX
    * hpux_cpu: new check for monitoring CPU load average on HP-UX
    * hpux_if: New check for monitoring NICs on HP-UX (compatible to if/if64)
    * hpux_multipath: New check for monitoring Multipathing on HP-UX
    * hpux_lvm: New check for monitoring LVM mirror state on HP-UX
    * hpux_serviceguard: new check for monitoring HP-UX Serviceguard
    * drbd: Fixed var typo which prevented inventory of drbd general check
      (Thanks to Andreas Behler)
    * mk_oracle: new agent plugin for monitoring ORACLE (currently only
      on Linux and HP-UX, but easily portable to other Unices)
    * oracle_sessions: new check for monitoring the current number of active
      database sessions.
    * oracle_logswitches: new check for monitoring the number of logswitches
      of an ORACLE instances in the last 60 minutes.
    * oracle_tablespaces: new check for monitoring size, state and autoextension
      of ORACLE tablespaces.
    * h3c_lanswitch_cpu: new check for monitoring CPU usage of H3C/HP/3COM switches
    * h3c_lanswitch_sensors: new check for monitoring hardware sensors of H3C/HP/3COM switches
    * superstack3_sensors: new check for monitoring hardware sensors of 3COM Superstack 3 switches

    Multisite:
    * Fixed aligns/widths of snapin contents and several small styling issues
    * Fixed links and border-styling of host matrix snapin
    * Removed jQuery hover menu and replaced it with own code

1.1.9i5:
    Multisite:
    * custom notes: new macros $URL_PREFIX$ and $SITE$, making
      multi site setups easier
    * new intelligent logwatch icon, using url_prefix in multi site
      setups


1.1.9i4:
    Core, Setup, etc.:
    * added missing 'register 0' to host template
    * setup: fix creation of symlink cmk if already existing

    Multisite:
    * New reschedule icon now also works for non-local sites.
    * painter options are now persisted on a per-user-base
    * new optional column for displaying host and service comments
      (not used in shipped views but available in view editor)

    Livestatus:
    * Check for buffer overflows (replace strcat with strncat, etc.)
    * Reduce number of log messages (reclassify to debug)

    Checks & Agents:
    * apc_symmetra: handle empty SNMP variables and treat as 0.


1.1.9i3:
    INCOMPATIBLE CHANGES:
    * You need a current version of Livestatus for Multisite to work!
    * Multisite: removed (undocumented) view parameters show_buttons and show_controls.
      Please use display_options instead.
    * Finally removed deprecated filesystem_levels. Please use check_parameters instead.
    * Livestatus: The StatsGroupBy: header is still working but now deprecated.
      Please simply use Columns: instead. If your query contains at least one Stats:-
      header than Columns: has the meaning of the old StatsGroupBy: header

    Core, Setup, etc.:
    * Create alias 'cmk' for check_mk in bin/ (easier typing)
    * Create alias 'mkp' for check_mk -P in bin/ (easier typing)

    Multisite:
    * Each column can now have a tooltip showing another painter (e.g.
      show the IP address of a host when hovering over its name)
    * Finally show host/services icons from the nagios value "icon_image".
      Put your icon files in /usr/share/check_mk/web/htdocs/images/icons.
      OMD users put the icons into ~/local/share/check_mk/web/htdocs/images/icons.
    * New automatic PNP-link icons: These icons automatically appear, if
      the new livestatus is configured correctly (see below).
    * new view property "hidebutton": allow to hide context button to a view.
    * Defaults views 'Services: OK', 'Services: WARN, etc. do now not create
      context buttons (cleans up button bar).
    * new HTML parameter display_options, which allows to switch off several
      parts of the output (e.g. the HTML header, external links, etc).
    * View hoststatus: show PNP graph of host (usually ping stats)
    * new tab "Display": here the user can choose time stamp
      display format and PNP graph ranges
    * new column "host_tags", showing the Check_MK host tags of a host
    * new datasource "alert_stats" for computing alert statistics
    * new view "Alert Statistics" showing alert statistics for all hosts
      and services
    * Sidebar: Fixed snapin movement to the bottom of the snapin list in Opera
    * Sidebar: Fixed scroll position saving in Opera
    * Fixed reloading button animation in Chrome/IE (Changed request to async mode)
    * Sidebar: Removed scrollbars of in older IE versions and IE8 with compat mode
    * Sidebar: Fixed scrolling problem in IE8 with compat mode (or maybe older IE versions)
      which broke the snapin titles and also the tactical overview table
    * Sidebar: Fixed bulletlist positioning
    * Sidebar: The sidebar quicksearch snapin is case insensitive again
    * Fixed header displaying on views when the edit button is not shown to the user
    * View pages are not refreshed when at least one form (Filter, Commands,
      Display Options) is open
    * Catching javascript errors when pages from other domain are opened in content frame
    * Columns in view editor can now be added/removed/moved easily

    Checks & Agents:
    * Fixed problem with OnlyFrom: in Linux agent (df didn't work properly)
    * cups_queues: fixed plugin error due to invalid import of datetime,
      converted other checks from 'from datetime import...' to 'import datetime'.
    * printer_supply: handle the case where the current value is missing
    * megaraid_ldisks: Fixed item detection to be compatible with different versions of megaraid
    * Linux Agent: Added new 3ware agent code to support multiple controllers
      (Re-inventory of 3ware checks needed due to changed check item names)

    Livestatus:
    * new column pnpgraph_present in table host and service. In order for this
      column to work you need to specify the base directory of the PNP graphs
      with the module option pnp_path=, e.g. pnp_path=/omd/sites/wato/var/pnp4nagios/perfdata
    * Allow more than one column for StatsGroupBy:
    * Do not use function is_contact_member_of_contactgroup anymore (get compatible
      with Nagios CVS)
    * Livestatus: log timeperiod transitions (active <-> inactive) into Nagios
      log file. This will enable us to create availability reports more simple
      in future.

    Multisite:
    * allow include('somefile.mk') in multisite.mk: Include other files.
      Paths not beginning with '/' are interpreted relative to the directory
      of multisite.mk

    Livestatus:
    * new columns services_with_info: similar to services_with_state but with
      the plugin output appended as additional tuple element. This tuple may
      grow in future so do not depend on its length!

1.1.9i2:
    Checks & Agents:
    * ibm_imm_health: fix inventory function
    * if/if64: fix average line in PNP-template, fix display of speed for 20MBit
      lines (e.g. Frame Relay)

    Multisite:
    * WATO: Fixed omd mode/site detection and help for /etc/sudoers
    * WATO: Use and show common log for pending changes
    * Sidebar Quicksearch: Now really disabling browser built-in completion
      dropdown selections

1.1.9i1:
    INCOMPATIBLE CHANGES:
    * TCP / SNMP: hosts using TCP and SNMP now must use the tags 'tcp'
      and 'snmp'. Hosts with the tag 'ping' will not inventorize any
      service. New configuration variable tcp_hosts.
    * Inventory: The call syntax for inventory has been simplified. Just
      call check_mk -I HOSTNAME now. Omit the "tcp" or "snmp". If you
      want to do inventory just for certain check types, type "check_mk --checks=snmp_info,if -I hostnames..."
      instead
    * perfdata_format now defaults to "pnp". Previous default was "standard".
      You might have to change that in main.mk if you are not using PNP (only
      relevant for MRPE checks)
    * inventory_check_severity defaults to 1 now (WARNING)
    * aggregation_output_format now defaults to "multiline"
    * Removed non_bulkwalk_hosts. You can use bulkwalk_hosts with NEGATE
      instead (see docu)
    * snmp_communites is now initialized with [], not with {}. It cannot
      be a dict any longer.
    * bulkwalk_hosts is now initizlized with []. You can do += here just
      as with all other rule variables.
    * Configuration check (-X) is now always done. It is now impossible to
      call any Check_MK action with an invalid configuration. This saves
      you against mistyped variables.
    * Check kernel: converted performance data from counters to rates. This
      fixes RRD problems (spikes) on reboots and also allows better access
      to the peformance data for the Perf-O-Meters.  Also changed service
      descriptions. You need to reinventurize the kernel checks. Your old
      RRDs will not be deleted, new ones will be created.
    * Multisite: parameters nagios_url, nagios_cgi_url and pnp_url are now
      obsolete. Instead the new parameter url_prefix is used (which must
      end with a /).

    Core, Setup, etc.:
    * Improve error handling: if hosts are monitored with SNMP *and* TCP,
      then after an error with one of those two agents checks from the
      other haven't been executed. This is fixed now. Inventory check
      is still not complete in that error condition.
    * Packages (MKP): Allow to create and install packages within OMD!
      Files are installed below ~/local/share/check_mk. No root permissions
      are neccessary
    * Inventory: Better error handling on invalid inventory result of checks
    * setup.sh: fix problem with missing package_info (only appears if setup
      is called from another directory)
    * ALL_SERVICES: Instead of [ "" ] you can now write ALL_SERVICES
    * debug_log: also output Check_MK version, check item and check parameters
    * Make sure, host has no duplicate service - this is possible e.g. by
      monitoring via agent and snmp in parallel. duplicate services will
      make Nagios reject the configuration.
    * --snmpwalk: do not translate anymore, use numbers. All checks work
      with numbers now anyway.
    * check_mk -I snmp will now try all checktypes not having an snmp scan
      function. That way all possible checks should be inventorized.
    * new variable ignored_checks: Similar to ignored_checktypes, but allows
      per-host configuration
    * allow check implementations to use common include files. See if/if64
      for an example
    * Better handling for removed checks: Removed exceptions in check_mk calls
      when some configured checks have been removed/renamed

    Checks & Agents:
    * Renamed check functions of imm_health check from test_imm to imm_health
      to have valid function and check names. Please remove remove from
      inventory and re-inventory those checks.
    * fc_brocade_port_detailed: allow to specify port state combinations not
      to be critical
    * megaraid_pdisks: Using the real enclosure number as check item now
    * if/if64: allow to configure averaging of traffic over time (e.g. 15 min)
      and apply traffic levels and averaged values. Also allow to specify relative
      traffic levels. Allow new parameter configuration via dictionary. Also
      allow to monitor unused ports and/or to ignore link status.
    * if/if64: Added expected interface speed to warning output
    * if/if64: Allow to ignore speed setting (set target speed to None)
    * wut_webtherm: handle more variants of WuT Webtherms (thanks to Lefty)
    * cisco_fan: Does not inventorize 'notPresent' sensors anymore. Improved output
    * cisco_power: Not using power source as threshold anymore. Improved output
    * cisco_fan: Does not inventorize 'notPresent' sensors anymore. Improved output
    * cisco_power: Not using power source as threshold anymore. Improved output
    * cisco_power: Excluding 'notPresent' devices from inventory now
    * cisco_temp_perf: Do not crash if device does not send current temperature
    * tcp_conn_stats: new check for monitoring number of current TCP connections
    * blade_*: Added snmp scan functions for better automatic inventory
    * blade_bays: Also inventorizes standby blades and has a little more
                  verbose output.
    * blade_blowers: Can handle responses without rpm values now. Improved output
    * blade_health: More detailed output on problems
    * blade_blades: Added new check for checking the health-, present- and
                    power-state of IBM Bladecenter blades
    * win_dhcp_pools: Several cleanups in check
    * Windows agent: allow restriction to ip addresses with only_hosts (like xinetd)
    * heartbeat_rscstatus: Catching empty output from agent correctly
    * tcp_conn_stats: Fixed inventory function when no conn stats can be inventoried
    * heartbeat_nodes: fix Linux agent for hostname with upper case letters (thanks to
            Thorsten Robers)
    * heartbeat_rscstatus: Catching empty output from agent correctly
    * heartbeat_rscstatus: Allowing a list as expected state to expect multiple OK states
    * win_dhcp_pools agent plugin: Filtering additional error message on
      systems without dhcp server
    * j4p_performance: Added experimental agent plugin fetching data via
      jmx4perl agent (does not need jmx4perl on Nagios)
    * j4p_performance.mem: added new experimental check for memory usage via JMX.
    * if/if64: added Perf-O-Meter for Multisite
    * sylo: fix performance data: on first execution (counter wrap) the check did
      output only one value instead of three. That lead to an invalid RRD.
    * Cleaned up several checks to meet the variable naming conventions
    * drbd: Handling unconfigured drbd devices correctly. These devices are
      ignored during nventory
    * printer_supply: In case of OKI c5900 devices the name of the supply units ins not
      unique. The color of the supply unit is reported in a dedicated OID and added to the
      check item name to have a unique name now.
    * printer_supply: Added simple pnp template to have better graph formating for the check results
    * check_mk.only_from: new check for monitoring the IP address access restriction of the
      agent. The current Linux and Windows agents provide this information.
    * snmp_info check: Recoded not to use snmp_info_single anymore
    * Linux Agent: Fixed <<<cpu>>> output on SPARC machines with openSUSE
    * df_netapp/df_netapp32: Made check inventory resistant against empty size values
    * df_netapp32: Added better detection for possible 32bit counter wrap
    * fc_brocade_port_detailed: Made check handle phystate "noSystemControlAccessToSlot" (10)
      The check also handles unknown states better now
    * printer_supply: Added new parameter "printer_supply_some_remaining_status" to
      configure the reported state on small remaining capacity.
    * Windows agent: .vbs scripts in agents plugins/ directory are executed
      automatically with "cscript.exe /Nologo" to prevent wrong file handlers
    * aironet_clients: Only counting clients which don't have empty values for strength
    * statgrab_disk: Fixed byte calculation in plugin output
    * statgrab_disk: Added inventory function
    * 3ware_disks: Ignoring devices in state NOT-PRESENT during inventory

    Multisite:
    * The custom open/close states of custom links are now stored for each
      user
    * Setting doctype in sidebar frame now
    * Fixed invalid sidebar css height/width definition
    * Fixed repositioning the sidebar scroll state after refreshing the page
    * Fixed mousewheel scrolling in opera/chrome
    * Fixed resize bug on refresh in chrome
    * New view for all services of a site
    * Sidebar snapin site_status: make link target configurable
    * Multisite view "Recently changed services": sort newest first
    * Added options show_header and show_controls to remove the page headers
      from views
    * Cool: new button for an immediate reschedule of a host or service
      check: the view is redisplayed exactly at the point of time when
      Nagios has finished the check. This makes use of MK Livestatus'
      unique waiting feature.

   Livestatus:
    * Added no_more_notifications and check_flapping_recovery_notification
      fields to host table and no_more_notifications field to service table.
      Thanks to Matthew Kent

1.1.8:
    Core, Setup, etc.:
    * setup.sh: turn off Python debugging
    * Cleaned up documentation directory
    * cluster host: use real IP address for host check if cluster has
      one (e.g. service IP address)

    Checks & Agents:
    * Added missing PNP template for check_mk-hr_cpu
    * hr_fs: inventory now ignores filesystem with size 0,
      check does not longer crash on filesystems with size 0
    * logwatch: Fixed typo in 'too many unacknowledged logs' error message
    * ps: fix bug: inventory with fixed user name now correctly puts
      that user name into the resulting check - not None.
    * ps: inventory with GRAB_USER: service description may contain
      %u. That will be replaced with the user name and thus makes the
      service description unique.
    * win_dhcp_pools: better handle invalid agent output
    * hp_proliant_psu: Fixed multiple PSU detection on one system (Thanks to Andreas Döhler)
    * megaraid_pdisks: Fixed coding error
    * cisco_fan: fixed check bug in case of critical state
    * nfsmounts: fix output (free and used was swapped), make output identical to df

    Livestatus:
    * Prohibit { and } in regular expressions. This avoids a segmentation
      fault caused by regcomp in glibc for certain (very unusual) regular
      expressions.
    * Table status: new columns external_command_buffer_slots,
      external_command_buffer_usage and external_command_buffer_max
      (this was implemented according to an idea and special request of
       Heinz Fiebig. Please sue him if this breaks anything for you. I was
       against it, but he thinks that it is absolutely neccessary to have
       this in version 1.1.8...)
    * Table status: new columns external_commands and external_commands_rate
      (also due to Mr. Fiebig - he would have quit our workshop otherwise...)
    * Table downtimes/comments: new column is_service

    Multisite:
    * Snapin Performance: show external command per second and usage and
      size of external command buffer
    * Downtimes view: Group by hosts and services - just like comments
    * Fix links for items containing + (e.g. service descriptionen including
      spaces)
    * Allow non-ASCII character in downtimes and comments
    * Added nagvis_base_url to multisite.mk example configuration
    * Filter for host/service groups: use name instead of alias if
      user has no permissions for groups

1.1.8b3:
    Core, Setup, etc.:
    * Added some Livestatus LQL examples to documentation
    * Removed cleanup_autochecks.py. Please use check_mk -u now.
    * RRA configuration for PNP: install in separate directory and do not
      use per default, since they use an undocumented feature of PNP.

    Checks & Agents:
    * postfix_mailq: Changed limit last 6 lines which includes all needed
		information
    * hp_proliant_temp/hp_proliant_fans: Fixed wrong variable name
    * hp_procurve_mem: Fixed wrong mem usage calculation
    * ad_replication: Works no with domain controller hostnames like DC02,DC02
    * aironet_client: fix crash on empty variable from SNMP output
    * 3ware_disks, 3ware_units: hopefully repaired those checks
    * added rudimentary agent for HP-UX (found in docs/)

    Multisite:
    * added Perf-O-Meter to "Problems of Host" view
    * added Perf-O-Meter to "All Services" view
    * fix bug with cleaning up persistent connections
    * Multisite now only fetches the available PNP Graphs of hosts/services
    * Quicksearch: limit number of items in dropdown to 80
      (configurable via quicksearch_dropdown_limit)
    * Views of hosts: make counts of OK/WARN/CRIT klickable, new views
      for services of host in a certain state
    * Multisite: sort context buttons in views alphabetically
    * Sidebar drag scrolling: Trying to compensate lost mouse events when
	leaving the sidebar frame while dragging

    Livestatus:
    * check for event_broker_options on start
    * Fix memory leakage caused by Filter: headers using regular expressions
    * Fix two memory leaks in logfile parser

1.1.8b2:
    Core, Setup, etc.:
    * Inventory: skip SNMP-only hosts on non-SNMP checktypes (avoids timeouts)
    * Improve error output for invalid checks

    Checks & Agents:
    * fix bug: run local and plugins also when spaces are in path name
      (such as C:\Program Files\Check_MK\plugins
    * mem.vmalloc: Do not create a check for 64 bit architectures, where
      vmalloc is always plenty
    * postfix_mailq: limit output to 1000 lines
    * multipath: handle output of SLES 11 SP1 better
    * if/if64: output operstatus in check output
    * if/if64: inventory now detects type 117 (gigabitEthernet) for 3COM
    * sylo: better handling of counter wraps.

    Multisite:
    * cleanup implementation of how user settings are written to disk
    * fix broken links in 'Edit view -> Try out' situation
    * new macros $HOSTNAME_LOWER$, $HOSTNAME_UPPER$ and $HOSTNAME_TITLE$ for
      custom notes

1.1.8b1:
    Core, Setup, etc.:
    * SNMPv3: allow privProtocol and privPassword to be specified (thanks
      to Josef Hack)
    * install_nagios.sh: fix problem with broken filenames produced by wget
    * install_nagios.sh: updated software to newest versions
    * install_nagios.sh: fix Apache configuration problem
    * install_nagios.sh: fix configuration vor PNP4Nagios 0.6.6
    * config generation: fix host check of cluster hosts
    * config generation: add missing contact groups for summary hosts
    * RPM package of agent: do not overwrite xinetd.d/check_mk, but install
      new version with .rpmnew, if admin has changed his one
    * legacy_checks: fix missing perfdata, template references where in wrong
      direction (thanks Daniel Nauck for his precise investigation)

    Checks & Agents:
    * New check imm_health by Michael Nieporte
    * rsa_health: fix bug: detection of WARNING state didn't work (was UNKNOWN
            instead)
    * check_mk_agent.solaris: statgrab now excludes filesystems. This avoids hanging
      in case of an NFS problem. Thanks to Divan Santana.
    * multipath: Handle new output of multipath -l (found on SLES11 SP1)
    * ntp: fix typo in variable ntp_inventory_mode (fixes inventory problem)
    * if64: improve output formatting of link speed
    * cisco_power: inventory function now ignores non-redundant power supplies
    * zpool_status: new check from Darin Perusich for Solaris zpools

    Multisite:
    * fix several UTF-8 problems: allow non-ascii characters in host names
      (must be UTF 8 encoded!)
    * improve compatibility with Python 2.3
    * Allow loading custom style sheet overriding Check_MK styles by setting
      custom_style_sheet in multisite.mk
    * Host icons show link to detail host, on summary hosts.
    * Fix sidebar problem: Master Control did not display data correctly
    * status_host: honor states even if sites hosting status hosts is disabled
      (so dead-detection works even if local site is disabled)
    * new config variable start_url: set url for welcome page
    * Snapin Quicksearch: if no host is matching, automatically search for
      services
    * Remove links to legacy Nagios GUI (can be added by user if needed)
    * Sidebar Quicksearch: fix several annoyances
    * Views with services of one host: add title with host name and status

    Livestatus:
    * fix memory leak: lost ~4K on memory on each StatsAnd: or StatsOr:
      header (found by Sven Nierlein)
    * fix invalid json output for empty responses (found by Sven Nierlein)
    * fix Stats: avg ___ for 0 matching elements. Output was '-nan' and is
      now '0.0'
    * fix output of floating point numbers: always use exponent and make
      sure a decimal point is contained (this makes JSON/Python detect
      the correct type)

1.1.7i5:
    Core, Setup, etc.:
    * SNMP: do not load any MIB files (speeds up snmpwalk a lot!)
    * legacy_checks: new config variable allowing creating classical
      non-Check_MK checks while using host tags and config options
    * check_mk_objects.cfg: beautify output, use tabs instead of spaces
    * check_mk -II: delete only specified checktypes, allow to reinventorize
      all hosts
    * New option -O, --reload: Does the same as -R, but reloads Nagios
      instead of restarting it.
    * SNMP: Fixed string detection in --snmpwalk calls
    * SNMP: --snmpwalk does walk the enterprises tree correctly now
    * SNMP: Fixed missing OID detection in SNMP check processing. There was a problem
      when the first column had OID gaps in the middle. This affected e.g. the cisco_locif check.
    * install_nagios.sh: correctly detect Ubuntu 10.04.1
    * Config output: make order of service deterministic
    * fix problem with missing default hostgroup

    Multisite:
    * Sidebar: Improved the quicksearch snapin. It can search for services,
      servicegroups and hostgroups now. Simply add a prefix "s:", "sg:" or "hg:"
      to search for other objects than hosts.
    * View editor: fix bug which made it impossible to add more than 10 columns
    * Service details: for Check_MK checks show description from check manual in
      service details
    * Notes: new column 'Custom notes' which allows customizable notes
      on a per host / per service base (see online docu for details)
    * Configuration: new variable show_livestatus_errors which can be set
      to False in order to hide error about unreachable sites
    * hiding views: new configuration variables hidden_views and visible_views
    * View "Service problems": hide problems of down or unreachable hosts. This
      makes the view consistant with "Tactical Overview"

    Checks & Agents:
    * Two new checks: akcp_sensor_humidity and akcp_sensor_temp (Thanks to Michael Nieporte)
    * PNP-template for kernel: show average of displayed range
    * ntp and ntp.time: Inventory now per default just creates checks for ntp.time (summary check).
      This is controlled by the new variable ntp_inventory_mode (see check manuals).
    * 3ware: Three new checks by Radoslav Bak: 3ware_disks, 3ware_units, 3ware_info
    * nvidia: agent now only queries GPUCoreTemp and GPUErrors. This avoids
      a vmalloc leakage of 32kB per call (bug in NVIDIA driver)
    * Make all SNMP based checks independent of standard MIB files
    * ad_replication: Fixed syntax errors and unhandled date output when
      not replicated yet
    * ifoperstatus: Allowing multiple target states as a list now
    * cisco_qos: Added new check to monitor traffic in QoS classes on Cisco routers
    * cisco_power: Added scan function
    * if64/if/cisco_qos: Traffic is displayed in variable byte scales B/s,KB/s,MB/s,GB/s
      depending on traffic amount.
    * if64: really using ifDescr with option if_inventory_uses_description = True
    * if64: Added option if_inventory_uses_alias to using ifAlias for the item names
    * if64/if: Fixed bug displaying the out traffic (Perfdata was ok)
    * if64/if: Added WARN/CRIT thresholds for the bandwidth usage to be given as rates
    * if64/if: Improved PNP-Templates
    * if64/if: The ifoperstatus check in if64/if can now check for multiple target states
    * if64/if: Removing all null bytes during hex string parsing (These signs Confuse nagios pipe)
    * Fixed hr_mem and hr_fs checks to work with new SNMP format
    * ups_*: Inventory works now on Riello UPS systems
    * ups_power: Working arround wrong implemented RFC in some Riello UPS systems (Fixing negative power
      consumption values)
    * FreeBSD Agent: Added sections: df mount mem netctr ipmitool (Thanks to Florian Heigl)
    * AIX: exclude NFS and CIFS from df (thanks to Jörg Linge)
    * cisco_locif: Using the interface index as item when no interface name or description are set

    Livestatus:
    * table columns: fix type of num_service_* etc.: was list, is now int (thanks to Gerhard Laußer)
    * table hosts: repair semantics of hard_state (thanks to Michael Kraus). Transition was one
      cycle to late in certain situations.

1.1.7i4:
    Core, Setup, etc.:
    * Fixed automatic creation of host contactgroups
    * templates: make PNP links work without rewrite

    Multisite:
    * Make page handler modular: this allows for custom pages embedded into
      the Multisite frame work and thus using Multisite for other tasks as
      well.
    * status_host: new state "waiting", if status host is still pending
    * make PNP links work without rewrite
    * Fix visibility problem: in multisite setups all users could see
      all objects.

1.1.7i3:
    Core, Setup, etc.:
    * Fix extra_nagios_conf: did not work in 1.1.7i2
    * Service Check_MK now displays overall processing time including
      agent communication and adds this as performance data
    * Fix bug: define_contactgroups was always assumed True. That led to duplicate
      definitions in case of manual definitions in Nagios

    Checks & Agents:
    * New Check: hp_proliant_da_phydrv for monitoring the state of physical disks
      in HP Proliant Servers
    * New Check: hp_proliant_mem for monitoring the state of memory modules in
      HP Proliant Servers
    * New Check: hp_proliant_psu for monitoring the state of power supplies in
      HP Proliant Servers
    * PNP-templates: fix several templates not working with MULTIPLE rrds
    * new check mem.vmalloc for monitoring vmalloc address space in Linux kernel.
    * Linux agent: add timeout of 2 secs to ntpq
    * wmic_process: make check OK if no matching process is found

    Livestatus:
    * Remove obsolete parameter 'accept_timeout'
    * Allow disabling idle_timeout and query_timeout by setting them to 0.

    Multisite:
    * logwatch page: wrap long log lines

1.1.7i2:
    Incompatible Changes:
    * Remove config option define_timeperiods and option --timeperiods.
      Check_MK does not longer define timeperiod definitions. Please
      define them manually in Nagios.
    * host_notification_period has been removed. Use host_extra_conf["notification_period"]
      instead. Same holds for service_notification_periods, summary_host_notification_periods
      and summary_service_notification_periods.
    * Removed modes -H and -S for creating config data. This now does
      the new option -N. Please set generate_hostconf = False if you
      want only services to be defined.

    Core, Setup, etc.:
    * New config option usewalk_hosts, triggers --usewalk during
      normal checking for selected hosts.
    * new option --scan-parents for automatically finding and
      configuring parent hosts (see online docu for details)
    * inventory check: put detailed list of unchecked items into long
      plugin output (to be seen in status details)
    * New configuration variable check_parameters, that allows to
      override default parameters set by inventory, without defining
      manual checks!

    Checks & Agents:
    * drbd: changed check parameters (please re-inventorize!)
    * New check ad_replication: Checks active directory replications
      of domain controllers by using repadm
    * New check postifx_mailq: Checks mailqueue lengths of postifx mailserves
    * New check hp_procurve_cpu: Checks the CPU load on HP Procurve switches
    * New check hp_procurve_mem: Checks the memory usage on HP Procurve switches
    * New check hp_procurve_sensors: Checks the health of PSUs, FANs and
      Temperature on HP Procurve switches
    * New check heartbeat_crm: Monitors the general state of heartbeat clusters
      using the CRM
    * New check heartbeat_crm_resources: Monitors the state of resources and nodes
      in heartbeat clusters using the CRM
    * *nix agents: output AgentOS: in header
    * New agent for FreeBSD: It is based on the linux agent. Most of the sections
      could not be ported easily so the FreeBSD agent provides information for less
      checks than the linux agent.
    * heartbeat_crm and heartbeat_crm.resources: Change handling of check parameters.
      Please reinvenurize and read the updated man page of those checks
    * New check hp_proliant_cpu: Check the physical state of CPUs in HP Proliant servers
    * New check hp_proliant_temp: Check the temperature sensors of HP Proliant servers
    * New check hp_proliant_fans: Check the FAN sensors of HP Proliant servers

    Multisite:
    * fix chown problem (when nagios user own files to be written
      by the web server)
    * Sidebar: Fixed snapin movement problem using older firefox
      than 3.5.
    * Sidebar: Fixed IE8 and Chrome snapin movement problems
    * Sidebar: Fixed IE problem where sidebar is too small
    * Multisite: improve performance in multi site environments by sending
      queries to sites in parallel
    * Multisite: improve performance in high latency situations by
      allowing persistent Livestatus connections (set "persist" : True
      in sites, use current Livestatus version)

    Livestatus:
    * Fix problems with in_*_period. Introduce global
      timeperiod cache. This also improves performance
    * Table timeperiods: new column 'in' which is 0/1 if/not the
      timeperiod is currently active
    * New module option idle_timeout. It sets the time in ms
      Livestatus waits for the next query. Default is 300000 ms (5 min).
    * New module option query_timeout. It limits the time between
      two lines of a query (in ms). Default is 10000 ms (10 sec).

1.1.7i1: Core, Setup, etc.:
    * New option -u for reordering autochecks in per-host-files
      (please refer to updated documentation about inventory for
       details)
    * Fix exception if check_mk is called without arguments. Show
      usage in that case.
    * install_nagios.sh: Updated to NagVis 1.5 and fixed download URL
    * New options --snmpwalk and --usewalk help implemeting checks
      for SNMP hardware which is not present
    * SNMP: Automatically detect missing entries. That fixes if64
      on some CISCO switches.
    * SNMP: Fix hex string detection (hopefully)
    * Do chown only if running as root (avoid error messages)
    * SNMP: SNMPv3 support: use 4-tuple of security level, auth protocol,
      security name and password instead of a string in snmp_communities
      for V3 hosts.
    * SNMP: Fixed hexstring detection on empty strings
    * New option -II: Is like -I, but removes all previous autochecks
      from inventorized hosts
    * install_nagios.sh: Fix detection of PNP4Nagios URL and URL of
      NagVis
    * Packager: make sanity check prohibiting creating of package files
      in Check MK's directories
    * install_nagios.sh: Support Ubuntu 10.04 (Thanks to Ben)

    Checks & Agents:
    * New check ntp.time: Similar to 'ntp' but only honors the system peer
      (that NTP peer where ntpq -p prints a *).
    * wmic_process: new check for ressource consumption of windows processes
    * Windows agent supports now plugins/ and local/ checks
    * [FIX] ps.perf now correctly detects extended performance data output
      even if number of matching processes is 0
    * renamed check cisco_3640_temp to cisco_temp, renamed cisco_temp
      to cisco_temp_perf, fixed snmp detection of those checks
    * New check hr_cpu - checking the CPU utilization via SNMP
    * New check hr_fs - checking filesystem usage via SNMP
    * New check hr_mem - checking memory usage via SNMP
    * ps: inventory now can configured on a per host / tag base
    * Linux: new check nvidia.temp for monitoring temperature of NVIDIA graphics card
    * Linux: avoid free-ipmi hanging forever on hardware that does not support IPMI
    * SNMP: Instead of an artificial index column, which some checks use, now
      the last component of the OID is used as index. That means that inventory
      will find new services and old services will become UNKNOWN. Please remove
      the outdated checks.
    * if: handle exception on missing OIDs
    * New checks hp_blade* - Checking health of HP BladeSystem Enclosures via SNMP
    * New check drbd - Checking health of drbd nodes
    * New SNMP based checks for printers (page counter, supply), contributed
      by Peter Lauk (many thanks!)
    * New check cups_queues: Checking the state of cups printer queues
    * New check heartbeat_nodes: Checking the node state and state of the links
      of heartbeat nodes
    * New check heartbeat_rscstatus: Checks the local resource status of
      a heartbeat node
    * New check win_dhcp_pools: Checks the usage of Windows DHCP Server lease pools
    * New check netapp_volumes: Checks on/offline-condition and states of netapp volumes

    Multisite:
    * New view showing all PNP graphs of services with the same description
    * Two new filters for host: notifications_enabled and acknowledged
    * Files created by the webserver (*.mk) are now created with the group
      configured as common group of Nagios and webserver. Group gets write
      permissions on files and directories.
    * New context view: all services of a host group
    * Fix problems with Umlauts (non-Ascii-characters) in performance data
    * New context view: all services of a host group
    * Sidebar snapins can now fetch URLs for the snapin content instead of
      building the snapin contents on their own.
    * Added new nagvis_maps snapin which displays all NagVis maps available
      to the user. Works with NagVis 1.5 and newer.

1.1.6:
    Core, Setup, etc.:
    * Service aggregation: new config option aggregation_output_format.
      Settings this to "multiline" will produce Nagios multiline output
      with one line for each individual check.

    Multisite:
    * New painter for long service plugin output (Currently not used
      by any builtin view)

    Checks & Agents:
    * Linux agent: remove broken check for /dev/ipmi0

1.1.6rc3:
    Core, Setup, etc.:
    * New option --donate for donating live host data to the community.
      Please refer to the online documentation for details.
    * Tactical Overview: Fixed refresh timeout typo
      (Was 16 mins instead of 10 secs)

    Livestatus:
    * Assume strings are UTF-8 encoded in Nagios. Convert from latin-1 only
      on invalid UTF-8 sequences (thanks to Alexander Yegorov)

    Multisite:
    * Correctly display non-ascii characters (fixes exception with 'ascii codec')
      (Please also update Livestatus to 1.1.6rc3)

1.1.6rc2:
    Multisite:
    * Fix bug in Master control: other sites vanished after klicking buttons.
      This was due to connection error detection in livestatus.py (Bug found
      by Benjamin Odenthal)
    * Add theme and baseurl to links to PNP (using features of new PNP4Nagios
      0.6.4)

    Core, Setup, etc.:
    * snmp: hopefully fix HEX/string detection now

    Checks & Agents:
    * md: fix inventory bug on resync=PENDING (Thanks to Darin Perusich)

1.1.6rc1:
    Multisite:
    * Repair Perf-O-Meters on webkit based browsers (e.g. Chrome, Safari)
    * Repair layout on IE7/IE8. Even on IE6 something is working (definitely
      not transparent PNGs though). Thanks to Lars.
    * Display host state correct if host is pending (painter "host with state")
    * Logfile: new filter for plugin output
    * Improve dialog flow when cloning views (button [EDIT] in views snapin)
    * Quicksearch: do not open search list if text did not change (e.g. Shift up),
      close at click into field or snapin.

    Core, Setup, etc.:
    * Included three patched from Jeff Dairiki dealing with compile flags
      and .gitignore removed from tarballs
    * Fix problem with clustered_services_of[]: services of one cluster
      appeared also on others
    * Packager: handle broken files in package dir
    * snmp handling: better error handling in cases where multiple tables
      are merged (e.g. fc_brocade_port_detailed)
    * snmp: new handling of unprintable strings: hex dumps are converted
      into binary strings now. That way all strings can be displayed and
      no information is lost - nevertheless.

    Checks & Agents:
    * Solaris agent: fixed rare df problems on Solaris 10, fix problem with test -f
      (thanks to Ulf Hoffmann)
    * Converted all PNP templates to format of 0.6.X. Dropped compatibility
      with 0.4.X.
    * Do not use ipmi-sensors if /dev/ipmi0 is missing. ipmi-sensors tries
      to fiddle around with /dev/mem in that case and miserably fails
      in some cases (infinite loop)
    * fjdary60_run: use new binary encoding of hex strings
    * if64: better error handling for cases where clients do not send all information
    * apc_symmetra: handle status 'smart boost' as OK, not CRITICAL

    Livestatus:
    * Delay starting of threads (and handling of socket) until Nagios has
      started its event loop. This prevents showing services as PENDING
      a short time during program start.

1.1.6b3:
    Multisite:
    * Quicksearch: hide complete host list if field is emptied via Backspace or Del.
      Also allow handle case where substring match is unique.

1.1.6b2:
    Core, Setup, etc.:
    * Packager: fix unpackaged files (sounds, etc)

    Multisite:
    * Complete new design (by Tobias Roeckl, Kopf & Herz)
    * New filters for last service check and last service state change
    * New views "Recently changed services" and "Unchecked services"
    * New page for adding sidebar snapins
    * Drag & Drop for sidebar snapins (thanks to Lars)
    * Grab & Move for sidebar scrolling (thanks to Lars)
    * Filter out summary hosts in most views.
    * Set browser refresh to 30 secs for most views
    * View host status: added a lot of missing information
    * View service status: also added information here
    * Make sure, enough columns can be selected in view editor
    * Allow user to change num columns and refresh directly in view
    * Get back to where you came after editing views
    * New sidebar snapin "Host Matrix"
    * New feature "status_host" for remote sites: Determine connection
      state to remote side by considering a certain host state. This
      avoids livestatus time outs to dead sites.
    * Sidebar snapin site status: fix reload problem
    * New Perf-O-Meters displaying service performance data
    * New snapin "Custom Links" where you easily configure your own
      links via multisite.mk (see example in new default config file)
    * Fixed problem when using only one site and that is not local

    Livestatus:
    * new statistics columns: log_messages and log_messages_rate
    * make statistics average algorithm more sluggish

1.1.5i3:
     Core, Setup, etc.:
     * New Check_MK packager (check_mk -P)

1.1.5i2:
     Core, Setup, etc.:
     * install_nagios.sh: add missing package php5-iconv for SLES11

     Checks & Agents:
     * if64: new SNMP check for network interfaces. Like if, but uses 64 bit
       counters of modern switches. You might need to configure bulkwalk_hosts.
     * Linux agent: option -d enabled debug output
     * Linux agent: fix ipmi-sensors cache corruption detection
     * New check for temperature on Cisco devices (cisco_3640_temp)
     * recompiled waitmax with dietlibc (fixed incompatibility issues
       on older systems)

     Multisite:
     * Filters for groups are negateable.

1.1.5i1:
     Checks & Agents:
     * uptime: new check for system uptime (Linux)
     * if: new SNMP check for network interfaces with very detailed traffic,
       packet and error statistics - PNP graphs included

     Multisite:
     * direct integration of PNP graphs into Multisite views
     * Host state filter: renamed HTML variables (collision with service state). You
       might need to update custom views using a filter on host states.
     * Tactical overview: exclude services of down hosts from problems, also exclude
       summary hosts
     * View host problems/service problems: exclude summary hosts, exclude services
       of down hosts
     * Simplified implementation of sidebar: sidebar is not any longer embeddeable.
     * Sidebar search: Added host site to be able to see the context links on
       the result page
     * Sidebar search: Hitting enter now closes the hint dropdown in all cases

1.1.5i0:
      Core, Setup, etc.:
      * Ship check-specific rra.cfg's for PNP4Nagios (save much IO and disk space)
      * Allow sections in agent output to apear multiple times
      * cleanup_autochecks.py: new option -f for directly activating new config
      * setup.sh: better detection for PNP4Nagios 0.6
      * snmpwalk: use option -Oa, inhibit strings to be output as hex if an umlaut
        is contained.

      Checks & Agents:
      * local: allow more than once performance value, separated by pipe (|)
      * ps.perf: also send memory and CPU usage (currently on Linux and Solaris)
      * Linux: new check for filesystems mount options
      * Linux: new very detailed check for NTP synchronization
      * ifoperstatus: inventory honors device type, per default only Ethernet ports
        will be monitored now
      * kernel: now inventory is supported and finds pgmajfault, processes (per/s)
        and context switches
      * ipmi_sensors: Suppress performance data for fans (save much IO/space)
      * dual_lan_check: fix problem which using MRPE
      * apc_symmetra: PNP template now uses MIN for capacity (instead of AVERAGE)
      * fc_brocade_port_detailed: PNP template now uses MAX instead of AVERAGE
      * kernel: fix text in PNP template
      * ipmi_sensors: fix timeout in agent (lead to missing items)
      * multipath: allow alias as item instead of uuid
      * caching agent: use /var/cache/check_mk as cache directory (instead of /etc/check_mk)
      * ifoperstatus: is now independent of MIB

      Multisite:
      * New column host painter with link to old Nagios services
      * Multisite: new configuration parameter default_user_role

      Livestatus:
      * Add missing LDFLAGS for compiling (useful for -g)

1.1.4:
      Summary:
      * A plentitude of problem fixes (including MRPE exit code bug)
      * Many improvements in new Multisite GUI
      * Stability and performance improvements in Livestatus

      Core, Setup, etc.:
      * Check_MK is looking for main.mk not longer in the current and home
        directory
      * install_nagios.sh: fix link to Check_MK in sidebar
      * install_nagios.sh: switch PNP to version 0.6.3
      * install_nagios.sh: better Apache-Config for Multisite setup
      * do not search main.mk in ~ and . anymore (brought only trouble)
      * clusters: new variable 'clustered_services_of', allowing for overlapping
         clusters (as proposed by Jörg Linge)
      * install_nagios.sh: install snmp package (needed for snmp based checks)
      * Fix ower/group of tarballs: set them to root/root
      * Remove dependency from debian agent package
      * Fixed problem with inventory when using clustered_services
      * tcp_connect_timeout: Applies now only for connect(), not for
        time of data transmission once a connection is established
      * setup.sh now also works for Icinga
      * New config parameter debug_log: set this to a filename in main.mk and you
        will get a debug log in case if 'invalid output from plugin...'
      * ping-only-hosts: When ping only hosts are summarized, remove Check_MK and
        add single PING to summary host.
      * Service aggregation: fix state relationship: CRIT now worse than UNKNOWN
      * Make extra_service_conf work also for autogenerated PING on ping-only-hosts
        (groups, contactgroups still missing)

      Checks & Agents:
      * mrpe in Linux agent: Fix bug introduced in 1.1.3: Exit status of plugins was
        not honored anymore (due to newline handling)
      * mrpe: allow for sending check_command to PNP4Nagios (see MRPE docu)
      * Logwatch GUI: fix problem on Python 2.4 (thanks to Lars)
      * multipath: Check is now less restrictive when parsing header lines with
        the following format: "<alias> (<id>)"
      * fsc_ipmi_mem_status: New check for monitoring memory status (e.g. ECC)
         on FSC TX-120 (and maybe other) systems.
      * ipmi_sensors in Linux agent: Fixed compatibility problem with new ipmi
        output. Using "--legacy-output" parameter with newer freeipmi versions now.
      * mrpe: fix output in Solaris agent (did never work)
      * IBM blade center: new checks for chassis blowers, mediatray and overall health
      * New caching agent (wrapper) for linux, supporting efficient fully redundant
        monitoring (please read notes in agents/check_mk_caching_agent)
      * Added new smbios_sel check for monitoring the System Event Log of SMBIOS.
      * fjdarye60_rluns: added missing case for OK state
      * Linux agent: The xinetd does not log each request anymore. Only
        failures are logged by xinetd now. This can be changed in the xinetd
	configuration files.
      * Check df: handle mountpoints containing spaces correctly
        (need new inventorization if you have mountpoints with spaces)
      * Check md on Linux: handle spare disks correctly
      * Check md on Linux: fix case where (auto-read-only) separated by space
      * Check md on Linux: exclude RAID 0 devices from inventory (were reported as critical)
      * Check ipmi: new config variable ipmi_ignore_nr
      * Linux agent: df now also excludes NFSv4
      * Wrote man-page for ipmi check
      * Check mrpe: correctly display multiline output in Nagios GUI
      * New check rsa_health for monitoring IBM Remote Supervisor Adapter (RSA)
      * snmp scan: suppress error messages of snmpget
      * New check: cpsecure_sessions for number of sessions on Content Security Gateway
      * Logwatch GUI: move acknowledge button to top, use Multisite layout,
         fix several layout problem, remove list of hosts
      * Check logwatch: limit maximum size of stored log messages (configurable
        be logwatch_max_filesize)
      * AIX agent: fix output of MRPE (state and description was swapped)
      * Linux agent: fixed computation of number of processors on S390
      * check netctr: add missing perfdata (was only sent on OK case)
      * Check sylo: New check for monitoring the sylo state

      Livestatus:
      * Table hosts: New column 'services' listing all services of that host
      * Column servicegroups:members: 'AuthUser' is now honored
      * New columns: hosts:services_with_state and servicegroups:members_with_state
      * New column: hostgroup:members_with_state
      * Columns hostgroup:members and hostgroup:members_with_state honor AuthUser
      * New rudimentary API for C++
      * Updates API for Python
      * Make stack size of threads configurable
      * Set stack size of threads per default o 64 KB instead of 8 MB
      * New header Localtime: for compensating time offsets of remote sites
      * New performance counter for fork rate
      * New columns for hosts: last_time_{up,down,unreachable}
      * New columns for services: last_time_{ok,warning,critical,unknown}
      * Columns with counts honor now AuthUser
      * New columns for hosts/services: modified_attributes{,_list}
      * new columns comments_with_info and downtimes_with_info
      * Table log: switch output to reverse chronological order!
      * Fix segfault on filter on comments:host_services
      * Fix missing -lsocket on Solaris
      * Add missing SUN_LEN (fixed compile problem on Solaris)
      * Separators: remote sanitiy check allowing separators to be equal
      * New output format "python": declares strings as UTF-8 correctly
      * Fix segault if module loaded without arguments

      Multisite:
      * Improved many builtin views
      * new builtin views for host- and service groups
      * Number of columns now configurable for each layout (1..50)
      * New layout "tiled"
      * New painters for lists of hosts and services in one column
      * Automatically compensate timezone offsets of remote sites
      * New datasources for downtimes and comments
      * New experimental datasource for log
      * Introduce limitation, this safes you from too large output
      * reimplement host- and service icons more intelligent
      * Output error messages from dead site in Multisite mode
      * Increase wait time for master control buttons from 4s to 10s
      * Views get (per-view) configurable browser automatic reload interval
      * Playing of alarm sounds (configurable per view)
      * Sidebar: fix bookmark deletion problem in bookmark snapin
      * Fixed problem with sticky debug
      * Improve pending services view
      * New column with icon with link to Nagios GUI
      * New icon showing items out of their notification period.
      * Multisite: fix bug in removing all downtimes
      * View "Hostgroups": fix color and table heading
      * New sidebar snapin "Problem hosts"
      * Tactical overview: honor downtimes
      * Removed filter 'limit'. Not longer needed and made problems
        with new auto-limitation.
      * Display umlauts from Nagios comments correctly (assuming Latin-1),
         inhibit entering of umlauts in new comments (fixes exception)
      * Switched sidebar from synchronous to asynchronous requests
      * Reduced complete reloads of the sidebar caused by user actions
      * Fix reload problem in frameset: Browser reload now only reloads
        content frames, not frameset.


1.1.3:

      Core, Setup, etc.:
      * Makefile: make sure all files are world readable
      * Clusters: make real host checks for clusters (using check_icmp with multiple IP addresses)
      * check_mk_templates: remove action_url from cluster and summary hosts (they have no performance data)
      * check_mk_template.cfg: fix typo in notes_url
      * Negation in binary conf lists via NEGATE (clustered_services, ingored_services,
	bulkwalk_hosts, etc).
      * Better handling of wrapping performance counters
      * datasource_programs: allow <HOST> (formerly only <IP>)
      * new config variable: extra_nagios_conf: string simply added to Nagios
        object configuration (for example for define command, etc.)
      * New option --flush: delete runtime data of some or all hosts
      * Abort installation if livestatus does not compile.
      * PNP4Nagios Templates: Fixed bug in template file detection for local checks
      * nagios_install.sh: Added support for Ubuntu 9.10
      * SNMP: handle multiline output of snmpwalk (e.g. Hexdumps)
      * SNMP: handle ugly error output of snmpwalk
      * SNMP: allow snmp_info to fetch multiple tables
      * check_mk -D: sort hostlist before output
      * check_mk -D: fix output: don't show aggregated services for non-aggregated hosts
      * check_mk_templates.cfg: fix syntax error, set notification_options to n

      Checks & Agents:
      * logwatch: fix authorization problem on web pages when acknowledging
      * multipath: Added unhandled multipath output format (UUID with 49 signs)
      * check_mk-df.php: Fix locale setting (error of locale DE on PNP 0.6.2)
      * Make check_mk_agent.linux executable
      * MRPE: Fix problems with quotes in commands
      * multipath: Fixed bug in output parser
      * cpu: fixed bug: apply level on 15min, not on 1min avg
      * New check fc_brocade_port_detailed
      * netctrl: improved handling of wrapped counters
      * winperf: Better handling of wrapping counters
      * aironet_client: New check for number of clients and signal
        quality of CISCO Aironet access points
      * aironet_errors: New check for monitoring CRC errors on
        CISCO Aironet access points
      * logwatch: When Agent does not send a log anymore and no local logwatch
                  file present the state will be UNKNOWN now (Was OK before).
      * fjdarye60_sum: New check for summary status of Fidary-E60 devices
      * fjdarye60_disks: New check for status of physical disks
      * fjdarye60_devencs: New check for status of device enclosures
      * fjdarye60_cadaps: New check for status of channel adapters
      * fjdarye60_cmods: New check for status of channel modules
      * fjdarye60_cmods_flash: New check for status of channel modules flash
      * fjdarye60_cmods_mem: New check for status of channel modules memory
      * fjdarye60_conencs: New check for status of controller enclosures
      * fjdarye60_expanders: New check for status of expanders
      * fjdarye60_inletthmls: New check for status of inlet thermal sensors
      * fjdarye60_thmls: New check for status of thermal sensors
      * fjdarye60_psus: New check for status of PSUs
      * fjdarye60_syscaps: New check for status of System Capacitor Units
      * fjdarye60_rluns: New check for RLUNs
      * lparstat_aix: New check by Joerg Linge
      * mrpe: Handles multiline output correctly (only works on Linux,
	      Agents for AIX, Solaris still need fix).
      * df: limit warning and critical levels to 50/60% when using a magic number
      * fc_brocade_port_detailed: allow setting levels on in/out traffic, detect
         baudrate of inter switch links (ISL). Display warn/crit/baudrate in
	 PNP-template

      MK Livestatus:
      * fix operators !~ and !~~, they didn't work (ever)
      * New headers for waiting (please refer to online documentation)
      * Abort on errors even if header is not fixed16
      * Changed response codes to better match HTTP
      * json output: handle tab and other control characters correctly
      * Fix columns host:worst_service_state and host:worst_service_hard_state
      * New tables servicesbygroup, servicesbyhostgroup and hostsbygroup
      * Allow to select columns with table prefix, e.g. host_name instead of name
        in table hosts. This does not affect the columns headers output by
	ColumnHeaders, though.
      * Fix invalid json output of group list column in tables hosts and services
      * Fix minor compile problem.
      * Fix hangup on AuthUser: at certain columns
      * Fix some compile problems on Solaris

      Multisite:
      * Replaced Multiadmin with Multisite.


1.1.2:
      Summary:
      * Lots of new checks
      * MK Livestatus gives transparent access to log files (nagios.log, archive/*.log)
      * Many bug fixes

      MK Livestatus:
      * Added new table "log", which gives you transparent access to the Nagios log files!
      * Added some new columns about Nagios status data to stable 'status'
      * Added new table "comments"
      * Added logic for count of pending service and hosts
      * Added several new columns in table 'status'
      * Added new columns flap_detection and obsess_over_services in table services
      * Fixed bug for double columns: filter truncated double to int
      * Added new column status:program_version, showing the Nagios version
      * Added new column num_services_pending in table hosts
      * Fixed several compile problems on AIX
      * Fixed bug: queries could be garbled after interrupted connection
      * Fixed segfault on downtimes:contacts
      * New feature: sum, min, max, avg and std of columns in new syntax of Stats:

      Checks & Agents:
      * Check ps: this check now supports inventory in a very flexible way. This simplifies monitoring a great number of slightly different processes such as with ORACLE or SAP.
      * Check 'md': Consider status active(auto-read-only) as OK
      * Linux Agent: fix bug in vmware_state
      * New Checks for APC Symmetra USV
      * Linux Agent: made <<<meminfo>>> work on RedHat 3.
      * New check ps.perf: Does the same as ps, but without inventory, but with performance data
      * Check kernel: fixed missing performance data
      * Check kernel: make CPU utilization work on Linux 2.4
      * Solaris agent: don't use egrep, removed some bashisms, output filesystem type zfs or ufs
      * Linux agent: fixed problem with nfsmount on SuSE 9.3/10.0
      * Check 'ps': fix incompability with old agent if process is in brackets
      * Linux agent: 'ps' now no longer supresses kernel processes
      * Linux agent: make CPU count work correctly on PPC-Linux
      * Five new checks for monitoring DECRU SANs
      * Some new PNP templates for existing checks that still used the default templates
      * AIX Agent: fix filesystem output
      * Check logwatch: Fix problem occuring at empty log lines
      * New script install_nagios.sh that does the same as install_nagios_on_lenny.sh, but also works on RedHat/CentOS 5.3.
      * New check using the output of ipmi-sensors from freeipmi (Linux)
      * New check for LSI MegaRAID disks and arrays using MegaCli (based on the driver megaraid_sas) (Linux)
      * Added section <<<cpu>>> to AIX and Solaris agents
      * New Check for W&T web thermograph (webthermometer)
      * New Check for output power of APC Symmetra USP
      * New Check for temperature sensors of APC Symmetra WEB/SNMP Management Card.
      * apc_symmetra: add remaining runtime to output
      * New check for UPS'es using the generic UPS-MIB (such as GE SitePro USP)
      * Fix bug in PNP-template for Linux NICs (bytes and megabytes had been mixed up).
      * Windows agent: fix bug in output of performance counters (where sometimes with , instead of .)
      * Windows agent: outputs version if called with 'version'

      Core, Setup, etc.:
      * New SNMP scan feature: -I snmp scans all SNMP checks (currently only very few checks support this, though)
      * make non-bulkwalk a default. Please edit bulkwalk_hosts or non_bulkwalk_hosts to change that
      * Improve setup autodetection on RedHat/CentOS.  Also fix problem with Apache config for Mutliadmin: On RedHat Check_MK's Apache conf file must be loaded after mod_python and was thus renamed to zzz_check_mk.conf.
      * Fix problem in Agent-RPM: mark xinetd-configfile with %config -> avoid data loss on update
      * Support PNP4Nagios 0.6.2
      * New setup script "install_nagios.sh" for installing Nagios and everything else on SLES11
      * New option define_contactgroups: will automatically create contactgroup definitions for Nagios

1.1.0:
      * Fixed problems in Windows agent (could lead
        to crash of agent in case of unusal Eventlog
	messages)
      * Fixed problem sind 1.0.39: recompile waitmax for
        32 Bit (also running on 64)
      * Fixed bug in cluster checks: No cache files
        had been used. This can lead to missing logfile
	messages.
      * Check kernel: allow to set levels (e.g. on
	pgmajfaults)
      * Check ps now allows to check for processes owned
        by a specific user (need update of Linux agent)
      * New configuration option aggregate_check_mk: If
        set to True, the summary hosts will show the
	status auf check_mk (default: False)
      * Check winperf.cpuusage now supports levels
        for warning and critical. Default levels are
	at 101 / 101
      * New check df_netapp32 which must be used
        for Netapps that do not support 64 bit
	counters. Does the same as df_netapp
      * Symlink PNP templates: df_netapp32 and
        df_netapp use same template as df
      * Fix bug: ifoperstatus does not produce performance
        data but said so.
      * Fix bug in Multiadmin: Sorting according to
        service states did not work
      * Fix two bugs in df_netapp: use 64 bit counters
        (32 counter wrap at 2TB filesystems) and exclude
       	snapshot filesystems with size 0 from inventory.
      * Rudimentary support for monitoring ESX: monitor
        virtual filesystems with 'vdf' (using normal df
	check of check_mk) and monitor state of machines
	with vcbVmName -s any (new check vmware_state).
      * Fixed bug in MRPE: check failed on empty performance
        data (e.g. from check_snmp: there is emptyness
        after the pipe symbol sometimes)
      * MK Livestatus is now multithreaded an can
        handle up to 10 parallel connections (might
        be configurable in a future version).
      * mk_logwatch -d now processes the complete logfile
        if logwatch.state is missing or not including the
	file (this is easier for testing)
      * Added missing float columns to Livestatus.
      * Livestatus: new header StatsGroupBy:
      * First version with "Check_MK Livestatus Module"!
        setup.sh will compile, install and activate
	Livestatus per default now. If you do not want
	this, please disable it by entering <tt>no</tt>,
	when asked by setup.
      * New Option --paths shows all installation, config
        and data paths of Check_mk and Nagios
      * New configuration variable define_hostgroups and
        define service_groups allow you to automatically
        create host- and service groups - even with aliases.
      * Multiadmin has new filter for 'active checks enabled'.
      * Multiadmin filter for check_command is now a drop down list.
      * Dummy commands output error message when passive services
        are actively checked (by accident)
      * New configuration option service_descriptions allows to
        define customized service descriptions for each check type
      * New configuration options extra_host_conf, extra_summary_host_conf
        and extra_service_conf allow to define arbitrary Nagios options
	in host and service defitions (notes, icon_image, custom variables,
        etc)
      * Fix bug: honor only_hosts also at option -C


1.0.39:
      * New configuration variable only_hosts allows
	you to limit check_mk to a subset of your
	hosts (for testing)
      * New configuration parameter mem_extended_perfdata
	sends more performance data on Linux (see
	check manual for details)
      * many improvements of Multiadmin web pages: optionally
	filter out services which are (not) currently in downtime
	(host or service itself), optionally (not) filter out summary
	hosts, show host status (down hosts), new action
	for removing all scheduled downtimes of a service.
	Search results will be refreshed every 90 seconds.
	Choose between two different sorting orders.
	Multadmin now also supports user authentication
      * New configuration option define_timeperiods, which
	allows to create Nagios timeperiod definitions.
	This also enables the Multiadmin tools to filter
	out services which are currently not in their
	notification interval.
      * NIC check for Linux (netctr.combined) now supports
	checking of error rates
      * fc_brocade_port: New possibility of monitoring
	CRC errors and C3 discards
      * Fixed bug: snmp_info_single was missing
        in precompiled host checks

1.0.38:
      * New: check_mk's multiadmin tool (Python based
	web page). It allows mass administration of
	services (enable/disable checks/notifications,
	acknowledgements, downtimes). It does not need
	Nagios service- or host groups but works with
	a freeform search.
      * Remove duplicate <?php from the four new
	PNP templates of 1.0.37.
      * Linux Agent: Kill hanging NFS with signal 9
	(signal 15 does not always help)
      * Some improvements in autodetection. Also make
	debug mode: ./autodetect.py: This helps to
	find problems in autodetection.
      * New configuration variables generate_hostconf and
	generate_dummy_commands, which allows to suppress
	generation of host definitions for Nagios, or
	dummy commands, resp.
      * Now also SNMP based checks use cache files.
      * New major options --backup and --restore for
	intelligent backup and restore of configuration
	and runtime data
      * New variable simulation_mode allows you to dry
	run your Nagios with data from another installation.
      * Fixed inventory of Linux cpu.loads and cpu.threads
      * Fixed several examples in checks manpages
      * Fixed problems in install_nagios_on_lenny.sh
      * ./setup.sh now understands option --yes: This
        will not output anything except error messages
	and assumes 'yes' to all questions
      * Fix missing 'default.php' in templates for
	local

1.0.37:
      * IMPORTANT: Semantics of check "cpu.loads" has changed.
	Levels are now regarded as *per CPU*. That means, that
	if your warning level is at 4.0 on a 2 CPU machine, then
	a level of 8.0 is applied.
      * On check_mk -v now also ouputs version of check_mk
      * logfile_patterns can now contain host specific entries.
	Please refer to updated online documentation for details.
      * Handling wrapping of performance counters. 32 and 64 bit
	counters should be autodetected and handled correctly.
	Counters wrapping over twice within one check cycle
	cannot be handled, though.
      * Fixed bug in diskstat: Throughput was computed twice
	too high, since /proc/diskstats counts in sectors (512 Bytes)
	not in KB
      * The new configuration variables bulkwalk_hosts and
	non_bulkwalk_hosts, that allow 	to specify, which hosts
	support snmpbulkwalk (which is
	faster than snmpwalk) and which not. In previos versions,
	always bulk walk was used, but some devices do not support
	that.
      * New configuration variable non_aggregated_hosts allows
	to exclude hosts generally from service aggregation.
      * New SNMP based check for Rittal CMC TC
	(ComputerMultiControl-TopConcept) Temperature sensors
      * Fixed several problems in autodetection of setup
      * Fixed inventory check: exit code was always 0
	for newer Python versions.
      * Fixed optical problem in check manual pages with
	newer version of less.
      * New template check_mk-local.php that tries to
	find and include service name specific templates.
	If none is found, default.php will be used.
      * New PNP templates check_mk-kernel.php for major page
	faults, context switches and process creation
      * New PNP template for cpu.threads (Number of threads)
      * Check nfsmounts now detects stale NFS handles and
	triggers a warning state in that case

1.0.36:
      * New feature of Linux/UNIX Agent: "MRPE" allows
	you to call Nagios plugins by the agent. Please
	refer to online documentation for details.
      * Fix bug in logwatch.php: Logfiles names containing spaces
	now work.
      * Setup.sh now automatically creates cfg_dir if
	none found in nagios.cfg (which is the case for the
	default configuration of a self compiled Nagios)
      * Fix computation of CPU usage for VMS.
      * snmp_hosts now allows config-list syntax. If you do
	not define snmp_hosts at all, all hosts with tag
	'snmp' are considered to be SNMP hosts. That is
	the new preferred way to do it. Please refer
	to the new online documentation.
      * snmp_communities now also allows config-list syntax
	and is compatible to datasource_programs. This allows
	to define different SNMP communities by making use
	of host tags.
      * Check ifoperstatus: Monitoring of unused ports is
	now controlled via ifoperstatus_monitor_unused.
      * Fix problem in Windows-Agent with cluster filesystems:
	temporarily non-present cluster-filesystems are ignored by
	the agent now.
      * Linux agent now supports /dev/cciss/d0d0... in section
	<<<diskstat>>>
      * host configuration for Nagios creates now a variable
	'name host_$HOSTNAME' for each host. This allows
	you to add custom Nagios settings to specific hosts
	in a quite general way.
      * hosts' parents can now be specified with the
	variable 'parents'. Please look at online documentation
	for details.
      * Summary hosts now automatically get their real host as a
	parent. This also holds for summary cluster hosts.
      * New option -X, --config-check that checks your configuration
	for invalid variables. You still can use your own temporary
	variables if you prefix them with an underscore.
	IMPORTANT: Please check your configuration files with
	this option. The check may become an implicit standard in
	future versions.
      * Fixed problem with inventory check on older Python
	versions.
      * Updated install_nagios_on_lenny.sh to Nagios version
	3.2.0 and fixed several bugs.

1.0.35:
      * New option -R/--restart that does -S, -H and -C and
	also restarts Nagios, but before that does a Nagios
	config check. If that fails, everything is rolled
	back and Nagios keeps running with the old configuration.
      * PNP template for PING which combines RTA and LOSS into
	one graph.
      * Host check interval set to 1 in default templates.
      * New check for hanging NFS mounts (currently only
	on Linux)
      * Changed check_mk_templates.cfg for PING-only hosts:
	No performance data is processed for the PING-Check
	since the PING data is already processed via the
	host check (avoid duplicate RRDs)
      * Fix broken notes_url for logwatch: Value from setup.sh
	was ignored and always default value taken.
      * Renamed config variable mknagios_port to agent_port
	(please updated main.mk if you use that variable)
      * Renamed config variable mknagios_min_version to
	agent_min_version (update main.mk if used)
      * Renamed config variable mknagios_autochecksdir to
	autochecksdir (update main.mk if used)
      * configuration directory for Linux/UNIX agents is
	now configurable (default is /etc/check_mk)
      * Add missing configuration variable to precompiled
	checks (fix problem when using clusters)
      * Improved multipath-check: Inventory now determines
	current number of paths. And check output is more
	verbose.
      * Mark config files as config files in RPM. RPM used
	to overwrite main.mk on update!

1.0.34:
      * Ship agents for AIX and SunOS/Solaris (beta versions).
      * setup script now autodetects paths and settings of your
	running Nagios
      * Debian package of check_mk itself is now natively build
	with paths matching the prepackaged Nagios on Debian 5.0
      * checks/df: Fix output of check: percentage shown in output
	did include reserved space for root where check logic did
	not. Also fix logic: account reserved space as used - not
	as avail.
      * checks/df: Exclude filesystems with size 0 from inventory.
      * Fix bug with host tags in clusters -> precompile did not
	work.
      * New feature "Inventory Check": Check for new services. Setting
	inventory_check_interval=120 in main.mk will check for new services
	every 2 hours on each host. Refer to online documentation
	for more details.
      * Fixed bug: When agent sends invalid information or check
	has bug, check_mk now handles this gracefully
      * Fixed bug in checks/diskstat and in Linux agent. Also
	IDE disks are found. The inventory does now work correctly
	if now disks are found.
      * Determine common group of Apache and Nagios at setup.
	Auto set new variable www_group which replaces logwatch_groupid.
	Fix bug: logwatch directories are now created with correct
	ownership when check_mk is called manually as root.
      * Default templates: notifications options for hosts and
	services now include also recovery, flapping and warning
	events.
      * Windows agent: changed computation of RAM and SWAP usage
	(now we assume that "totalPageFile" includes RAM *and*
	SWAP).
      * Fix problem with Nagios configuration files: remove
	characters Nagios considers as illegal from service
	descriptions.
      * Processing of performance data (check_icmp) for host
        checks and PING-only-services now set to 1 in default
	templates check_mk_templates.cfg.
      * New SNMP checks for querying FSC ServerView Agent: fsc_fans,
	fsc_temp and fsc_subsystems. Successfully tested with agents
	running	on Windows and Linux.
      * RPM packaged agent tested to be working on VMWare ESX 4.0
	(simply install RPM package with rpm -i ... and open port
	in firewall with "esxcfg-firewall -o 6556,tcp,in,check_mk")
      * Improve handling of cache files: inventory now uses cache
	files only if they are current and if the hosts are not
	explicitely specified.

1.0.33:
      * Made check_mk run on Python 2.3.4 (as used in CentOS 4.7
	und RedHat 4.7).
      * New option -M that prints out manual pages of checks.
	Only a few check types are documented yet, but more will
	be following.
      * Package the empty directory /usr/lib/check_mk_agent/plugins
	and ../local into the RPM and DEB package of the agent
      * New feature: service_dependencies. check_mk lets you comfortably
	create Nagios servicedependency definitions for you and also
	supports them by executing the checks in an optimal order.
      * logwatch.php: New button for hiding the context messages.
	This is a global setting for all logfiles and its state is
	stored in a cookie.

1.0.32:
      * IMPORTANT: Configuration variable datasource_programs is now
        analogous to that of host_groups. That means: the order of
        program and hostlist must be swapped!
      * New option --fake-dns, useful for tests with non-existing
	hosts.
      * Massive speed improvement for -S, -H and -C
      * Fixed bug in inventory of clusters: Clustered services where
	silently dropped (since introduction of host tags). Fixed now.
      * Fixed minor bug in inventory: Suppress DNS lookup when using
	--no-tcp
      * Fixed bug in cluster handling: Missing function strip_tags()
	in check_mk_base.py was eliminated.
      * Changed semantics of host_groups, summary_host_groups,
	host_contactgroups, and summary_host_groups for clusters.
	Now the cluster names will be relevant, not
	the names of the nodes. This allows the cluster hosts to
	have different host/contactgroups than the nodes. And it is more
	consistent with other parts of the configuration.
      * Fixed bug: datasource_programs on cluster nodes did not work
	when precompiling

1.0.31:
      * New option -D, --dump that dumps all configuration information
	about one, several or all hosts
	New config variables 'ignored_checktypes' and 'ignored_services',
        which allow to include certain checktypes in general or
        some services from some hosts from inventory
      * Config variable 'clustered_services' now has the same semantics
	as ignored_checktypes and allows to make it host dependent.
      * Allow magic tags PHYSICAL_HOSTS, CLUSTER_HOSTS and ALL_HOSTS at
	all places, where lists of hosts are expected (except checks).
	This fixes various problems that arise when using all_hosts at
	those places:
	  * all_hosts might by changed by another file in conf.d
	  * all_hosts does not contain the cluster hosts
      * Config file 'final.mk' is read after all other config files -
	if it exists. You can put debug code there that prints the
	contents of your variables.
      * Use colored output only, if stdout is a tty. If you have
	problems with colors, then you can pipe the output
	through cat or less
      * Fixed bug with host tags: didn't strip off tags when
	processing configuration lists (occurs when using
	custom host lists)
      * mk_logwatch is now aware of inodes of logfiles. This
	is important for fast rotating files: If the inode
	of a logfile changes between two checks mk_logwatch
	assumes that the complete content is new, even if
	the new file is longer than the old one.
      * check_mk makes sure that you do not have duplicate
	hosts in all_hosts or clusters.

1.0.30:
      * Windows agent now automatically monitors all existing
	event logs, not only "System" and "Application".

1.0.29:
      * Improved default Nagios configuration file:
	added some missing templates, enter correct URLs
	asked at setup time.
      * IMPORANT: If you do not use the new default
	Nagios configuration file you need to rename
	the template for aggregated services (summary
	services) to check_mk_summarizes (old name
	was 'check_mk_passive-summary'). Aggregated
	services are *always* passive and do *never*
	have performance data.
      * Hopefully fixed CPU usage output on multi-CPU
	machines
      * Fixed Problem in Windows Agent: Eventlog monitoring
	does now also work, if first record has not number 1
	(relevant for larger/older eventlogs)
      * Fixed bug in administration.html: Filename for Nagios
	must be named check_mk.cfg and *not* main.mk. Nagios
	does not read files without the suffix .cfg.
      * magic factor for df, that allows to automatgically
        adapt levels for very big or very small filesystems.
      * new concept of host tags simplyfies configuration.
      * IMPORTANT: at all places in the configuration where
	lists of hosts are used those are not any longer
	interpreted as regular expressions. Hostnames
	must match exactly. Therefore the list [ "" ] does
	not any longer represent the list of all hosts.
	It is a bug now. Please write all_hosts instead
	of [ "" ]. The semantics for service expressions
	has not changed.
      * Fixed problem with logwatch.php: Begin with
	<?php, not with <?. This makes some older webservers
	happy.
      * Fixed problem in check ipmi: Handle corrupt output
	from agent
      * Cleaned up code, improved inline documentation
      * Fixed problem with vms_df: default_filesystem_levels,
	filesystem_levels and df magic number now are used
	for df, vms_df and df_netapp together. Works now also
	when precompiled.

1.0.28:
      * IMPORTANT: the config file has been renamed from
	check_mk.cfg to main.mk. This has been suggested
	by several of my customers in order to avoid
	confusion with Nagios configuration files. In addition,
	all check_mk's configuration file have to end in
	'.mk'. This also holds for the autochecks. The
	setup.sh script will automatically rename all relevant
	files. Users of RPM or DEB installations have to remove
	the files themselves - sorry.
      * Windows agent supports eventlogs. Current all Warning
        and Error messages from 'System' and 'Application' are
        being sent to check_mk. Events can be filtered on the
	Nagios host.
      * Fixed bug: direct RRD update didn't work. Should now.
      * Fixed permission problems when run as root.
      * Agent is expected to send its version in <<<check_mk>>>
	now (not any longer in <<<mknagios>>>
      * Fixed bug in Windows agent. Performance counters now output
	correct values
      * Change checks/winperf: Changed 'ops/sec' into MB/s.
	That measures read and write disk throughput
	(now warn/crit levels possible yet)
      * new SNMP check 'ifoperstatus' for checking link
        of network interfaces via SNMP standard MIB
      * translated setup script into english
      * fixed bug with missing directories in setup script
      * made setup script's output nicer, show version information
      * NEW: mk_logwatch - a new plugin for the linux/UNIX agent
	for watching logfiles
      * Better error handling with Nagios pipe
      * Better handling of global error: make check_mk return
	CRIT, when no data can retrieved at all.
      * Added missing template 'check_mk_pingonly' in sample
	Nagios config file (is needed for hosts without checks)

1.0.27:
      * Ship source code of windows agent
      * fix several typos
      * fix bug: option --list-hosts did not work
      * fix bug: precompile "-C" did not work because
	of missing extension .py
      * new option -U,--update: It combines -S, -H and
	-U and writes the Nagios configuration into a
	file (not to stdout).
      * ship templates for PNP4Nagios matching most check_mk-checks.
	Standard installation path is /usr/share/check_mk/pnp-templates

1.0.26:
      -	Changed License to GNU GPL Version 2
      * modules check_mk_admin and check_mk_base are both shipped
	uncompiled.
      * source code of windows agent togehter with Makefile shipped
	with normal distribution
      * checks/md now handles rare case where output of /proc/mdstat
	shows three lines per array

1.0.25:
      * setup skript remembers paths

1.0.24:
      * fixed bug with precompile: Version of Agent was always 0

1.0.23:
      * fixed bug: check_config_variables was missing in precompiled
	files
      * new logwatch agent in Python plus new logwatch-check that
	handles both the output from the old and the new agent

1.0.22:
      * Default timeout for TCP transfer increased from 3.0 to 60.0
      * Windows agent supports '<<<mem>>>' that is compatible with Linux
      * Windows agents performance counters output fixed
      * Windows agent can now be cross-compiled with mingw on Linux
      * New checktype winperf.cpuusage that retrieves the percentage
	of CPU usage from windows (still has to be tested on Multi-CPU
	machine)
      * Fixed bug: logwatch_dir and logwatch_groupid got lost when
	precompiling.
      * arithmetic for CPU usage on VMS multi-CPU machines changed

1.0.21:
      * fixed bug in checks/df: filesystem levels did not work
	with precompiled checks

1.0.20:
      * new administration guide in doc/
      * fixed bug: option -v now works independent of order
      * fixed bug: in statgrab_net: variable was missing (affected -C)
      * fixed bug: added missing variables, imported re (affected -C)
      * check ipmi: new option ipmi_summarize: create only one check for all sensors
      * new pnp-template for ipmi summarized ambient temperature

1.0.19:
      * Monitoring of Windows Services
      * Fixed bug with check-specific default parameters
      * Monitoring of VMS (agent not included yet)
      * Retrieving of data via an external programm (e.g. SSH/RSH)
      * setup.sh does not overwrite check_mk.cfg but installs
	the new default file as check_mk.cfg-1.0.19
      * Put hosts into default hostgroup if none is configured<|MERGE_RESOLUTION|>--- conflicted
+++ resolved
@@ -26,11 +26,8 @@
     * 2730 FIX: if64: Grouping of interfaces resulted in an exception...
     * 2731 FIX: smart.temp: Handles case of missing temperature values correctly
     * 2732 FIX: ad_replication: Made check more robust agains garbled agent output
-<<<<<<< HEAD
+    * 2773 FIX: omd_staomd_status: handle case where site's software installation is broken
     * 2754 FIX: ipmitool: Killing asynchronous ipmitool call after 300 seconds...
-=======
-    * 2773 FIX: omd_staomd_status: handle case where site's software installation is broken
->>>>>>> 9d145ccc
 
     Multisite:
     * 2670 FIX: Fix problem that no site is configured when user has deleted only site...
