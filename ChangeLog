1.2.5i1:
    Core & Setup:
    * 0386 Added all active checks to check_mk -L output...
    * 0452 Speedup generation of configuration...
    * 0124 Support multiline plugin output for Check_MK Checks...
    * 0675 Activate inline SNMP per default (if available)...
    * 0695 Remove obsolete option -u, --cleanup-autochecks...
            NOTE: Please refer to the migration notes!
    * 0087 FIX: Fixed possible locking issue when using datasource program with long output...
    * 0313 FIX: Avoid duplicate reading of configuration file on --create-rrd...
    * 0379 FIX: check_mk -c: Now also rewrites the location of conf.d directory
    * 0354 FIX: Catch exception when check plugins do not return a state...
    * 0398 FIX: Tolerate debug output in check plugins when using CMC...
    * 0314 FIX: Fix CMC not executing any Check_MK checks after config reload...
    * 0401 FIX: Fix rule precedence in WATO-configured manual checks...
    * 0402 FIX: Fix exception in case of missing agent sections of cluster-aware checks...
    * 0426 FIX: Fixed processing of cached agent plugins / local scripts...
    * 0451 FIX: Ignore missing check types when creating configuration for Nagios
    * 0259 FIX: Fixed htpasswd permission problem in check_mk standalone installation...
    * 0453 FIX: Fix ugly Python exception in host diagnosis page in case of SNMP error...
    * 0696 FIX: Remove garbled output of cmk -v in state of CMC
    * 0682 FIX: Allow overriding of active and custom checks by more specific rule...
    * 0267 FIX: Fixed auth.serials permission problem in check_mk standalone installation...
    * 0282 FIX: TIMEPERIOD TRANSITION messages no longer cut at 64 bytes...
    * 0730 FIX: cmc: fixed bug displaying logentries after a logfile rotation...
    * 0140 FIX: Fixed unwanted handling of hostname as regex...

    Checks & Agents:
    * 0306 esx_vsphere_counters: added missing ramdisk levels sfcbtickets
    * 0073 moxa_iologik_register: new check to monitor moxa e2000 series registers
    * 0105 apc_humidity: New Check for humidity levels on APC Devices
    * 0106 3ware_units: The verifying state is now handled as ok...
    * 0086 timemachine: new check checking the age of latest backup by timemachine on MAC OS
    * 0074 raritan_pdu_plugs: new check for Raritan PX-2000 family PDUs...
    * 0107 stulz_alerts, stulz_powerstate, stulz_temp, stulz_humidity: New Checks for Stulz clima devices
    * 0075 raritan_pdu_inlet: new check to monitor inlet sensors of the Raritan PX-2000 PDUs
    * 0315 hitachi_hnas_quorumdevice, hitachi_hnas_pnode, hitachi_hnas_vnode: New checks for Hitachi HNAS devices
    * 0316 hitachi_hnas_cpu: New check for CPU utilization of Hitachi HNAS devices
    * 0373 wut_webtherm: Supporting several other devices now
    * 0377 check_http: Certificate Age mode now supports SNI...
    * 0317 emc_isilon: New checks for EMC Isilon Storage System
    * 0395 cmctc.temp: also detect older CMC devices
    * 0396 cmciii_access cmciii_io cmciii_psm_current cmciii_psm_plugs: Support other firmeware versions as well...
    * 0111 kemp_loadmaster_ha, kemp_loadmaster_realserver, kemp_loadmaster_services: New Checks for Kemp Loadbalancer
    * 0318 hitachi_hnas_fan: New check for fans in Hitachi HNAS systems
    * 0319 hitachi_hnas_psu, hitachi_hnas_psu: New checks for Hitachi HNAS storage systems
    * 0320 hitachi_hnas_fpga: new check for Hitachi HNAS storage systems
    * 0321 brocade_mlx: enhancing checks (BR-MLX modules, more OK states)...
    * 0323 emcvnx_hwstatus, emcvnx_hba, emcvnx_disks: new checks for EMC VNX storage systems
    * 0254 agent_vsphere: Make handling of spaces in hostnames of ESX configurable...
    * 0077 cmciii.psm_current, cmciii_psm_plugs, cmciii_io, cmciii.access, cmciii.temp, cmciii.can_current, cmciii.sensor, cmciii.state: new sub checks included in one new check cmcmiii superseding and improving several previous checks of the Rittal CMCIII device...
            NOTE: Please refer to the migration notes!
    * 0078 job: check now monitors the time since last start of the job, limits can be configured in WATO
    * 0079 f5_bigip_conns: new check to monitor number of current connections
    * 0324 hitachi_hnas_cifs: new check for the number of users using a CIFS share
    * 0455 hitachi_hnas_span: new check for Spans (Storage Pools) in Hitachi HNAS storage systems
    * 0445 mem.win: Allow time-averaging of values before applying levels...
    * 0446 mem.used, solaris_mem: Introduce optional averaging of used memory...
    * 0566 services.summary: new check to monitor stopped services of mode autostart in windows
    * 0568 f5_big_ip_conns: check now supports predictive monitoring and both connections types are merged in one check
    * 0257 windows_agent: now reports extended process information (obsoletes psperf.bat plugin)...
    * 0457 hitachi_hnas_volume: New check for Usage and Status of Volumes in Hitachi HNAS storage systems
    * 0450 mem.used: Add information about shared memory (on Linux hosts)
    * 0458 hitachi_hnas_fc_if: New check for FibreChannel Interfaces in Hitachi HNAS storage systems
    * 0459 emcvnx_info: New info check providing Model, Revision and Serial Number of EMC VNX storage systems
    * 0461 emcvnx_raidgroups.list_luns: New check for EMC VNX storage system...
    * 0462 emcvnx_raidgroups.list_disks: New check for EMC VNX storage system...
    * 0463 emcvnx_raidgroups.capacity, emcvnx_raidgroups.capacity_contiguous: New Checks for EMC VNX Storage systems...
    * 0570 fileinfo.groups: file groups now allow exclude patterns as well
    * 0464 stulz_pump: new check for the status of pumps of Stulz clima units
    * 0125 unitrends_backup:Unitrends Backup...
    * 0126 mikrotik_signal: Check for mikrotik wifi bridges
    * 0127 hp_proliant_raid: Check for proliant RAID status.
    * 0571 cmciii_lcp_fans: now monitors the lower limit for the rpm
    * 0572 cmciii_lcp_waterflow: lower and upper limits to the flow are now monitored
    * 0573 cmciii_lcp_airin, cmciii_lcp_airout, cmciii_lcp_waterin, cmciii_lcp_waterout: checks now observe limits to the temperatures
    * 0128 unitrends_replication: Check for monitoring  Replicaion staus on Unitrend systems
    * 0265 mpre_include: run additional mrpe configs within user context...
    * 0266 windows_agent: now supports mrpe include files...
    * 0574 if64: check now supports clustering...
    * 0576 fileinfo.groups: new feature to include current date in file pattern
    * 0130 Support of new Firmware version of various Fujitsu Sotarge Systems
    * 0698 emc_isilon.nodehealth: new check for EMC Isilon Storage systems: NodeHealth
    * 0699 emc_isilon_iops: New check for Disk Operations per Second (IOPS) in EMC Isilon Storage
    * 0132 New checks fjdarye101_disks fjdarye101_rluns: Fujitsu Storage Systems with 2013 Firmware
    * 0697 check_dns: allow to specify multiple expected answers
    * 0700 arcserve_backup: new check for status of backups in an Arcserve Backup Server
    * 0580 emc_datadomain_fans, emc_datadomain_nvbat, emc_datadomain_power, emc_datadomain_temps: new hardware checks for EMC Datadomain
    * 0691 Solaris agent: include lofs in list of monitored filesystem types
    * 0694 wut_webtherm: Support new versions of WUT-Thermometer...
    * 0135 apc_inputs: New Check for APC Input Contacts
    * 0701 emc_isilon_diskstatus: new check for Status of Disks in EMC Isilon Storage Systems
    * 0581 emc_datadomain_disks emc_datadomain_fs:  new checks to monitor disks and filesystems of EMC Datadomain
    * 0718 logwatch.ec: Optionally monitor the list of forwarded logfiles...
    * 0556 esx_vsphere_counters.diskio: now also shows disk latency
    * 0583 stulz_pump: now monitors the pumps rpm in precent of maximum and gathers performance data
    * 0560 check_mk_agent.solaris: report statgrab_mem section if solaris_mem section is missing...
    * 0702 Rule for checking agents for wanted version...
    * 0586 rmon_stats: new snmp check to gather network traffic statistics on RMON enabled network interfaces
    * 0704 windows_os_bonding: new check for bonding interfaces on windows...
    * 0562 esx_vsphere_vm.guest_tools: new check to monitor guest tools status...
    * 0674 brocade_fcport: Now supporting interface speed of 16 Gbit (just discovered in the wild)
    * 0138 Removed caching function in Windows Update agent plugin...
            NOTE: Please refer to the migration notes!
    * 0564 esx_vsphere_vm.datastores: displays the datastores of the VM...
    * 0731 mk_postgres: improved support for versions postgres < 9.2...
    * 0588 dell_poweredge_amperage.current, dell_poweredge_amperage.power, dell_poweredge_cpu, dell_poweredge_status, dell_poweredge_temp: new checks for the Dell PowerEdge Blade Server
    * 0589 brocade_tm: new check monitoring traffic manager statistics for interfaces of brocade devices
    * 0591 dell_poweredge_mem: new check to monitor memory modules of Dell PowerEdge Servers
    * 0592 dell_poweredge_pci: new check for pci devices on dell PowerEdge Servers
    * 0141 ups_socomec_capacity: Battery Capacity Check for Socomec UPS Devices.
    * 0705 arcserve_backup: improved documentation (check manpage and comments in the agent plugin)
    * 0143 ups_socomec_in_voltage, ups_socomec_out_voltage: Socomec UPS Devices, Input and Output Voltages...
<<<<<<< HEAD
    * 0144 enterasys_cpu_util enterasys_powersupply: New Checks for CPU Utilization and Power Supplies on enterasys switches
=======
    * 0732 df: now able to monitor inodes...
    * 0716 Add Linux caching agent also to normal agent RPM...
    * 0594 dell_poweredge_netdev: new check to monitor the status of network devices on Dells Poweredge Servers
    * 0733 mem, solaris_mem: now able to configure amount of free memory...
    * 0706 EMC VNX: special agent can alternatively authenticate via security files...
    * 0734 esx_vsphere_vm.running_on: shows the esx host of the VM
>>>>>>> fe077e3c
    * 0103 FIX: services: Fixed bug with service inventory defined in main.mk...
    * 0299 FIX: borcade_mlx_fan: Prettified output, handling "other" state now
    * 0300 FIX: cisco_fru_power: Trying not to inventorize not plugged in FRUs...
    * 0305 FIX: apache_status: Fixed exception when agent reports HTML code as apache-status data...
    * 0104 FIX: mssql: Server instances with underline in name are now supported....
    * 0240 FIX: Virtualmachine names with space no longer have missing piggyback data...
    * 0310 FIX: apache_status: Improved handling of unexpeted data sent by agents...
    * 0088 FIX: esx_vsphere_datastores: fixed error with reported capacity of 0 bytes...
    * 0243 FIX: cisco_qos: no longer crashes when the qos policy name is not set...
    * 0326 FIX: hr_fs printer_supply: Improved translation of wrong encoded chars...
    * 0059 FIX: agent_vpshere: new option for supporting ESX 4.1...
    * 0334 FIX: cisco_fantray: Fixed error on Cisco devices which do not support this check...
    * 0355 FIX: heartbeat_crm: Now handling "Failed actions:" output in agent...
    * 0357 FIX: megaraid_bbu: Fixed expected state checking...
    * 0358 FIX: df: now ignores filesystems with a reported size of '-'...
    * 0360 FIX: multipath: Inventory handles non loaded kernel module now...
    * 0339 FIX: blade_bays blade_blades blade_blowers blade_health blade_mediatray blade_powerfan blade_powermod: fix scan function...
    * 0340 FIX: blade_health: fix check, it was totally broken...
    * 0363 FIX: mysql_capacity: Did use wrong calculated warn / crit thresholds...
    * 0364 FIX: brocade_mlx*: Several cleanups, fixed bug in brocade_mlx_fan where only the first worst state was shown in output
    * 0365 FIX: RPMs: Cleaning up xinetd checkmk.rpmnew file after updating package...
    * 0366 FIX: heartbeat_crm: Agent code is now compatible to pacemaker 1.1.9...
    * 0367 FIX: Now using /dev/null instead of closing stdin in linux agent...
    * 0342 FIX: postgres_stat_database: make agent compatible with PostgreSQL 8.4.x...
    * 0343 FIX: postgres_sessions: make agent plugin compatible with PostgreSQL 9.2...
    * 0369 FIX: cups_queues: Fixed bug checking the last queue reported by agent...
    * 0370 FIX: brocade_mlx_module*: Improved output of checks
    * 0372 FIX: megaraid_ldisks: Ignoring adapters without configured logical disks...
    * 0345 FIX: Linux agent: fix detaching of background plugins...
    * 0378 FIX: agent_vsphere.pysphere: Trying to deal with permissions only on some guests/hosts
    * 0245 FIX: Inline SNMP no longer throws an exception when using SNMPv3 credentials...
    * 0380 FIX: jolokia_metrics.mem: PNP-Template now handles non existant max values...
    * 0381 FIX: win_printers: Fixed creation of duplicate services...
    * 0347 FIX: smart.stats: Remove duplicate disks...
    * 0349 FIX: winperf.cpuusage: update man page: this check is deprecated
    * 0383 FIX: solaris_mem: Is now compatible to more systems...
    * 0109 FIX: cisco_fantray: Prevent inventory for not available fans
    * 0110 FIX: cisco_fru_power:  Prevent inventory for not available FRUs
    * 0350 FIX: nfsmounts: correctly handle mount points with spaces...
    * 0387 FIX: df*: Negative filesystem space levels get a more clear text in check output...
    * 0351 FIX: local: Catch invalid state codes and map to 3 (UNKNOWN)...
    * 0397 FIX: mrpe: tolerate performance variable names with spaces...
    * 0399 FIX: check_ftp: cleanup configuration via WATO, remove Hostname field...
    * 0435 FIX: esx_vsphere_sensors: Fix garbled output in case of placeholder VMs...
    * 0251 FIX: agent_vsphere / check_mk agent: fixed outdated systemtime of check_mk agent...
    * 0439 FIX: postfix_mailq: Linux agent better detects Postfix installation...
    * 0440 FIX: heartbeat_crm: Inventory more gracefully handles case where agent output is invalid...
    * 0113 FIX: blade_blades: Now only make inventory for blades that are powered on...
    * 0441 FIX: megaraid_bbu: Fix several false alarms and cases where inventory failed
    * 0442 FIX: dell_om_disks: Treat global hot spare disks as OK, instead of WARN...
    * 0443 FIX: brocade_fcport: cope with firmware that does not provide speed information...
    * 0322 FIX: timemachine: Check now also works if there are spaces in the name of the backup volume or the hostname
    * 0253 FIX: windows agent: fixed crash on processing eventlog records...
    * 0403 FIX: mem.used: Prefer statgrab on FreeBSD for supporting more than 4GB...
    * 0404 FIX: cups_queues: fix exception in case of alternative time format...
    * 0444 FIX: timemachine: do not inventorize check when timemachine is not used
    * 0116 FIX: cisco_vpn_tunnel: Fixed typo that lead to an exception
    * 0118 FIX: stulz_humidity: Fixed coloring in pnp template...
    * 0119 FIX: stulz_humidity: Fixed lower thresholds...
    * 0565 FIX: windows_updates: fix for some cases when forced_reboot is not set
    * 0255 FIX: windows_agent: now able to handle the removal of local/plugin scripts during runtime...
    * 0447 FIX: fortigate_memory: Fix inventory, do not add check if no info available...
    * 0567 FIX: apc_symmetra: transformation from old tuple to new dict format fixed and improved
    * 0432 FIX: stulz_humidity: Fixed syntax error...
    * 0120 FIX: stulz_humidity, apc_humidity: Fixed bug while processing check params...
    * 0460 FIX: endless waiting for printer queues fixed...
    * 0260 FIX: Fixed incorrect formatting of checks with long output...
    * 0261 FIX: df_netapp32 / df_netapp: Fixed bug with negative size in check output...
    * 0262 FIX: ps: Now able to skip disabled "Process Inventory" rules...
    * 0264 FIX: printer_supply_ricoh: now reports correct filling levels...
    * 0575 FIX: cmciii_lcp_airin, cmciii_lcp_airout, cmciii_lcp_waterin, cmciii_lcp_waterout: improved handling of warning state...
    * 0272 FIX: if checks: port type 56 (fibrechannel) is no longer inventorized per default...
    * 0577 FIX: fileinfo.groups: new date pattern is now available for inventory check as well
    * 0688 FIX: winperf_msx_queues: Support output of Exchange 2013...
    * 0578 FIX: zypper: check is always registered as soon as mk_zypper plugin detects zypper tool...
    * 0689 FIX: postgres_sessions: fix empty agent section in case of 0 sessions...
    * 0579 FIX: veeam_client: fix for case when no StopTime section in agent output
    * 0692 FIX: fileinfo: Avoid duplicate entries in Solaris agent...
    * 0693 FIX: hpux_lvm: avoid problem when alternative vgdisplay is installed...
    * 0708 FIX: ntp.time, ntp: avoid DNS lookups in NTP queries and avoid timeouts...
    * 0277 FIX: solaris agent: ntp now able to work with ntpd and xntpd...
    * 0279 FIX: check_mk_agent.solaris: removed proc section from statgrab...
    * 0281 FIX: statgrab_net.ctr: only inventorize interfaces with actual traffic...
    * 0582 FIX: cisco_sys_mem: check now has a man page and a new WATO integration
    * 0667 FIX: oracle_asm_diskgroup: Now really uses the generic filesystem levels...
    * 0555 FIX: snmp_uptime: no longer fails if uptime is < 1 seconds
    * 0136 FIX: cisco_fru_power: Prevent inventory of not exsisting devices
    * 0557 FIX: check_mk_agent.solaris: removed section statgrab mem...
    * 0673 FIX: zfsget: Fixed broken check - was not compatible to current agent output of "df"
    * 0719 FIX: postfix_mailq: fix Linux agent in case of ssmtp being installed
    * 0584 FIX: agent_vsphere: special agent now handles non-standard https port correctly...
    * 0585 FIX: check_mk_agent.linux: more efficient handling of cups printer queues...
    * 0703 FIX: brocade_mlx: omit inventory of cpu and memory on more states...
    * 0137 FIX: Fixed printer_pages...
    * 0587 FIX: if64: problems resolved when running as a clustered service...
    * 0563 FIX: windows agent: now able to process perl scripts...
    * 0729 FIX: esx_vsphere_hostsystem: fixed incorrect status label (not state)...
    * 0142 FIX: winperf_if: treat unknown packets no longer as error packets
    * 0593 FIX: zypper: agent plugin and check now lead to UNKNOWN result in case of repo problems
    * 0758 FIX: check_sql: Fixed monitoring of stored procedures with oracle

    Multisite:
    * 0371 Added log class filter to hostsvcevents view
    * 0352 Avoid Livestatus connections on pages that do not need them...
    * 0390 Added an icon selector to the view editor...
    * 0391 Added sorter / filter for host/service service levels...
    * 0247 New mkp package for web applications: iNag / nagstatus / nagios status.dat...
    * 0429 Implemented role permissions for dashboards...
    * 0430 It is now possible to define custom time ranges in PNP graph search...
    * 0449 Show all custom variables of hosts and services in the detail views...
    * 0665 Added mail notificaton method to custom user notification dialog...
    * 0123 New time range filter for Downtimes and Comments...
    * 0683 New column painter for the last time a service was OK...
    * 0561 quicksearch: now able to search with multiple filters...
    * 0748 Also custom views now have permissions...
    * 0302 FIX: Fixed highlight of choosen elements in foldertee/views snapin in Chrome/IE
    * 0239 FIX: Fixed incorrect html formatting when displaying host or service comments...
    * 0307 FIX: Increased performance of multisite GUI with a large userbase...
    * 0312 FIX: Hiding views related to not existing datasources, like the EC now...
    * 0325 FIX: Removed CSV export icon from availability views...
    * 0327 FIX: Most forms did now work with "Profile Requests" enabled...
    * 0333 FIX: Fixed too long page title during performing several actions...
    * 0356 FIX: Fixed exception caused by utf8 chars in tooltip text...
    * 0368 FIX: Generating selection id is hopefully now compatible to more systems...
    * 0374 FIX: Fixed syntax error in exception handler of LDAP search code...
    * 0375 FIX: LDAP: Now handling user-ids with umlauts...
    * 0246 FIX: brocade_fcport: fixed error in pnp-template...
    * 0393 FIX: LDAP: Enabled paged LDAP search by default now with a page size of 1000...
    * 0394 FIX: LDAP: Auth expiration plugin now checks users for being disabled (in AD)...
    * 0436 FIX: Fix broken Site status switching via sidebar snapin...
    * 0420 FIX: LDAP: Roles/Groups are now synced even if case of DNs do not match...
    * 0421 FIX: UserDB: Fixed lost passwords when changing users in large user databases...
    * 0423 FIX: Users are not logged out anymore during changing their own passwords...
    * 0424 FIX: Improved error handling in case of incorrect auth config in distributed WATO environments
    * 0425 FIX: Fix login loop bug in distributed environments with different auth secrets
    * 0117 FIX: Availability button is now visible for users without the right to edit views
    * 0431 FIX: LDAP: Fixed group syncrhonisation when nested group sync is enabled
    * 0122 FIX: Multisite view editor not longer throwing a exception when loading views from other users
    * 0569 FIX: recurring updates of serial numbers of disabled ldap users fixed...
    * 0676 FIX: Move view "Stale services" to Problems folder
    * 0270 FIX: Multisite host tag filter: Now uses exact match...
    * 0273 FIX: Fixed exceptions when modifying / cloning views...
    * 0274 FIX: Fixed exception when view title or description was missing
    * 0278 FIX: Fixed bookmark icon images for non-english user languages...
    * 0670 FIX: LDAP: Fixed sync when non lower case attributes are configured...
    * 0671 FIX: LDAP: Disable logging of password changes received from LDAP
    * 0558 FIX: availability: fixed exception on specific filter settings...
    * 0712 FIX: Fix multiple groups with same tag when grouping hosts after a tag...

    WATO:
    * 0308 Multisite can now set rotation view permissions for NagVis...
    * 0329 Removed Distributed WATO peer mode...
            NOTE: Please refer to the migration notes!
    * 0244 New features for WATO page Backup & Restore...
    * 0382 Active HTTP check now supports multiline regexp matching...
    * 0112 Explicit mapping of clustered services can now be done with WATO...
    * 0437 Convert WATO rule for debug_log into simple Checkbox...
    * 0428 Changed user profiles (e.g. pw changes) are now replicated in distributed setups...
    * 0114 User Custom Attributes can now be exported to the core...
    * 0448 New button in WATO service list for displaying check parameters...
    * 0454 Add output of traceroute to host diagnostic page
    * 0677 Make title of tags and tag groups localizable...
    * 0685 Distributed WATO now disabled WATO on slave sites per default...
    * 0687 New summary pages with all settings of a host or service...
    * 0275 WATO "Notify Users" feature: Improved confirmation info...
    * 0134 New option to use expect string in response heads for check_http in wato...
    * 0717 Sort permissions of views, dashboards, commands and snapins alphabetically
    * 0057 FIX: Fix exception in WATO host editor on custom tag without topic...
    * 0241 FIX: Improved sorting of WATO folders in dropdown menu...
    * 0019 FIX: Fixed wording in WATO rule for MSSQL check
    * 0242 FIX: Parameters for clustered services can now be configured on the cluster host...
    * 0309 FIX: Trying to prevent read/write conflicts with a large user base...
    * 0311 FIX: Fixed "Inventory failed" message when trying an inventory on clusters via WATO...
    * 0330 FIX: Improved performance of WATO slave push with a large user base...
    * 0331 FIX: LDAP diagnostic LOG can now have the $OMD_SITE$ macro configured via WATO...
    * 0332 FIX: Own host tag groups without topics resulted in two groups "Host tags" in the rule editor
    * 0361 FIX: The page linked by "new rule" can now be bookmarked again
    * 0341 FIX: Avoid rare exception in WATO when deleting a host...
    * 0376 FIX: LDAP: Default configuration of attributes is reflected within WATO now
    * 0346 FIX: Fix folder visibility in WATO for unpriviledged users...
    * 0385 FIX: Better error handling for invalid service regex in rule conditions...
    * 0389 FIX: Showing LDAP settings on site specific global settings page now...
    * 0400 FIX: WATO BI editor now supports percentages for count_ok...
    * 0392 FIX: LDAP: Improved error messages of LDAP configuration test...
    * 0415 FIX: LDAP: The LDAP Settings dialog is now disabled when the LDAP Connector is disabled
    * 0416 FIX: When doing user sync on user page rendering, contact group memberships are shown correctly now...
    * 0417 FIX: LDAP: Fixed "Sync-Plugin: Roles" test with OpenLDAP
    * 0248 FIX: Backup & Restore: Snapshot comments now support unicode character...
    * 0418 FIX: LDAP: Fixed broken role sync plugin with OpenLDAP...
    * 0419 FIX: LDAP: The default user profile roles are only assigned to users without roles...
    * 0249 FIX: Backup & Restore: fixed bug when uploading legacy snapshots...
    * 0250 FIX: Fixed error on creating very large WATO snapshots...
    * 0422 FIX: Fixed numbers shown in log entries of bulk inventory...
    * 0252 FIX: ESX vSphere configuration: Fixed non-working configuration parameters...
    * 0456 FIX: Column was too short...
    * 0256 FIX: wato snapshots: snapshot restore no longer fails with older python versions...
    * 0433 FIX: Creating WATO lock during automations (like e.g. master to slave syncs)...
    * 0434 FIX: Fixed wrong count of failed hosts in bulk inventory mode...
    * 0678 FIX: Move two last global settings of Event Console to proper places
    * 0268 FIX: wato inventory: fixed missing services...
    * 0686 FIX: Fix replication with WATO if EC is enabled on master and disabled on slave
    * 0129 FIX: Fixed permission bug in "Edit user profile" dialog....
    * 0269 FIX: brocade_fcport: fixed problem on displaying check_parameters in WATO...
    * 0271 FIX: Fixed sorting in duallist element (two lists with interchangable elements)...
    * 0131 FIX: Error rates for network interfaces can now be set smaller then 0.1 when using Wato....
    * 0690 FIX: Fix language jumping to German when saving user profiles
    * 0666 FIX: Minimum port for the mknotifyd is now 1024 (never use well known ports)...
    * 0559 FIX: WATO snapshots: improved validation of (uploaded) snapshots...
    * 0709 FIX: Fix NoneType has not attribute userdb_automatic_sync bug in D-WATO
    * 0728 FIX: mem.win: fixed bug in WATO configuration rule...
    * 0139 FIX: ldap sync: syncing if rules against ldap is not longer case sensitiv

    Notifications:
    * 0362 sms: now searching PATH for sendsms and smssend commands...
    * 0684 New notification variables NOTIFY_LASTSERVICEOK and NOTIFY_LASTHOSTUP...
    * 0711 New rules based notifications...
    * 0713 New bulk notifications...
    * 0108 FIX: Prevent service notification on host alerts...
    * 0058 FIX: Fix email notifications containing non-ASCII characters in some situtations...
    * 0133 FIX: Fixed mkeventd notification plugin...
    * 0720 FIX: Fix timeperiod computation with CMC and flexible notifications...

    BI:
    * 0721 Use hard states in BI aggregates...
    * 0714 BI aggregations now also honor scheduled downtimes...
    * 0715 BI aggregates now acknowledgement information...
    * 0669 FIX: Fixed regex matching in BI when using character groups [...]...

    Reporting & Availability:
    * 0018 New option for displaying a legend for the colors used in the timeline...
    * 0405 Add CSV export to availability views...
    * 0338 FIX: Introduce time limit on availability queries...
    * 0681 FIX: Display correct year for availability range for last month in january

    Event Console:
    * 0301 Handling messages of special syslog format correctly...
    * 0388 Moved Event Console related settings to own settings page...
    * 0710 Create a history entry for events that failed their target count...
    * 0749 Allow to restrict visibility of events by their host contacts...
    * 0303 FIX: Old log entries were shown in event history first...
    * 0304 FIX: Escaping several unwanted chars from incoming log messages...
    * 0089 FIX: CSV export of event console was broken...
    * 0359 FIX: Fixed exception in event simulator when one match group did not match
    * 0384 FIX: Trying to prevent problem when restarting mkeventd...
    * 0427 FIX: Fixed exception when handling connections from event unix socket...
    * 0679 FIX: Allow non-Ascii characters in generated events
    * 0680 FIX: Do not allow spaces in host names in event simulator...
    * 0672 FIX: Service item of "Check event state in event console" checks can now be configured...
    * 0590 FIX: mkeventd: fixed encoding of unicode characters in the snmptrap receiver...

    Livestatus:
    * 0337 New header for limiting the execution time of a query...
    * 0276 nagios4 livestatus support...
    * 0335 FIX: Parse state of downtime notification log entries correctly...
    * 0336 FIX: Limit the number of lines read from a single logfile...
    * 0344 FIX: Fix semantics of columns num_services_hard_*...

    Livestatus-Proxy:
    * 0263 FIX: livestatus log table: fixed missing logentries of archived logfiles...


1.2.3i7:
    Core & Setup:
    * 0011 Introduce optional lower limit for predicted levels...
    * 0217 FIX: More verbose error output for SNMP errors on the command line...
    * 0288 FIX: Error messages of datasource programs (e.g. VSphere Agent) are now visible within WATO...
    * 0010 FIX: Fix computation of hour-of-the-day and day-of-month prediction...
    * 0292 FIX: Inline SNMP: Check_MK check helpers are closing UDP sockets now...

    Checks & Agents:
    * 0060 cisco_fantray: new check for monitoring fan trays of Cisco Nexus switches
    * 0061 cisco_cpu: check now recognizes new object cpmCPUTotal5minRev...
    * 0063 veeam_client: new check to monitor status of veeam clients with special agent plugin...
    * 0064 veeam_jobs: new check to monitor the backup jobs of the veeam backup tool...
    * 0047 fritz.conn fritz.config fritz.uptime fritz.wan_if fritz.link: New checks for monitoring Fritz!Box devices...
    * 0027 esx_vsphere_sensors: it is now possible override the state of sensors...
    * 0090 apc_ats_status: New Check for monitoring APC Automatic Transfer Switches
    * 0080 Added new checks for Brocade NetIron MLX switching / routing devices...
    * 0091 apc_ats_output: new check for output measurements on APC ATS devices
    * 0068 check_sql: support for mssql databases included
    * 0208 fileinfo.groups: Added minimum/maximum file size parameters...
    * 0093 check_http: Default service description prefix can be avoided...
    * 0004 df: dynamic filesystem levels now reorder levels automatically...
    * 0069 veeam_client: limits for time since last backup introduced
    * 0214 Logwatch: context lines can now be disabled using nocontext=1...
    * 0038 casa_cpu_mem casa_cpu_temp casa_cpu_util casa_fan casa_power: New checks for casa Cable Modem Termination Systems...
    * 0097 arc_raid_status: New check for Areca RAID controllers
    * 0070 cmciii_lcp_airin cmciii_lcp_airout cmciii_lcp_fans cmciii_lcp_waterflow cmciii_lcp_waterin cmciii_lcp_waterout: new checks for the Rittal CMC-III LCP device
    * 0098 apc_inrow_airflow, apc_inrow_fanspeed, apc_inrow_temp: New checks for APC inrow devices
    * 0099 apc_mod_pdu_modules: New check for APC Modular Power Distribution Unit
    * 0072 cmciii_pu_access cmciii_pu_canbus cmciii_pu_io cmciii_pu_temp: New checks for the Rittal CMC-III PU Unit
    * 0100 juniper_cpu: New check for CPU utilization on Juniper switches
    * 0236 windows_agent: each script can now be configured to run sync / async...
    * 0101 liebert_chiller_status: New check for Liebert Chiller devices
    * 0083 brocade_mlx: Temperature sensors of one module now in one common check...
    * 0008 df: Solaris agent now also supports samfs
    * 0084 brocade_mlx: single checks now instead of sub checks...
    * 0291 winperf_ts_sessions: New check to monitor Microsoft Terminal Server sessions...
    * 0102 modbus_value: New check and Agent to modbus devices...
    * 0013 Solaris Agent: implement cached async plugins and local checks...
    * 0238 vsphere monitoring: new option to skip placeholder vms in agent output...
    * 0016 Linux+Windows agent: allow spooling plugin outputs via files...
    * 0017 local: New state type P for state computation based on perfdata...
    * 0085 brocade_mlx: now handles more different module states...
    * 0024 FIX: cisco_wlc: removed check configuration parameter ap_model...
    * 0003 FIX: ps: Remove exceeding [ and ] in service description when using process inventory...
    * 0037 FIX: checkman browser (cmk -m) was not working properly in network subtree...
    * 0283 FIX: Interface Checks: ignore invalid error counts while interface is down...
    * 0081 FIX: Fixed corruption in SNMP walks created with cmk --snmpwalk...
    * 0286 FIX: esx_vsphrere_counters.ramdisk: Better handling for non existant ramdisks...
    * 0290 FIX: winperf_processor mem.win: Handling no/empty agent responses correctly now...
    * 0293 FIX: esx_vsphere_counters_ramdisk_sizes: Handles ram disk "ibmscratch" by default now
    * 0012 FIX: Solaris Agent: fixed broken fileinfo section...
    * 0297 FIX: mk-job is now also usable on CentOS 5+...
    * 0298 FIX: win_dhcp_pools: Fixed wrong percentage calculation
    * 0237 FIX: tsm_sessions: fixed invalid check output during backups...

    Multisite:
    * 0001 New filters for selecting several host/service-groups at once...
    * 0050 New concept of favorite hosts and services plus matching filters and views...
    * 0211 GUI Notify: Added notify method "popup" to really create popup windows...
    * 0215 Added option to make HTML escape in plugin outputs configurable...
    * 0071 livedump: new option to include contact_groups instead of contacts when dumping configuration
    * 0043 FIX: LDAP: Improved error reporting during synchronisation...
    * 0044 FIX: LDAP: Fixed error with empty groups during non nested group sync...
    * 0045 FIX: LDAP: Fixed error when synchronizing non nested groups to roles...
    * 0046 FIX: Fixed editing contactgroup assignments of hosts or folders with "-" in names...
    * 0049 FIX: Fixed useless I/O during page processing...
    * 0203 FIX: Changed sidebar reload interval to be more random...
    * 0204 FIX: Reduced I/O on logins with access time recording or failed login counts...
    * 0206 FIX: Fixed logwatch permission check when using liveproxy for normal users...
    * 0210 FIX: LDAP: Fixed problem syncing contactgroups of a user with umlauts in CN
    * 0035 FIX: Convert HTTP(S) links in plugin output into clickable icon...
    * 0006 FIX: Checkboxes for hosts/services were missing on modified views...
    * 0284 FIX: Context help toggled on/off randomly...
    * 0285 FIX: Fixed bookmarking of absolute URLs or PNP/NagVis URLs in sidebar snapin...
    * 0296 FIX: Fixed moving of snapins while in scrolled sidebar...

    WATO:
    * 0053 New rule for configuring the display_name of a service...
    * 0216 Supporting float values as SNMP timeout value now...
    * 0082 Improved online help for LDAP connections...
    * 0009 Automatically schedule inventory check after service config change...
    * 0294 Added "services" button to host diagnose page
    * 0048 FIX: Tests on host diagnose page are executed parallel now...
    * 0033 FIX: Fixed problem when saving settings in WATOs host diagnostic page...
    * 0205 FIX: NagVis related permissions of roles can be edited again...
    * 0207 FIX: Explicit communities were not saved in all cases...
    * 0094 FIX: Hide SNMPv3 credentials in WATO...
    * 0212 FIX: Fixed broken site edit page in case a TCP socket has been configured...
    * 0095 FIX: Fixed problem with portnumber in Wato Distributed Monitoring dialog
    * 0213 FIX: LDAP: Various small improvements for handling the LDAP user connector...
    * 0039 FIX: Fixed exception on displaying WATO helptexts in the global settings...
    * 0219 FIX: Fixed display problems in WATO folders with long contact group names
    * 0220 FIX: Added HTML escaping to several global settings attributes...
    * 0234 FIX: Improved handling of interface inventory states / types...
    * 0289 FIX: Renamed "Hosts & Folders" page to "Hosts"
    * 0295 FIX: Fixed problem with new created tag groups with "/" in title...

    Notifications:
    * 0005 Added notification script for sending SMS via mobilant.com...
    * 0032 FIX: Fixed problem when forwarding notification mails in windows...
    * 0218 FIX: Fixed rendering of HTML mails for Outlook (at least 2013)...

    BI:
    * 0287 FIX: Fixed assuming states of services with backslashes in descriptions...

    Reporting & Availability:
    * 0051 Option for showing timeline directly in availability table...
    * 0052 Visual colorization of availability according to levels...
    * 0054 New labelling options for availability table...
    * 0055 Allow grouping by host, host group or service group...
    * 0056 New concept of service periods in availability reporting...
    * 0002 You can now annotate events in the availability reporting...
    * 0014 FIX: Fix styling of tables: always use complete width...
    * 0015 FIX: Fixed summary computation in availability when grouping is used...

    Event Console:
    * 0026 FIX: snmptd_mkevent.py: fixed crash on startup
    * 0036 FIX: Fixed bug where multsite commands did not work properly...

    Livestatus:
    * 0067 livedump: new option to mark the mode at the beginning of the dump and documentation fixes...
    * 0023 FIX: Fixed incorrect starttime of table statehist entries...
    * 0034 FIX: Availability no longer showes incorrect entries when only one logfile exists...
    * 0233 FIX: Fixed missing entries in log file and availability view...


1.2.3i6:
    Core & Setup:
    * 0041 FIX: setup.py now handles non existing wwwuser gracefully...

    Checks & Agents:
    * 0040 Add agent plugin to test local hostname resolving...
    * 0020 FIX: Inventory problem with inventory_processes parameter...

    Multisite:
    * 0000 Improved performance of LDAP sync by refactoring the group sync code

    WATO:
    * 0042 FIX: Removed debug outputs from service inventory...


1.2.3i5:
    Core:
    * Automatically remove duplicate checks when monitoring with Agent+SNMP
       at the same time. TCP based ones have precedence.
    * inventory check of SNMP devices now does scan per default (configurable)
    * FIX: inventory check now honors settings for exit code
    * FIX: avoid exception nodes of cluster have different agent type
    * FIX: continue inventory, if one check does not support it
    * FIX: fix configuration of explicit SNMP community, allow unicode
    * FIX: avoid invalid cache of 2nd and up hosts in bulk inventory
    * FIX: fixed error handling in SNMP scan, inventory check fails now
           if SNMP agent is not responding
    * FIX: Ignore snmp_check_interval cache in interactive situations (e.g.  -nv)
    * FIX: check_mk config generation: on computing the checks parameters
           there is no longer a small chance that existing rules get modified

    Event Console:
    * check_mkevents now available as C binary: check_mkevents_c
    * FIX: use default values for unset variables in actions

    Multisite:
    * Speed-O-Meter: now measure only service checks. Host checks
      are omitted, since they do not really matter and make the
      results less useful when using CMC.
    * Added host aliases filter to some views (host/service search)
    * It is now possible to enforce checkboxes in views upon view loading
      (needs to be confgured per view via the view editor)
    * Wiki Sidebar Snapin: showing navigation and quicksearch. OMD only.
    * Sidebar can now be folded. Simply click somewhere at the left 10 pixels.
    * Foldable sections now have an animated triangle icon that shows the folding state
    * Added new snapin "Folders", which interacts with the views snapin when
      both are enabled. You can use it to open views in a specific folder context
    * LDAP: Added option to make group and role sync plugin handle nested
            groups (only in Active Directory at the moment). Enabling this
	    feature might increase the sync time a lot - use only when really needed.
    * FIX: Fixed encoding problem in webservice column output
    * FIX: Fix output format python for several numeric columns
    * FIX: Fixed searching hosts by aliases/adresses
    * FIX: Remove duplicate entries from Quicksearch
    * FIX: Avoid timed browser reload after execution of exections
    * FIX: Hosttag filter now works in service related views
    * FIX: Added code to prevent injection of bogus varnames
           (This might break code which uses some uncommon chars for varnames)
    * FIX: Fixed computation of perfometer values, which did not care about
           the snmp_check_interval. Simplyfied computation of perfometer values
    * FIX: LDAP: Custom user attributes can now be synced again

    BI:
    * FIX: Fix exception when showing BI tree in reporting time warp
    * FIX: Fixed blue triangle link: would show more aggregations,
       if one name was the prefix of another

    Notifications:
    * Blacklisting for services in the felixble notification system
    * FIX: mail with graph plugin: set explicit session.save_path for php
           Fixes instances where the php command couldn't fetch any graphs

    Checks & Agents:
    * diskstat: removed (ever incorrect) latency computation for Linux
    * statgrab_load: support predictive levels, add perf-o-meter
    * ucd_cpu_load: support predictive levels
    * hpux_cpu, blade_bx_load: support predictive levels, add perf-o-meter,
       make WATO-configable
    * check_sql: Database port can now be explicitly set
    * steelhead_perrs: New check for Rivergate Gateways
    * alcatel_power: Check for power supplies on Alcatel switches
    * qnap_disks: New check for Hardisks in Qnap devices
    * Dell Open Manage: SNNP Checks for Physical Disks, CPU and Memory
    * check_tcp: Now able to set custom service description
    * Apache ActiveMQ: New Special Agent and Check to query ActiveMQ Queues
    * check_ftp: can now be configured via Wato
    * windows_tasks: New check to  monitor the Windows Task Scheduler
    * sensatronics_temp: New check for Sensatronic E4 Temperatur Sensor
    * akcp_sensor_drycontact: New Check for AKCP drycontact Sensors
    * esx_vsphere_vm.heartbeat: Heartbeat status alert level now configurable
    * ps:  new configuration option: handle_count (windows only)
    * FIX: Windows agent: gracefully handle garbled logstate.txt
    * FIX: esx_vsphere_counters: added missing ramdisk type upgradescratch
    * FIX: esx_vsphere_hostsystem: fixed bug in handling of params
    * FIX: local: tolerate invalid output lines
    * FIX: hp_proliant: Correct handling of missing snmp data
    * FIX: logwatch.ec: No longer forwards "I" lines to event console
    * FIX: check_dns: default to querying the DNS server on the localhost itself
    * FIX: ps: do not output perfdata of CPU averaging (use ps.perf for that)
    * FIX: nfsexports: also support systems with rpcbind instead of portmap
    * FIX: ups_in_freq: corrected spelling of service description
    * FIX: ups_bat_temp: renamed service description to "Temperature Battery",
           in order to make it consistent with the other temperature checks
    * FIX: hp_blade_blades: Fixed crash on inventory when receiving
           unexpected snmp data
    * FIX: apache_status: If ReqPerSec and BytesPerSec are not reported by
           the agent, no PNP graphs for them are drawn.
           (This is the case if ExtendedStatus set to Off in Apache config)
    * FIX: oracle_jobs: fixed issues with incorrect column count in check output
    * FIX: if/if64/...: layout fix in PNP template for packets


    WATO:
    * You can now have site-specific global settings when using
      distributed WATO (available in the "Distributed Monitoring")
    * bulk inventory: display percentage in progress bar
    * New option for full SNMP scan in bulk inventory
    * bulk operations now also available when checkboxes are off
    * LDAP: Added test to validate the configured role sync groups
    * LDAP: The sync hooks during activate changes can now be enabled/disabled
      by configuration (Global Settings)
    * Disabled replication type "peer" in site editor.
    * Added "permanently ignore" button to inventory services dialog which 
      links directly to the disabled services view
    * Added diagnose page linked from host edit dialog. This can be used to test
      connection capabilities of hosts
    * The rule "Process inventory" now offers the same configuration options 
      as its manual check equivalent "State and count of processes"
    * New configuration option handle_count (windows only) in the rules
      "Process inventory" and "State and count of processes"
    * FIX: correct display of number of hosts in bulk inventory
    * FIX: nailed down ".siteid" exception when added new site
    * FIX: fixed setting for locking mode from 'ait' to 'wait'
    * FIX: avoid removal of tags from rules when not yet acknowledged
    * FIX: avoid need for apache restart when adding new service levels
    * FIX: fix encoding problem on GIT integration

    Livestatus:
    * Removed "livecheck". It never was really stable. Nagios4 has something
      similar built in. And also the Check_MK Micro Core.
    * table statehist: no longer computes an unmonitored state for hosts and
                       services on certain instances.
                       (showed up as no hosts/services in the multisite gui)
    * table statehist: fixed SIGSEGV chance on larger queries

1.2.3i4:
    Core:
    * Create inventory check also for hosts without services, if they
          have *no* ping tag.

    WATO:
    * Bulk inventory: speed up by use of cache files and doing stuff in
          groups of e.g. 10 hosts at once
    * Multisite connection: new button for cloning a connection

    Checks & Agents:
    * Linux agent RPM: remove dependency to package "time". That package
         is just needed for the binary mk-job, which is useful but not
         neccessary.

    Multisite:
    * FIX: fix broken single-site setups due to new caching

1.2.3i3:
    Core:
    * FIX: fixed typo in core startup message "logging initial states"
    * FIX: livestatus table statehist: fixed rubbish entries whenever
           logfile instances got unloaded

    Livestatus:
    * FIX: check_mk snmp checks with a custom check interval no longer
           have an incorrect staleness value

    Notifications:
    * mkeventd: new notification plugin for forwarding notifications
       to the Event Console. See inline docu in share/check_mk/notification/mkeventd
       for documentation.
    * FIX: cleanup environment from notifications (needed for CMC)

    Checks & Agents:
    * Windows agent: increased maximum plugin output buffer size to 2MB
    * check_icmp: New WATO rule for custom PING checks
    * agent_vsphere: now able to handle < > & ' " in login credentials
    * if/if64 and friends: add 95% percentiles to graphs
    * services: inventory now also matches against display names of services
    * esx_vsphere_hostsystem.multipath: now able to set warn/crit levels
    * cpu_netapp: added Perf-O-Meter and PNP template
    * cisco_cpu: added Perf-O-Meter and PNP template
    * apc_symmetra: add input voltage to informational output
    * agent_vsphere: new debug option --tracefile
    * FIX: windows_agent: fixed bug in cleanup of open thread handles
    * FIX: cups default printer is now monitored again in linux agent
    * FIX: host notification email in html format: fixed formating error
           (typo in tag)
    * FIX: netapp_volumes: better output when volume is missing
    * FIX: winperf_phydisk: handle case where not performance counters are available
    * FIX: check_mk_agent.linux: limit Livestatus check to 3 seconds
    * FIX: esx_vsphere_vm: fixed exception when memory info for vm is missing
    * FIX: esx_vsphere_hostsystem: Fixed typo in check output
    * FIX: psperf.bat/ps: Plugin output processing no longer crashes when
           the ps service is clustered

    Multisite:
    * Filtering in views by Hostalias is possible now too
       (however the filter is not displayed in any standard view - user needs
       to enable it by customizing the needed views himself)
    * FIX: add missing service icons to view "All Services with this descr..."
    * FIX: ldap attribute plugins: fixed crash when parameters are None
    * FIX: avoid duplicate output of log message in log tables
    * FIX: fixed problem with ldap userid encoding
    * FIX: removed state-based colors from all Perf-O-Meters
    * FIX: brocade_fcport pnp-template: fixed incorrect display of average values
    * FIX: all log views are now correctly sorted from new to old

    Livestatus-Proxy:
    * Implement caching of non-status requests (together with Multisite)
    * FIX: fix exception when printing error message
    * FIX: honor wait time (now called cooling period) after failed TCP connection
    * FIX: fix hanging if client cannot accept large chunks (seen on RH6.4)

    WATO:
    * Rule "State and count of processes": New configuration options:
           virtual and resident memory levels
    * Added title of tests to LDAP diagnose table
    * Bulk inventory: new checkbox to only include hosts that have a failed
        inventory check.
    * Bulk inventory: yet another checkbox for skipping hosts where the
        Check_MK service is currently critical
    * New rule: Multipath Count (used by esx_vsphere_hostsystem.multipath)
    * FIX: The rule "State and count of processes" is no longer available
           in "Parameters for inventorized check". This rule was solely
           intented for "Manual checks" configuration
    * FIX: Trying to prevent auth.php errors while file is being updated

1.2.3i2:
    Core:
    * New option -B for just generating the configuration
    * Introduced persistent host address lookup cache to prevent issues
      loading an unchanged configuration after a single address is not resolvable anymore
    * Assigning a service to a cluster host no longer requires a reinventory
    * Setting a check_type or service to ignore no longer requires a reinventory
      Note: If the ignore rule is removed the services will reappear
    * Config creation: The ignore services rule now also applies to custom, active
                       and legacy checks
    * Predictive monitoring: correctly handle spaces in variable names (thanks
       to Karl Golland)
    * New man page browser for console (cmk -m)
    * New option explicit_snmp_communities to override rule based SNMP settings
    * Preparations for significant SNMP monitoring performance improvement
      (It's named Inline SNMP, which is available as special feature via subscriptions)
    * Allow to specify custom host check via WATO (arbitrary command line)
    * Implement DNS caching. This can be disabled with use_dns_cache = False

    Livestatus:
    * new service column staleness: indicator for outdated service checks
    * new host    column staleness: indicator for outdated host checks

    Checks & Agents:
    * esx_hostystem multipath: criticize standby paths only if not equal to active paths
    * mk_logwatch: fixed bug when rewriting logwatch messages
    * check_mk: Re-inventory is no longer required when a service is ignored via rule
    * check_mk: Now possible to assign services to clusters without the need to
                reinventorize
    * lnx_if: Fixed crash on missing "Address" field
    * viprinet_router: Now able to set required target state via rule
    * windows_agent: Now available as 64 bit version
    * agent_vsphere: fix problem where sensors were missing when
      you queried multiple host systems via vCenter
    * cached checks: no longer output cached data if the age of the
                     cache file is twice the maximum cache age
    * windows agent: no longer tries to execute directories
    * fileinfo: no longer inventorize missing files(reported by windows agent)
    * New checks for Brocade fans, temperature and power supplies
    * cluster hosts: removed agent version output from Check_MK service (this
      was misleading for different agent versions on multiple nodes)
    * job check: better handling of unexpected agent output
    * lnx_thermal: Added check for linux thermal sensors (e.g. acpi)
    * hwg_temp: Make WATO-Rule "Room Temperature" match, add man page, graph
                and Perf-O-Meter
    * ps.perf: Support Windows with new plugin "psperf.bat". wmicchecks.bat
               is obsolete now.
    * Special Agent vSphere: support ESX 4.1 (thanks to Mirko Witt)
    * esx_vsphere_object: make check state configurable
    * mk_logwatch: support continuation lines with 'A'. Please refer to docu.
    * mk_oracle: Added plugin for solaris
    * win_netstat: New check for Windows for checking the existance of a UDP/TCP
        connection or listener
    * ps/ps.perf: allow to set levels on CPU util, optional averaging of CPU
    * diskstat: Agent is now also processing data of mmcblk devices
    * qmail: Added check for mailqueue 
    * cisco_locif: removed obsolete and already disabled check completely
    * fc_brocade_port: removed obsolete check
    * fc_brocade_port_detailed: removed obsolete check
    * tsm_stgpool: removed orphaned check
    * vmware_state: removed ancient, now orphaned check. Use vsphere_agent instead.
    * vms_{df,md,netif,sys}: remove orphaned checks that are not needed by the current agent
    * tsm: Added new TSM checks with a simple windows agent plugin
    * windows_agent: now starts local/plugin scripts in separate threads/processes
                     new script parameters cache_age, retry_count, timeout
                     new script caching options "off", "async", "sync"
    * windows_agent: increased maximum local/plugin script output length to 512kB
                     (output buffer now grows dynamically)
    * jolokia_metrics: fixed incorrect plugin output for high warn/crit levels
    * jolokia_metrics.uptime: Added pnp template
    * hyperv: Added a check for checking state changes.
    * df / esx_vsphere_datastore: now able to set absolute levels and levels depending
                                  on total disk space of used and free space
    * cisco_wlc: New check for monitoring cisco wireless lan access points 
    * cisco_wlc_clients: New check for the nummber of clients in a wlc wifi
    * df: Negative integer levels for MB left on a device
    * win_printers: Monitoring of printer queue on a windows printserver
    * cisco_qos: Updated to be able to mintor IOS XR 4.2.1 (on a ASR9K device)
    * New active check, check_form_submit, to submit HTML forms and check the resulting page
    * mk-job: /var/lib/check_mk_agent/job directory is now created with mode 1777 so 
              mk-job can be used by unprivileged users too
    * ADD: etherbox: new check for etherbox (messpc) sensors.
           currently supported: temperature, humidity, switch contact and smoke sensors
    * cisco_wlc_client: now supports low/high warn and crit levels
    * cisco_wlc: now supports configuration options for missing AP
    * agent_vsphere: completely rewritten, now considerably faster
                     vCenter is still queried by old version
    * windows_agent: windows eventlog informational/audit logs now reported with O prefix
    * mk_logwatch: ignored loglines now reported with an "." prefix (if required)
    * apache_status: Nopw also supports multithreaded mpm
    * windows_agent: now able to suppress context messages in windows eventlogs
    * agent_vsphere: completely rewritten, now considerably faster
                     vCenter is still queried by old version
    * windows_agent: windows eventlog informational/audit logs now reported with O prefix
    * mk_logwatch: ignored loglines now reported with an "." prefix (if required)
    * check_mk-if.pnp: fixed bug with pnp template on esx hosts without perfdata
    * jolokia checks (JVM): uptime, threads, sessions, requests, queue
      now configurable via WATO
    * vSphere checks: secret is not shown to the user via WATO anymore
    * WATO rule to check state of physical switch (currently used by etherbox check)
    * cisco_wlc: Allows to configure handling of missing AP
    * logwatch.ec: show logfiles from that we forwarded messages
    * FIX: blade_blades: Fixed output of "(UNKNOWN)" even if state is OK
    * FIX: apache_status: fix exception if parameter is None
    * FIX: hr_mem: handle virtual memory correct on some devices
    * FIX: apache_status agent plugin: now also works, if prog name contains slashes
    * FIX: check_dns: parameter -A does not get an additional string
    * FIX: cisco_qos: Catch policies without post/drop byte information
    * FIX: cisco_qos: Catch policies without individual bandwidth limits
    * FIX: windows_agent: fixed bug on merging plugin output buffers
    * FIX: esx_vsphere_datastores: Fix incomplete performance data and Perf-O-Meter
    * FIX: cleaned up fileinfo.groups pattern handling, manual configuration
      is now possible using WATO
    * FIX: check_mk-ipmi.php: PNP template now displays correct units as delivered
           by the check plugin
    * FIX: check_disk_smb: Remove $ from share when creating service description.
           Otherwise Nagios will not accept the service description.
    * FIX: mrpe: gracefully handle invalid exit code of plugin

    Notifications:
    * notify.py: Matching service level: Use the hosts service level if a
                 service has no service level set
    * notify.py: fixed bug with local notification spooling
    * HTML notifications: Now adding optional links to host- and service names
      when second argument notification script is configured to the base url of the
      monitoring installation (e.g. http://<host>/<site>/ in case of OMD setups)
    * HTML notifications: Added time of state change

    Multisite:
    * Finally good handling of F5 / browser reloads -> no page switching to
      start page anymore (at least in modern browsers)
    * User accounts can now be locked after a specified amount of auth
      failures (lock_on_logon_failures can be set to a number of tries)
    * Column Perf-O-Meter is now sortable: it sorts after the *first*
      performance value. This might not always be the one you like, but
      its far better than nothing.
    * logwatch: Logwatch icon no longer uses notes_url
    * Inventory screen: Host inventory also displays its clustered services
    * Rules: Renamed "Ignored services" to "Disabled services"
             Renamed "Ignored checks" to "Disabled checks"
    * Sorter Host IP address: fixed sorting, no longer uses str compare on ip
    * Views: New: Draw rule editor icon in multisite views (default off)
             Can be activated in global settings
    * New global multisite options: Adhoc downtime with duration and comment
                                    Display current date in dashboard
    * LDAP: Using asynchronous searches / added optional support for paginated
      searches (Can be enabled in connection settings)
    * LDAP: It is now possible to provide multiple failover servers, which are
      tried when the primary ldap server fails
    * LDAP: Supporting posixGroup with memberUid as member attribute
    * LDAP: Added filter_group option to user configuration to make the
    synchonized users filterable by group memberships in directories without
    memberof attributes
    * LDAP: Moved configuration to dedicated page which also provides some
      testing mechanisms for the configuration
    * Added option to enable browser scrollbar to the multisite sidebar (only
      via "sidebar_show_scrollbar = True" in multisite.mk
    * Added option to disable automatic userdb synchronizations in multisite
    * Implemented search forms for most data tables
    * New icons in view footers: export as CSV, export as JSON
    * Availability: new columns for shortest, longest, average and count
    * Editing localized strings (like the title) is now optional when cloning
      views or editing cloned views. If not edited, the views inherit the
      localized strings from their ancestors
    * Added simple problems Dashboard
    * New filter and column painter for current notification number (escalations)
    * Added new painters for displaying host tags (list of tags, single tag
    groups). All those painters are sortable. Also added new filters for tags.
    * Added painters, icon and filters for visualizing staleness information
    * Improved filtering of the foldertree snapin by user permissions (when a user is
      only permitted on one child folder, the upper folder is removed from the
      hierarchy)
    * "Unchecked Services" view now uses the staleness of services for filtering
    * Globe dashlets make use of the parameter "id" to make it possible to
      provide unique ids in the render HTML code to the dashlets
    * Multisite can now track wether or not a user is online, this need to be
      enabled e.g. via Global Settings in WATO (Save last access times of
      users)
    * Added popup message notification system to make it possible to notify
      multisite users about various things. It is linked on WATO Users page at
      the moment. An image will appear for a user in the sidebar footer with
      the number of pending messages when there are pending messages for a user.
      To make the sidebar check for new messages on a regular base, you need
      to configure the interval of sidebar popup notification updates e.g. via
      WATO Global Settings.
    * Event views: changed default horizon from 31 to 7 days
    * New option for painting timestamp: as Unix Epoch time
    * New filters: Host state type and Service state type
    * FIX: better error message in case of exception in SNMP handling
    * FIX: Inventory screen: Now shows custom checks
    * FIX: Fixed locking problem of multisite pages related to user loading/saving
    * FIX: Fixed wrong default settings of view filters in localized multisite
    * FIX: line wrapping of logwatch entries
    * FIX: Fixed button dragging bug when opening the view editor
           (at least in Firefox)

    WATO:
    * Allow to configure check-/retry_interval in second precision
    * Custom user attributes can now be managed using WATO
    * Allow GIT to be used for change tracking (enable via global option)
    * Hosts/Folders: SNMP communities can now be configured via the host
      and folders hierarchy. Those settings override the rule base config.
    * Require unique alias names in between the following elements:
      Host/Service/Contact Groups, Timeperiods and Roles
    * Removed "do not connect" option from site socket editor. Use the
      checkbox "Disable" to disable the site for multisite.
    * Converted table of Event Console Rules to new implementation, make it sortable
    * FIX: do validation of check items in rule editor
    * FIX: More consistent handling of folderpath select in rule editor
    * FIX: Now correctly handling depends_on_tags on page rendering for
           inherited values
    * FIX: Changed several forms from GET to POST to prevent "Request-URI too
           large" error messages during submitting forms
    * FIX: automation snmp scan now adhere rules for shoddy snmp devices
           which have no sys description
    * FIX: Cisco ruleset "Cisco WLC WiFi client connections" has been generalized to
           "WLC WiFi client connections"
    * FIX: Snapshot handling is a little more robust agains manually created
           files in snapshot directory now
    * FIX: Slightly more transparent handling of syntax errors when loading rules.mk

    Notifications:
    * Flexible Notification can now filter service levels
    * FIX: check_tcp corrected order of parameters in definition

    Event Console:
    * New global setting "force message archiving", converts the EC into
      a kind of syslog archive
    * New built-in snmptrap server to directly receive snmp traps
    * FIX: fix layout of filter for history action type
    * FIX: better detect non-IP-number hosts in hostname translation

1.2.3i1:
    Core:
    * Agents can send data for other hosts "piggyback". This is being
      used by the vSphere and SAP plugins
    * New variable host_check_commands, that allows the definition of
      an alternative host check command (without manually defining one)
    * New variable snmp_check_interval which can be used to customize
      the check intervals of SNMP based checks
    * setup: Added missing vars rrd_path and rrdcached_sock
    * new variable check_mk_exit_status: allows to make Check_MK service OK,
      even if host in not reachable.
    * set always_cleanup_autochecks to True per default now
    * check_mk: new option --snmptranslate

    Multisite:
    * New availability view for arbitrary host/service collections
    * New option auth_by_http_header to use the value of a HTTP header
      variable for authentication (Useful in reverse proxy environments)
    * New permission that is needed for seeing views that other users
      have defined (per default this is contained in all roles)
    * New path back to the view after command exection with all
      checkboxes cleared
    * Added plugins to config module to make registration of default values
      possible for addons like mkeventd - reset to default values works now
      correctly even for multisite related settings
    * perfometer: Bit values now using base of 1000
    * Added PNP tempate for check_disk_smb
    * Dashboards can now be configured to be reloaded on resizing
      (automatically adds width/height url parameters)
    * LDAP authentification: New config option "Do not use persistent
                             connections to ldap server"
    * Hosttags and auxiliary tags can now be grouped in topics
    * Fixed output of time in view if server time differs from user time

    Event Console:
    * New rule feature: automatically delete event after actions
    * New filter for maximum service level (minimum already existed)
    * New global setting: hostname translation (allows e.g. to drop domain name)
    * New rule match: only apply rule within specified time period

    Checks & Agents:
    * solaris_mem: New check for memory and swap for Solaris agent
    * agent_vsphere: New VMWare ESX monitoring that uses pySphere and the VMWare
      API in order to get data very efficiently. Read (upcoming) documentation
      for details.
    * new special agent agent_random for creating random monitoring data
    * New checks: windows_intel_bonding / windows_broadcom_bonding
    * Implemented SAP monitoring based on the agent plugin mk_sap. This
      must be run on a linux host. It connects via RFC calls to SAP R/3
      systems to retrieve monitoring information for this or other machines.
    * sap.dialog: Monitors SAP dialog statistics like the response time
    * sap.value: Simply processes information provided by SAP to Nagios
    * openvpn_clients: new check for OpenVPN connections
    * if64_tplink: special new check for TP Link switches with broken SNMP output
    * job: Monitoring states and performance indicators of any jobs on linux systems
    * oracle_asm_diskgroups: Added missing agent plugin + asmcmd wrapper script
    * oracle_jobs: New check to monitor oracle database job execution
    * oracle_rman_backups: New check to monitor state of ORACLE RMAN backups
    * jar_signature: New check to monitor wether or not a jar is signed and
      certificate is not expired
    * cisco_qos: adhere qos-bandwidth policies
    * check_disk_smb: WATO formalization for active check check_disk_smb
    * if.include: new configurable parameters for assumed input and output speed
    * cisco_qos: new param unit:    switches between bit/byte display
                 new param average: average the values over the given minute
                 new params post/drop can be configured via int and float
                 fixed incorrect worst state if different parameters exceed limit
    * logwatch.ec: Added optional spooling to the check to prevent dataloss
      when processing of current lines needs more time than max execution time
    * mounts: ignore multiple occurrances of the same device
    * Linux agent: allow cached local/plugins checks (see docu)
    * mem.include: Linux memory check now includes size of page tables. This
      can be important e.g. on ORACLE systems with a lot of memory
    * windows_agent: Now buffers output before writing it to the socket
                     Results in less tcp packages per call
    * smart.stats: rewrote check. Please reinventorize. Error counters are now
      snapshotted during inventory.
    * smart.temp: add WATO configuration
    * windows_agent: check_mk.ini: new option "port" - specifies agent port
    * winperf_processor: introduce averaging, support predictive levels
    * cpu_util.include: fixed bug when params are set to None
    * predictive levels: fixed bug when existing predictive levels get new options
    * windows_plugin mssql.vbs: No longer queries stopped mssql instances
    * cisco_hsrp: fixed problem when HSRP groups had same ip address
    * winperf_if: hell has frozen over: a new check for network adapters on Windows
    * windows agent: new config section plugins, now able to set timeouts for specific plugins
                     new global config option: timeout_plugins_total
    * lnx_if in Linux agent: force deterministical order of network devices
    * Linux agent: remove obsolete old <<<netif>>> and <<<netctr>>> sections
    * logwatch, logwatch.ec: detect error in agent configuration
    * Linux agent: cups_queues: do not monitor non-local queues (thanks to Olaf Morgenstern)
    * AIX agent: call lparstat with argument 1 1, this give more accurate data
    * Check_MK check: enable extended performance data per default now
    * viprinet checks: New checks for firmware version/update, memory usage, power supply status, 
                       router mode, serialnumber and temperature sensors
    * uptime, snmp_uptime, esx_vsphere_counters.uptime: allow to set lower and upper levels
    * winperf_processor: Now displays (and scales) to number of cpus in pnpgraph
    * mk_postgres plugin: replace select * with list of explicit columns (fix for PG 9.1)
    * lnx_if: show MAC address for interfaces (needs also agent update)
    * winperf_tcp_conn: New check. Displays number of established tcpv4 connections in windows
                        Uses WATO Rule "TCP connection stats (Windows)"
    * windows_agent: fixed timeouts for powershell scripts in local/plugins
    * logwatch: Agent can now use logwatch.d/ to split config to multipe files
    * logwatch: Agent can now rewrite Messages
    * apache_status: New rule: set levels for number of remaining open slots
    * mrpe: handle long plugin output correctly, including performance data
    * cisco_qos: parameters now configurable via WATO

    Notifications:
    * notify.py: unique spoolfiles name no longer created with uuid
    * Warn user if only_services does never match

    Livestatus:
    * Table statehist: Improved detection of vanished hosts and services.
                       Now able to detect and remove nonsense check plugin output
    * FIX: able to handle equal comment_id between host and service
    * livestatus.log: show utf-8 decoding problems only with debug logging >=2
    * livestatus: fixed incorrect output formatting of comments_with_info column

    BI:
    * Integrated availability computing, including nifty time warp feature

    WATO:
    * Configuration of datasource programs via dedicated rules
    * New editor for Business Intelligence rules
    * Rule Editor: Now able to show infeffective rules
    * Valuespec: CascadingDropdown now able to process choice values from functions
    * Removed global option logwatch_forward_to_ec, moved this to the
      logwatch_ec ruleset. With this option the forwarding can now be enabled
      for each logfile on a host
    * Configuration of an alternative host check command
    * Inventory: Display link symbol for ps ruleset
    * New rule for notification_options of hosts and services
    * FIX: Rulesets: correct display of rules within subfolders
    * Remove Notification Command user settings, please use flexible notifications instead


1.2.2p3:
    Core:
    * FIX: get_average(): Gracefully handle time anomlies of target systems
    * FIX: notifications: /var/lib/check_mk/notify directory is now created 
           correctly during setup from tgz file. (Without it notifications
           did not get sent out.)
    * FIX: add missing $DESTDIR to auth.serials in setup.sh

    Checks & Agents:
    * FIX: winperf_processor: fix case where CPU percent is exactly 100%
    * FIX: blade_powerfan: fix mixup of default levels 50/40 -> 40/50
    * FIX: Cleaned up graph rendering of Check_MK services 
    * FIX: zypper: deal with output from SLES 10
    * FIX: zpool_status: Ignoring "No known data errors" text
    * FIX: dmi_sysinfo: Handling ":" in value correctly
    * FIX: check_http: Fixed syntax error when monitoring certificates
    * FIX: check_dns: parameter -A does not get an additional string
    * FIX: diskstat: Fixed wrong values for IO/s computation on linux hosts
    * FIX: blade_healts: Fixed wrong index checking resulting in exceptions
    * FIX: notifications: /var/lib/check_mk/notify directory is now created 
           correctly during setup from tgz file. (Without it notifications
           did not get sent out.)

    Multisite:
    * FIX: LDAP: Disabling use of referrals in active directory configuration
    * FIX: Fixed missing roles in auth.php (in some cases) which resulted in
           non visible pnp graphs and missing nagvis permissions
    * FIX: Fixed label color of black toner perfometers when fuel is low
    * FIX: Fixed wrong default settings of view filters in localized multisite
    * FIX: Fixed exception when enabling sounds for views relying on 
           e.g. alert statistics source
    * FIX: Folder Tree Snapin: make folder filter also work for remote
           folders that do not exist locally
    * FIX: correctly display sub-minute check/retry intervals
    * FIX: fix logic of some numeric sorters
    * FIX: Improved user provided variable validation in view code
    * FIX: Escaping html code in plugin output painters

    WATO:
    * FIX: fix layout of Auxiliary tags table
    * FIX: avoid exception when called first time and first page ist host tags
    * FIX: fix validation of time-of-day input field (24:00)
    * FIX: automation users can now be deleted again (bug was introduced in 1.2.2p1)
    * FIX: fix logwatch pattern analyzer message "The host xyz is not
           managed by WATO." after direct access via snapin
    * FIX: Fixed first toggle of flags in global settings when default is set to True
    * FIX: fix exception and loss of hosts in a folder when deleting all site connections
           of a distributed WATO setup
    * FIX: avoid Python exception for invalid parameters even in debug mode
    * FIX: check_ldap: Removed duplicate "-H" definition
    * FIX: Fixed some output encoding problem in snapshot restore / deletion code
    * FIX: Improved user provided variable validation in snapshot handling code
    * FIX: Improved user provided variable validation in inventory dialog

    Event Console:
    * FIX: apply rewriting of application/hostname also when cancelling events
    * FIX: check_mkevents now uses case insensitive host name matching

    Livestatus:
    * FIX: fixed incorrect output formatting of comments_with_info column
    * FIX: statehist table: fixed memory leak

1.2.2p2:
    Core:
    * FIX: livecheck: fixed handling of one-line plugin outputs and missing \n
           (Thanks to Florent Peterschmitt)

    Checks & Agents:
    * FIX: jolokia_info: ignore ERROR instances
    * FIX: apache_status: use (also) apache_status.cfg instead of apache_status.conf
    * FIX: f5_bigip_vserver: fix wrong OID (13 instead of 1), thanks to Miro Ramza
    * FIX: f5_bigip_psu: handle more than first power supply, thanks to Miro Ramza
    * FIX: ipmi_sensors: ignore sensors in state [NA] (not available)
    * FIX: aix_lvm: handle agents that output an extra header line
    * FIX: zfsget: do not assume that devices begin with /, but mountpoints
    * FIX: ipmi_sensors: handle two cases for DELL correctly (thanks to Sebastian Talmon)
    * FIX: check_dns: enable performance data
    * FIX: free_ipmi: fix name of sensor cache file if hostname contains domain part
    * FIX: ad_replication plugin: Fixed typo (Thanks to Dennis Honke)

    Multisite:
    * List of views: Output the alias of a datasource instead of internal name
    * FIX: fix column editor for join columns if "SERVICE:" is l10n'ed
    * FIX: fix invalid request in livestatus query after reconnect

    WATO:
    * FIX: convert editing of global setting to POST. This avoid URL-too-long
      when defining lots of Event Console actions
    * FIX: LDAP configuration: allow DNs without DC=

    Event Console:
    * FIX: fix icon in events check if host specification is by IP address
    * Renamed "Delete Event" to "Archive Event" to clearify the meaning

    Notifications:
    * FIX: contacts with notifications disabled no longer receive 
           custom notifications, unless forced

1.2.2p1:
    Core:
    * FIX: correctly quote ! and \ in active checks for Nagios
    * FIX: Performing regular inventory checks at configured interval even
           when the service is in problem state
    * Check_MK core now supports umlauts in host-/service- and contactgroup names

    Checks & Agents:
    * FIX: vsphere_agent: fix problems whith ! and \ in username or password
    * FIX: check_mk_agent.aix: fix shebang: was python, must be ksh
    * FIX: cisco_qos: Be compatible to newer IOS-XE versions (Thanks to Ken Smith)
    * FIX: mk_jolokia: Handling spaces in application server instances correctly

    Multisite:
    * FIX: do not remove directories of non-exisant users anymore. This lead to
           a deletion of users' settings in case of an external authentication
           (like mod_ldap).
    * FIX: Fixed handling of dashboards without title in sidebar view snapin
    * FIX: titles and services got lost when moving join-columns in views
    * FIX: Fixed exception during initial page rendering in python 2.6 in special cases
           (Internal error: putenv() argument 2 must be string, not list)

    Livestatus:
    * livestatus.log: show utf-8 decoding problems only with debug logging >=2

    Notifications:
    * FIX: HTML mails: Handle the case where plugin argument is not set
    * FIX: HTML mails: remove undefinded placeholders like $GRAPH_CODE$

    WATO:
    * Improved handling of valuespec validations in WATO rule editor. Displaying a
      warning message when going to throw away the current settings.
    * FIX: fix bug where certain settings where not saved on IE. This was mainly
           on IE7, but also IE8,9,10 in IE7 mode (which is often active). Affected
           was e.g. the nodes of a cluster or the list of services for service
           inventory

1.2.2:
    Core:
    * Added $HOSTURL$ and $SERVICEURL$ to notification macros which contain an
      URL to the host/service details views with /check_mk/... as base.

    Checks & Agents:
    * FIX: blade_bx_load: remove invalid WATO group
    * FIX: lnx_bonding: handle also 802.3ad type bonds

    Notifications:
    * FIX: Removing GRAPH_CODE in html mails when not available
    * Using plugin argument 1 for path to pnp4nagios index php to render graphs
    * Little speedup of check_mk --notify

    Multisite:
    * FIX: Fixed umlaut handling in reloaded snapins

    WATO:
    * FIX: Fix several cases where WATO rule analyser did not hilite all matching rules
    * Added tcp port parameter to SSL certificate check (Thanks to Marcel Schulte)

    Event Console:
    * FIX: Syslog server is now able to parse RFC 5424 syslog messages

1.2.2b7:
    Checks & Agents:
    * FIX: postfix_mailq: fix labels in WATO rule, set correct default levels
    

1.2.2b6:
    Core:
    * FIX: setup: detect check_icmp also on 64-Bit CentOS
           (thanks to あきら) 
    * FIX: setup.sh: create auth.serials, fix permissions of htpasswd
    * FIX: livecheck: now able to handle check output up to 16kB

    Checks & Agents:
    * FIX: apc_symmetra_power: resurrect garble PNP template for 
    * FIX: check_mk_agent.freebsd: remove garble from output
           (Thanks to Mathias Decker)
    * FIX: check_mk-mssql_counters.locks: fix computation, was altogether wrong
    * FIX: check_mk-mssql_counters.transactions: fix computation also
    * check_http: now support the option -L (urlizing the result)
    * Added mem section to Mac OSX agent (Thanks to Brad Davis)
    * FIX: mssql.vbs (agent plugin) now sets auth options for each instance
    * FIX: jolokia_metrics.mem: error when missing max values
    * Make levels for SMART temperature editable via WATO

    Multisite:
    * FIX: fix localization in non-OMD environment
           (thanks to あきら)
    * FIX: hopefully fix computation of Speed-O-Meter
    * Add $SERVICEOUTPUT$ and $HOSTOUTPUT$ to allowed macros for
      custom notes
    * FIX: Writing one clean message to webserver error_log when write fails
    * FIX: Escaping html entities when displaying comment fields
    * FIX: Monitored on site attribute always has valid default value

    Notifications:
    * FIX: fix event type for recoveries
    * FIX: fix custom notifications on older nagios versions
    * FIX: handle case where type HOST/SERVICE not correctly detected
    
    Livestatus:
    * FIX: memory leak when removing downtime / comment 

    WATO:
    * FIX: Removed "No roles assigned" text in case of unlocked role attribute
           in user management dialog
    * FIX: Fix output of rule search: chapters appeared twice sometimes

    Event Console:
    * FIX: check_mkevents: fix usage help if called with illegal options
    * check_mkevents now allows specification of a UNIX socket
      This is needed in non-OMD environments
    * setup.py now tries to setup Event Console even in non-OMD world

1.2.2b5:
    Core:
    * Checks can now omit the typical "OK - " or "WARN -". This text
      will be added automatically if missing.
    * FIX: livecheck: fixed compilation bug
    * FIX: check_mk: convert service description unicode into utf-8
    * FIX: avoid simultanous activation of changes by means of a lock
    
    Checks & Agents:
    * FIX: jolokia_metrics.mem - now able to handle negative/missing max values
    * ADD: tcp_conn_stats: now additionally uses /proc/net/tcp6
    * ADD: wmic_processs: cpucores now being considered when calculating 
           user/kernel percentages. (thanks to William Baum)
    * FIX: UPS checks support Eaton Evolution
    * FIX: windows agent plugin: mssql now exits after 10 seconds

    Notifications:
    * FIX: fixed crash on host notification when contact had explicit services set

    Livestatus:
    * FIX: possible crash with VERY long downtime comments

    WATO:
    * FIX: Fix hiliting of errors in Nagios output
    * FIX: localisation error

    Multisite:
    * FIX: Avoid duplicate "Services" button in host detail views
    * FIX: fix rescheduling icon for services with non-ASCII characters
    * New filter for IP address of a host
    * Quicksearch: allow searching for complete IP addresses and IP
      address prefixes
    * Add logentry class filter to view 'Host- and Service events'

    BI:
    * FIX: fix exception with expansion level being 'None'
    * FIX: speedup for single host tables joined by hostname (BI-Boxes)
    * FIX: avoid closing BI subtree while tree is being loaded

    Event Console:
    * FIX: make hostname matching field optional. Otherwise a .* was
           neccessary for the rule in order to match
    * FIX: event_simulator now also uses case insensitive matches

1.2.2b4:
    Core:
    * FIX: Fix output of cmk -D: datasource programs were missing
    * FIX: allow unicode encoded extra_service_conf
    * FIX: no default PING service if custom checks are defined
    * FIX: check_mk_base: fixed rounding error in get_bytes_human_readable
    * FIX: check_mk: improved support of utf-8 characters in extra_service_conf
    * FIX: livestatus: table statehist now able to check AuthUser permissions
    * New configuration variable contactgroup_members

    Checks & Agents:
    * FIX: smart - not trying to parse unhandled lines to prevent errors
    * FIX: winperf_processor - fixed wrong calculations of usage
    * FIX: WATO configuration of filesystem trends: it's hours, not days!
    * FIX: mysql: fixed crash on computing IO information
    * FIX: diskstat: fix local variable 'ios_per_sec' referenced before assignment
    * FIX: multipath: ignore warning messages in agent due to invalid multipath.conf
    * FIX: megaraid_bbu: deal with broken output ("Adpater"), found in Open-E
    * FIX: megaraid_pdisk: deal with special output of Open-E
    * FIX: jolokia_metrics.mem: renamed parameter totalheap to total
    * FIX: megaraid_bbu: deal with broken output ("Adpater")
    * FIX: check_ldap: added missing host address (check didn't work at all)
    * FIX: check_ldap: added missing version option -2, -3, -3 -T (TLS)
    * FIX: mssql: Agent plugin now supports MSSQL Server 2012
    * FIX: hr_mem: fix max value in performance data (thanks to Michaël COQUARD)
    * FIX: f5_bigip_psu: fix inventory function (returned list instead of tuple)
    * FIX: mysql.connections: avoid crash on legacy agent output
    * FIX: tcp_conn_stats: use /proc/net/tcp instead of netstat -tn. This
           should avoid massive performance problems on system with many
           connections
    * Linux agent: limit netstat to 10 seconds
    * ps: Allow %1, %2, .. instead of %s in process_inventory. That allows
      reordering of matched groups
    * FIX: f5_bigip_psu - fixed inventory function
    * FIX: printer_supply - fixed inventory function for some kind of OKI printers

    Multisite:
    * FIX: Fixed problem with error during localization scanning
    * FIX: Fixed wrong localization right after a user changed its language
    * FIX: Improved handling of error messages in bulk inventory
    * FIX: fixed focus bug in transform valuespec class
    * FIX: stop doing snapin refreshes after they have been removed
    * FIX: sidebar snapins which refresh do not register for restart detection anymore
    * FIX: fix user database corruption in case of a race condition
    * FIX: added checks wether or not a contactgroup can be deleted
    * FIX: Avoid deadlock due to lock on contacts.mk in some situations
    * Changed sidebar snapin reload to a global interval (option:
      sidebar_update_interval), defaults to 30 seconds
    * Sidebar snapins are now bulk updated with one HTTP request each interval

    BI:
    * FIX: fixed invalid links to hosts and services in BI tree view
    * FIX: fix exception in top/down and bottom/up views
    * FIX: fix styling of top/down and bottom/up views (borders, padding)
    * FIX: fix style of mouse pointer over BI boxes
    * FIX: list of BI aggregates was incomplete in some cases
    * FIX: single host aggregations didn't work for aggregations += [...]
    * FIX: top-down and bottom-up was broken in case of "only problems"
    * FIX: BI see_all permission is now working again
    * Do not handle PENDING as "problem" anymore
    * Make titles of non-leaf tree nodes klickable

    WATO:
    * FIX: flexible notification valuespec is now localizable
    * FIX: Alias values of host/service/contact groups need to be set and unique
           within the group
    * FIX: Fixed exception when editing contactgroups without alias
    * FIX: Fix localization of rule options
    * FIX: ValueSpec OptionalDropDown: fix visibility if default is "other"
    * Suggest use default value for filesystem levels that make sense
    * Valuespec: CascadingDropdown now able to process choice values from functions
    * Freshness checking for classical passive Nagios checks (custom_checks)

1.2.2b3:
    Checks & Agents:
    * FIX: Fixed date parsing code ignoring the seconds value in several checks
           (ad_replication, cups_queues, heartbeat_crm, mssql_backup, smbios_sel)
    * FIX: Fixed pnp template for apc_symmetra check when using multiple rrds

    Multisite:
    * FIX: Removed uuid module dependency to be compatible to python < 2.5
    * FIX: remove Javascript debug popup from multi-string input fields
    * FIX: list of strings (e.g. host list in rule editor) didn't work anymore

1.2.2b2:
    Checks & Agents:
    * Added dynamic thresholds to the oracle_tablespace check depending on the
      size of the tablespaces.

    BI:
    * FIX: fix exception in BI-Boxes views of host groups
    * FIX: fix problem where BI-Boxes were invisible if not previously unfolded

    Event Console:
    * FIX: support non-Ascii characters in matching expressions. Note:
           you need to edit and save each affected rule once in order
           to make the fix work.
    * FIX: Fixed exception when logging actions exectuted by mkeventd
    * FIX: etc/init.d/mkeventd flush did not work when mkeventd was stopped

    Multisite:
    * FIX: Fixed several minor IE7 related layout bugs
    * FIX: title of pages was truncated and now isn't anymore
    * Cleanup form for executing commands on hosts/services

    WATO:
    * FIX: Fixed layout of rulelist table in IE*
    * FIX: Fixed adding explicit host names to rules in IE7
    * Add: Improved navigation convenience when plugin output contains [running on ... ]

1.2.2b1:
    Core:
    * cmk --notify: added notification script to generate HTML mails including
      the performance graphs of hosts and services
    * cmk --notify: added the macros NOTIFY_LASTHOSTSTATECHANGE, NOTIFY_HOSTSTATEID,
      NOTIFY_LASTSERVICESTATECHANGE, NOTIFY_SERVICESTATEID, NOTIFY_NOTIFICATIONCOMMENT,
      NOTIFY_NOTIFICATIONAUTHOR, NOTIFY_NOTIFICATIONAUTHORNAME, NOTIFY_NOTIFICATIONAUTHORALIAS
    * FIX: more robust deletion of precompiled files to ensure the correct 
      creation of the files (Thanks to Guido Günther)
    * FIX: Inventory for cluster nodes who are part of multiple clusters 
    * cmk --notify: added plugin for sms notification
    * FIX: precompiled checks: correct handling of sys.exit() call when using python2.4 
    * cmk --notify: improved logging on wrong notification type
    * RPM: Added check_mk-agent-scriptless package (Same as normal agent rpm,
      but without RPM post scripts)

    Checks & Agents:
    * winperf_processor now outputs float usage instead of integer
    * FIX: mssql_counters.file_sizes - Fixed wrong value for "Log Files" in output
    * FIX: drbd: Parameters for expected roles and disk states can now be set to 
           None to disable alerting on changed values
    * printer_supply_ricoh: New check for Ricoh printer supply levels
    * jolokia_metrics.mem: now supports warn/crit levels for heap, nonheap, totalheap
    * jolokia_metrics.mem: add dedicated PNP graph
    * FIX: logwatch.ec: use UNIX socket instead of Pipe for forwarding into EC 
    * FIX: logwatch.ec: fixed exception when forwarding "OK" lines
    * FIX: logwatch.ec: fixed forwarding of single log lines to event console
    * Improved performance of logwatch.ec check in case of many messages
    * livestatus_status: new check for monitoring performance of monitoring
    * FIX: diskstat.include: fix computation of queue length on windows
      (thanks to K.H. Fiebig)
    * lnx_bonding: new check for bonding interfaces on Linux
    * ovs_bonding: new check for bonding interfaces on Linux / Open vSwitch
    * if: Inventory settings can now be set host based
    * FIX: lnx_bonding/ovs_bonding: correct definition of bonding.include
    * Add: if check now able to handle interface groups  (if_groups)
    * Add: New check for DB2 instance memory levels
    * Add: winperf_phydisk can now output IOPS
    * Add: oracle_tablespace now with flexible warn/crit levels(magic number)
    
    Livestatus:
    * Add: new column in hosts/services table: comments_with_extra_info
    Adds the entry type and entry time

    Multisite:
    * Added comment painter to notification related views
    * Added compatibility code to use hashlib.md5() instead of md5.md5(), which
      is deprecated in python > 2.5 to prevent warning messages in apache error log
    * Added host filter for "last host state change" and "last host check"
    * FIX: Preventing autocomplete in password fields of "edit profile" dialog
    * The ldap member attribute of groups is now configruable via WATO
    * Added option to enforce lower User-IDs during LDAP sync
    * Improved debug logging of ldap syncs (Now writing duration of queries to log)
    * Displaying date/time of comments in comment icon hover menu (Please
      note: You need to update your livestatus to current version to make this work)
    * FIX: Making "action" context link unclickable during handling actions / confirms

    BI:
    * Use Ajax to delay rendering of invisible parts of the tree (this
      saves lots of HTML code)

    WATO:
    * Added hr_mem check to the memory checkgroup to make it configurable in WATO
    * Make page_header configurable in global settings
    * FIX: Fixed some typos in ldap error messages
    * FIX: Fixed problem on user profile page when no alias set for a user
    * FIX: list valuespecs could not be extended after once saving
    * FIX: fix title of foldable areas contained in list valuespecs
    * FIX: Fixed bug where pending log was not removed in multisite setup
    * FIX: Fixed generation of auth.php (Needed for NagVis Multisite Authorisation)
    * FIX: Fixed missing general.* permissions in auth.php on slave sites in 
      case of distributed WATO setups
    * Added oracle_tablespaces configuration to the application checkgroup
    * FIX: Fixed synchronisation of mkeventd configs in distributed WATO setups
    * FIX: "Sync & Restart" did not perform restart in distributed WATO setups
    * FIX: Fixed exception in editing code of ldap group to rule plugin
    * FIX: Don't execute ldap sync while performing actions on users page

    Event Console:
    * Added UNIX socket for sending events to the EC
    * Speed up rule matches in some special cases by factor of 100 and more
    * Init-Script: Improved handling of stale pidfiles
    * Init-Script: Detecting and reporting already running processes
    * WATO: Added hook to make the mkeventd reload in distributed WATO setups
      during "activate changes" process
    * Added hook mkeventd-activate-changes to add custom actions to the mkeventd
      "activate changes" GUI function
    * FIX: When a single rule matching raises an exception, the line is now
      matched agains the following rules instead of being skipped. The
      exception is logged to mkeventd.log

1.2.1i5:
    Core:
    * Improved handling of CTRL+C (SIGINT) to terminate long runnining tasks 
      (e.g.  inventory of SNMP hosts)
    * FIX: PING services on clusters are treated like the host check of clusters
    * cmk --notify: new environment variable NOTIFY_WHAT which has HOST or SERVICE as value
    * cmk --notify: removing service related envvars in case of host notifications
    * cmk --notify: added test code to help developing nitofication plugins.
      Can be called with "cmk --notify fake-service debug" for example

    Checks & Agents:
    * Linux Agent, diskstat: Now supporting /dev/emcpower* devices (Thanks to Claas Rockmann-Buchterkirche)
    * FIX: winperf_processor: Showing 0% on "cmk -nv" now instead of 100%
    * FIX: win_dhcp_pools: removed faulty output on non-german windows 2003 servers 
           with no dhcp server installed (Thanks to Mathias Decker)
    * Add: fileinfo is now supported by the solaris agent. Thanks to Daniel Roettgermann
    * Logwatch: unknown eventlog level ('u') from windows agent treated as warning
    * FIX: logwatch_ec: Added state undefined as priority
    * Add: New Check for Raritan EMX Devices
    * Add: mailman_lists - New check to gather statistics of mailman mailinglists
    * FIX: megaraid_bbu - Handle missing charge information (ignoring them)
    * FIX: myssql_tablespaces - fix PNP graph (thanks to Christian Zock)
    * kernel.util: add "Average" information to PNP graph
    * Windows Agent: Fix startup crash on adding a logfiles pattern, but no logfile specified
    * Windows Agent: check_mk.example.ini: commented logfiles section

    Multisite:
    * FIX: Fixed rendering of dashboard globes in opera
    * When having row selections enabled and no selected and performing
      actions an error message is displayed instead of performing the action on
      all rows
    * Storing row selections in user files, cleaned up row selection 
      handling to single files. Cleaned up GET/POST mixups in confirm dialogs
    * Add: New user_options to limit seen nagios objects even the role is set to see all
    * Fix: On site configaration changes, only relevant sites are marked as dirty
    * Fix: Distributed setup: Correct cleanup of pending changes logfile after "Activate changes"
    * FIX: LDAP: Fixed problem with special chars in LDAP queries when having
    contactgroup sync plugin enabled
    * FIX: LDAP: OpenLDAP - Changed default filter for users
    * FIX: LDAP: OpenLDAP - Using uniqueMember instead of member when searching for groups of a user
    * FIX: LDAP: Fixed encoding problem of ldap retrieved usernames
    * LDAP: Role sync plugin validates the given group DNs with the group base dn now
    * LDAP: Using roles defined in default user profile in role sync plugin processing
    * LDAP: Improved error handling in case of misconfigurations
    * LDAP: Reduced number of ldap querys during a single page request / sync process
    * LDAP: Implemnted some kind of debug logging for LDAP communication
    * FIX: Re-added an empty file as auth.py (wato plugin) to prevent problems during update 

    WATO:
    * CPU load ruleset does now accept float values
    * Added valuespec for cisco_mem check to configure thresholds via WATO
    * FIX: Fixed displaying of tag selections when creating a rule in the ruleeditor
    * FIX: Rulesets are always cloned in the same folder
    * Flexibile notifications: removed "debug notification" script from GUI (you can make it
      executable to be choosable again)
    * Flexibile notifications: added plain mail notification which uses the
      mail templates from global settings dialog

    BI:
    * Added FOREACH_SERVICE capability to leaf nodes
    * Add: Bi views now support debug of livestatus queries

1.2.1i4:
    Core:
    * Better exception handling when executing "Check_MK"-Check. Printing python
      exception to status output and traceback to long output now.
    * Added HOSTTAGS to notification macros which contains all Check_MK-Tags
      separated by spaces
    * Output better error message in case of old inventory function
    * Do object cache precompile for monitoring core on cmk -R/-O
    * Avoid duplicate verification of monitoring config on cmk -R/-O
    * FIX: Parameter --cleanup-autochecks (long for -u) works now like suggested in help
    * FIX: Added error handling when trying to --restore with a non existant file

    Notifications:
    * Fix flexible notifications on non-OMD systems
    
    Checks & Agents:
    * Linux Agent, mk_postgres: Supporting pgsql and postgres as user
    * Linux Agent, mk_postgres: Fixed database stats query to be compatible
      with more versions of postgres
    * apache_status: Modified to be usable on python < 2.6 (eg RHEL 5.x)
    * apache_status: Fixed handling of PIDs with more than 4 numbers
    * Add: New Check for Rittal CMC PSM-M devices
    * Smart plugin: Only use relevant numbers of serial
    * Add: ibm_xraid_pdisks - new check for agentless monitoring of disks on IBM SystemX servers.
    * Add: hp_proliant_da_cntlr check for disk controllers in HP Proliant servers
    * Add: Check to monitor Storage System Drive Box Groups attached to HP servers
    * Add: check to monitor the summary status of HP EML tape libraries
    * Add: apc_rackpdu_status - monitor the power consumption on APC rack PDUs
    * Add: sym_brightmail_queues - monitor the queue levels on Symantec Brightmail mail scanners.
    * Add: plesk_domains - List domains configured in plesk installations
    * Add: plesk_backups - Monitor backup spaces configured for domains in plesk
    * Add: mysql_connections - Monitor number of parallel connections to mysql daemon
    * Add: flexible notifcations: filter by hostname
    * New script multisite_to_mrpe for exporting services from a remote system
    * FIX: postgres_sessions: handle case of no active/no idle sessions
    * FIX: correct backslash representation of windows logwatch files
    * FIX: postgres_sessions: handle case of no active/no idle sessions
    * FIX: zfsget: fix exception on snapshot volumes (where available is '-')
    * FIX: zfsget: handle passed-through filesystems (need agent update)
    * FIX: loading notification scripts in local directory for real
    * FIX: oracle_version: return valid check result in case of missing agent info
    * FIX: apache_status: fixed bug with missing 'url', wrote man page
    * FIX: fixed missing localisation in check_parameteres.py 
    * FIX: userdb/ldap.py: fixed invalid call site.getsitepackages() for python 2.6
    * FIX: zpool_status: fixed crash when spare devices were available
    * FIX: hr_fs: handle negative values in order to larger disks (thanks to Christof Musik)
    * FIX: mssql_backup: Fixed wrong calculation of backup age in seconds


    Multisite:
    * Implemented LDAP integration of Multisite. You can now authenticate your
      users using the form based authentication with LDAP. It is also possible
      to synchronize some attributes like mail addresses, names and roles from
      LDAP into multisite.
    * Restructured cookie auth cookies (all auth cookies will be invalid
      after update -> all users have to login again)
    * Modularized login and cookie validation
    * Logwatch: Added buttons to acknowledge all logs of all hosts or really
      all logs which currently have a problem
    * Check reschedule icon now works on services containing an \
    * Now showing correct representation of SI unit kilo ( k )
    * if perfometer now differs between byte and bit output
    * Use pprint when writing global settings (makes files more readable)
    * New script for settings/removing downtimes: doc/treasures/downtime
    * New option when setting host downtimes for also including child hosts
    * Option dials (refresh, number of columns) now turnable by mouse wheel
    * Views: Commands/Checkboxes buttons are now activated dynamically (depending on data displayed)
    * FIX: warn / crit levels in if-check when using "bit" as unit
    * FIX: Fixed changing own password when notifications are disabled
    * FIX: On page reload, now updating the row field in the headline
    * FIX: ListOfStrings Fields now correctly autoappend on focus
    * FIX: Reloading of sidebar after activate changes
    * FIX: Main Frame without sidebar: reload after activate changes
    * FIX: output_format json: handle newlines correctly
    * FIX: handle ldap logins with ',' in distinguished name
    * FIX: quote HTML variable names, fixes potential JS injection
    * FIX: Sidebar not raising exceptions on configured but not available snapins
    * FIX: Quicksearch: Fixed Up/Down arrow handling in chrome
    * FIX: Speedometer: Terminating data updates when snapin is removed from sidebar
    * FIX: Views: toggling forms does not disable the checkbox button anymore
    * FIX: Dashboard: Fixed wrong display options in links after data reloads
    * FIX: Fixed "remove all downtimes" button in views when no downtimes to be deleted 
    * FIX: Services in hosttables now use the service name as header (if no custom title set)
    * New filter for host_contact and service_contact
    
    WATO:
    * Add: Creating a new rule immediately opens its edit formular
    * The rules formular now uses POST as transaction method
    * Modularized the authentication and user management code
    * Default config: add contact group 'all' and put all hosts into it
    * Reverse order of Condition, Value and General options in rule editor
    * Allowing "%" and "+" in mail prefixes of contacts now
    * FIX: Fixed generated manual check definitions for checks without items
      like ntp_time and tcp_conn_stats
    * FIX: Persisting changing of folder titles when only the title has changed
    * FIX: Fixed rendering bug after folder editing

    Event Console:
    * Replication slave can now copy rules from master into local configuration
      via a new button in WATO.
    * Speedup access to event history by earlier filtering and prefiltering with grep
    * New builtin syslog server! Please refer to online docu for details.
    * Icon to events of host links to view that has context button to host
    * FIX: remove event pipe on program shutdown, prevents syslog freeze
    * FIX: hostnames in livestatus query now being utf8 encoded
    * FIX: fixed a nastiness when reading from local pipe
    * FIX: fix exception in rules that use facility local7
    * FIX: fix event icon in case of using TCP access to EC
    * FIX: Allowing ":" in application field (e.g. needed for windows logfiles)
    * FIX: fix bug in Filter "Hostname/IP-Address of original event"

    Livestatus:
    * FIX: Changed logging output "Time to process request" to be debug output

1.2.1i3:
    Core:
    * added HOST/SERVICEPROBLEMID to notification macros
    * New configuration check_periods for limiting execution of
      Check_MK checks to a certain time period.

    Checks & Agents:
    * Windows agent: persist offsets for logfile monitoring

    Notifications:
    * fix two errors in code that broke some service notifications

    Event Console:
    * New performance counter for client request processing time
    * FIX: fixed bug in rule optimizer with ranges of syslog priorities

    WATO:
    * Cloning of contact/host/service groups (without members)

    Checks & Agents:
    * logwatch: Fixed confusion with ignore/ok states of log messages
    * AIX Agent: now possible to specify -d flag. Please test :)

1.2.1i2:
    Core:
    * Improved validation of inventory data reported by checks
    * Added -d option to precompiled checks to enable debug mode
    * doc/treasures: added script for printing RRD statistics

    Notifications:
    * New system of custom notification, with WATO support

    Event Console:
    * Moved source of Event Console into Check_MK project 
    * New button for resetting all rule hits counters
    * When saving a rule then its hits counter is always reset
    * New feature of hiding certain actions from the commands in the status GUI
    * FIX: rule simulator ("Try out") now handles cancelling rules correctly
    * New global option for enabling log entries for rule hits (debugging)
    * New icon linking to event views for the event services
    * check_mkevents outputs last worst line in service output
    * Max. number of queued connections on status sockets is configurable now
    * check_mkevents: new option -a for ignoring acknowledged events
    * New sub-permissions for changing comment and contact while updating an event
    * New button for generating test events directly via WATO
    * Allow Event Console to replicate from another (master) console for
      fast failover.
    * Allow event expiration also on acknowledged events (configurable)

    Multisite:
    * Enable automation login with _username= and _secret=, while
      _secret is the content of var/check_mk/web/$USER/automation.secret
    * FIX: Fixed releasing of locks and livestatus connections when logging out
    * FIX: Fixed login/login confusions with index page caching
    * FIX: Speed-o-meter: Fixed calculation of Check_MK passive check invervals
    * Removed focus of "Full name" attribute on editing a contact
    * Quicksearch: Convert search text to regex when accessing livestatus
    * FIX: WATO Folder filter not available when WATO disabled
    * WATO Folder Filter no longer available in single host views
    * Added new painters "Service check command expanded" and
      "Host check command expanded"
    * FIX: Corrected garbled description for sorter "Service Performance data" 
    * Dashboard globes can now be filtered by host_contact_group/service_contact_group
    * Dashboard "iframe" attribute can now be rendered dynamically using the
      "iframefunc" attribute in the dashlet declaration
    * Dashboard header can now be hidden by setting "title" to None
    * Better error handling in PNP-Graph hover menus in case of invalid responses

    Livestatus:
    * Added new table statehist, used for SLA queries
    * Added new column check_command_expanded in table hosts
    * Added new column check_command_expanded in table services
    * New columns livestatus_threads, livestatus_{active,queued}_connections

    BI:
    * Added missing localizations
    * Added option bi_precompile_on_demand to split compilations of
      the aggregations in several fragments. If possible only the needed
      aggregations are compiled to reduce the time a user has to wait for
      BI based view. This optimizes BI related views which display
      information for a specific list of hosts or aggregation groups.
    * Added new config option bi_compile_log to collect statistics about
      aggregation compilations
    * Aggregations can now be part of more than one aggregation group
      (just configure a list of group names instead of a group name string)
    * Correct representation of (!), (!!) and (?) markers in check output
    * Corrected representation of assumed state in box layout
    * Feature: Using parameters for hosttags

    WATO:
    * Added progress indicator in single site WATO "Activate Changes"
    * Users & Contacts: Case-insensitive sorting of 'Full name' column
    * ntp/ntp.time parameters are now configurable via WATO
    * FIX: Implemented basic non HTTP 200 status code response handling in interactive
           progress dialogs (e.g. bulk inventory mode)
    * FIX: Fixed editing of icon_image rules
    * Added support of locked hosts and folders ( created by CMDB )
    * Logwatch: logwatch agents/plugins now with ok pattern support 
    * Valuespec: Alternative Value Spec now shows helptext of its elements
    * Valuespec: DropdownChoice, fixed exception on validate_datatype

    Checks & Agents:
    * New check mssql_counters.locks: Monitors locking related information of
      MSSQL tablespaces
    * Check_MK service is now able to output additional performance data
      user_time, system_time, children_user_time, children_system time
    * windows_updates agent plugin: Fetching data in background mode, caching
      update information for 30 minutes
    * Windows agent: output ullTotalVirtual and ullAvailVirtual (not yet
      being used by check)
    * Solaris agent: add <<<uptime>>> section (thanks to Daniel Roettgermann)
    * Added new WATO configurable option inventory_services_rules for the
      windows services inventory check
    * Added new WATO configurable option inventory_processes_rules for the
      ps and ps.perf inventory
    * FIX: mssql_counters checks now really only inventorize percentage based
      counters if a base value is set
    * win_dhcp_pools: do not inventorize empty pools any more. You can switch
      back to old behaviour with win_dhcp_pools_inventorize_empty = True
    * Added new Check for Eaton UPS Devices
    * zfsget: new check for monitoring ZFS disk usage for Linux, Solaris, FreeBSD
      (you need to update your agent as well)
    * Added new Checks for Gude PDU Units
    * logwatch: Working around confusion with OK/Ignore handling in logwatch_rules
    * logwatch_ec: Added new subcheck to forward all incoming logwatch messages
      to the event console. With this check you can use the Event Console 
      mechanisms and GUIs instead of the classic logwatch GUI. It can be 
      enabled on "Global Settings" page in WATO for your whole installation.
      After enabling it you need to reinventorize your hosts.
    * Windows Update Check: Now with caching, Thanks to Phil Randal and Patrick Schlüter
    * Windows Check_MK Agent: Now able to parse textfiles for logwatch output
    * Added new Checks sni_octopuse_cpu, sni_octopuse_status, sni_octopuse_trunks: These
      allow monitoring Siemens HiPath 3000/5000 series PBX.
    * if-checks now support "bit" as measurement unit
    * winperf_phydisk: monitor average queue length for read/write

1.2.0p5:
    Checks & Agents:
    * FIX: windows agent: fixed possible crash in eventlog section

    BI:
    * FIX: fixed bug in aggregation count (thanks Neil) 

1.2.0p4:
    WATO:
    * FIX: fixed detection of existing groups when creating new groups
    * FIX: allow email addresses like test@test.test-test.com
    * FIX: Fixed Password saving problem in user settings

    Checks & Agents:
    * FIX: postgres_sessions: handle case of no active/no idle sessions
    * FIX: winperf_processor: handle parameters "None" (as WATO creates)
    * FIX: mssql_counters: remove debug output, fix bytes output
    * FIX: mssql_tablespaces: gracefully handle garbled agent output

    Multisite:
    * FIX: performeter_temparature now returns unicode string, because of °C
    * FIX: output_format json in webservices now using " as quotes

    Livestatus:
    * FIX: fix two problems when reloading module in Icinga (thanks to Ronny Biering)

1.2.0p3:
    Mulitisite
    * Added "view" parameter to dashlet_pnpgraph webservice
    * FIX: BI: Assuming "OK" for hosts is now possible
    * FIX: Fixed error in makeuri() calls when no parameters in URL
    * FIX: Try out mode in view editor does not show context buttons anymore
    * FIX: WATO Folder filter not available when WATO disabled
    * FIX: WATO Folder Filter no longer available in single host views
    * FIX: Quicksearch converts search text to regex when accessing livestatus
    * FIX: Fixed "access denied" problem with multisite authorization in PNP/NagVis
           in new OMD sites which use the multisite authorization
    * FIX: Localize option for not OMD Environments

    WATO:
    * FIX: Users & Contacts uses case-insensitive sorting of 'Full name' column  
    * FIX: Removed focus of "Full name" attribute on editing a contact
    * FIX: fix layout bug in ValueSpec ListOfStrings (e.g. used in
           list of explicit host/services in rules)
    * FIX: fix inheritation of contactgroups from folder to hosts
    * FIX: fix sorting of users, fix lost user alias in some situations
    * FIX: Sites not using distritubed WATO now being skipped when determining
           the prefered peer
    * FIX: Updating internal variables after moving hosts correctly
      (fixes problems with hosts tree processed in hooks)

    BI:
    * FIX: Correct representation of (!), (!!) and (?) markers in check output

    Livestatus:
    * FIX: check_icmp: fixed calculation of remaining length of output buffer
    * FIX: check_icmp: removed possible buffer overflow on do_output_char()
    
    Livecheck:
    * FIX: fixed problem with long plugin output
    * FIX: added /0 termination to strings
    * FIX: changed check_type to be always active (0)
    * FIX: fix bug in assignment of livecheck helpers 
    * FIX: close inherited unused filedescriptors after fork()
    * FIX: kill process group of called plugin if timeout is reached
           -> preventing possible freeze of livecheck
    * FIX: correct escaping of character / in nagios checkresult file
    * FIX: fixed SIGSEGV on hosts without defined check_command
    * FIX: now providing correct output buffer size when calling check_icmp 

    Checks & Agents:
    * FIX: Linux mk_logwatch: iregex Parameter was never used
    * FIX: Windows agent: quote '%' in plugin output correctly
    * FIX: multipath check now handles '-' in "user friendly names"
    * New check mssql_counters.locks: Monitors locking related information of
      MSSQL tablespaces
    * FIX: mssql_counters checks now really only inventorize percentage based
      counters if a base value is set
    * windows_updates agent plugin: Fetching data in background mode, caching
      update information for 30 minutes
    * FIX: netapp_vfiler: fix inventory function (thanks to Falk Krentzlin)
    * FIX: netapp_cluster: fix inventory function
    * FIX: ps: avoid exception, when CPU% is missing (Zombies on Solaris)
    * FIX: win_dhcp_pools: fixed calculation of perc_free
    * FIX: mssql_counters: fixed wrong log size output

1.2.0p3:
    Multisite:
    * Added "view" parameter to dashlet_pnpgraph webservice

    WATO:
    * FIX: It is now possible to create clusters in empty folders
    * FIX: Fixed problem with complaining empty ListOf() valuespecs

    Livestatus:
    * FIX: comments_with_info in service table was always empty

1.2.1i1:
    Core:
    * Allow to add options to rules. Currently the options "disabled" and
      "comment" are allowed. Options are kept in an optional dict at the
      end of each rule.
    * parent scan: skip gateways that are reachable via PING
    * Allow subcheck to be in a separate file (e.g. foo.bar)
    * Contacts can now define *_notification_commands attributes which can now
      override the default notification command check-mk-notify
    * SNMP scan: fixed case where = was contained in SNMP info
    * check_imap_folder: new active check for searching for certain subjects
      in an IMAP folder
    * cmk -D shows multiple agent types e.g. when using SNMP and TCP on one host

    Checks & Agents:
    * New Checks for Siemens Blades (BX600)
    * New Checks for Fortigate Firewalls
    * Netapp Checks for CPU Util an FC Port throughput
    * FIX: megaraid_pdisks: handle case where no enclosure device exists
    * FIX: megaraid_bbu: handle the controller's learn cycle. No errors in that period.
    * mysql_capacity: cleaned up check, levels are in MB now
    * jolokia_info, jolokia_metrics: new rewritten checks for jolokia (formerly
      jmx4perl). You need the new plugin mk_jokokia for using them
    * added preliminary agent for OpenVMS (refer to agents/README.OpenVMS) 
    * vms_diskstat.df: new check file usage of OpenVMS disks
    * vms_users: new check for number of interactive sessions on OpenVMS
    * vms_cpu: new check for CPU utilization on OpenVMS
    * vms_if: new check for network interfaces on OpenVMS
    * vms_system.ios: new check for total direct/buffered IOs on OpenVMS
    * vms_system.procs: new check for number of processes on OpenVMS
    * vms_queuejobs: new check for monitoring current VMS queue jobs
    * FIX: mssql_backup: Fixed problems with datetime/timezone calculations
    * FIX: mssql agent: Added compatibility code for MSSQL 9
    * FIX: mssql agent: Fixed connection to default instances ("MSSQLSERVER")
    * FIX: mssql agent: Fixed check of databases with names starting with numbers
    * FIX: mssql agent: Fixed handling of databases with spaces in names
    * f5_bigip_temp: add performance data
    * added perf-o-meters for a lot of temperature checks
    * cmctc_lcp.*: added new checks for Rittal CMC-TC LCP
    * FIX: diskstat (linux): Don't inventorize check when data empty
    * Cisco: Added Check for mem an cpu util
    * New check for f5 bigip network interfaces
    * cmctc.temp: added parameters for warn/crit, use now WATO rule
      "Room temperature (external thermal sensors)"
    * cisco_asa_failover: New Check for clustered Cisco ASA Firewalls 
    * cbl_airlaser.status: New Check for CBL Airlaser IP1000 laser bridge.
    * cbl_airlaser.hardware: New Check for CBL Airlaser IP1000 laser bridge.
      Check monitors the status info and allows alerting based on temperature.
    * df, hr_fs, etc.: Filesystem checks now support grouping (pools)
      Please refer to the check manpage of df for details
    * FIX: windows agent: try to fix crash in event log handling
    * FreeBSD Agent: Added swapinfo call to mem section to make mem check work again
    * windows_multipath: Added the missing check for multipath.vbs (Please test)
    * carel_uniflair_cooling: new check for monitoring datacenter air conditioning by "CAREL"
    * Added Agent for OpenBSD
    * Added Checks for UPS devices
    * cisco_hsrp: New Check for monitoring HSRP groups on Cisco Routers. (SMIv2 version)
    * zypper: new check and plugin mk_zypper for checking zypper updates.
    * aironet_clients: Added support for further Cisco WLAN APs (Thanks to Stefan Eriksson for OIDs)
    * aironet_errors: Added support for further Cisco WLAN APs
    * apache_status: New check to monitor apache servers which have the status-module enabled.
      This check needs the linux agent plugin "apache_status" installed on the target host.

    WATO:
    * Added permission to control the "clone host" feature in WATO
    * Added new role/permission matrix page in WATO to compare
      permissions of roles
    * FIX: remove line about number of rules in rule set overview
      (that garbled the logical layout)
    * Rules now have an optional comment and an URL for linking to 
      documntation
    * Rule now can be disabled without deleting them.
    * Added new hook "sites-saved"
    * Allow @ in user names (needed for some Kerberos setups)
    * Implemented new option in WATO attributes: editable
      When set to False the attribute can only be changed during creation
      of a new object. When editing an object this attribute is only displayed.
    * new: search for rules in "Host & Service Configuration"
    * parent scan: new option "ping probes", that allows skipping 
      unreachable gateways.
    * User managament: Added fields for editing host/service notification commands
    * Added new active check configuration for check_smtp
    * Improved visualization of ruleset lists/dictionaries
    * Encoding special chars in RegExp valuespec (e.g. logwatch patterns)
    * Added check_interval and retry_interval rules for host checks
    * Removed wmic_process rule from "inventory services" as the check does not support inventory
    * Made more rulegroup titles localizable
    * FIX: Fixed localization of default permissions
    * FIX: Removed double collect_hosts() call in activate changes hook
    * FIX: Fixed double hook execution when using localized multisite
    * FIX: User list shows names of contactgroups when no alias given
    * FIX: Reflecting alternative mode of check_http (check ssl certificate
    age) in WATO rule editor
    * FIX: Fixed monitoring of slave hosts in master site in case of special
      distributed wato configurations
    * FIX: Remove also user settings and event console rule on factory reset
    * FIX: complex list widgets (ListOf) failed back to old value when
           complaining
    * FIX: complex list widgets (ListOf) lost remaining entries after deleting one
    * FIX: Fixed error in printer_supply valuespec which lead to an exception
           when defining host/service specific rules
    * FIX: Fixed button url icon in docu-url link

    BI:
    * Great speed up of rule compilation in large environments

    Multisite:
    * Added css class="dashboard_<name>" to the dashboard div for easier
    customization of the dashboard style of a special dashboard
    * Dashboard: Param wato_folder="" means WATO root folder, use it and also
      display the title of this folder
    * Sidebar: Sorting aggregation groups in BI snapin now
    * Sidebar: Sorting sites in master control snapin case insensitive
    * Added some missing localizations (error messages, view editor)
    * Introducted multisite config option hide_languages to remove available
      languages from the multisite selection dialogs. To hide the builtin
      english language simply add None to the list of hidden languages.
    * FIX: fixed localization of general permissions
    * FIX: show multisite warning messages even after page reload
    * FIX: fix bug in Age ValueSpec: days had been ignored
    * FIX: fixed bug showing only sidebar after re-login in multisite
    * FIX: fixed logwatch loosing the master_url parameter in distributed setups
    * FIX: Fixed doubled var "site" in view editor (site and siteopt filter)
    * FIX: Don't crash on requests without User-Agent HTTP header
    * Downtimes: new conveniance function for downtime from now for ___ minutes.
      This is especially conveniant for scripting.
    * FIX: fixed layout of login dialog when showing up error messages
    * FIX: Fixed styling of wato quickaccess snapin preview
    * FIX: Made printer_supply perfometer a bit more robust against bad perfdata
    * FIX: Removed duplicate url parameters e.g. in dashboard (display_options)
    * FIX: Dashboard: If original request showed no "max rows"-message, the
           page rendered during reload does not show the message anymore
    * FIX: Fixed bug in alert statistics view (only last 1000 lines were
           processed for calculating the statistics)
    * FIX: Added missing downtime icon for comment view
    * FIX: Fixed handling of filter configuration in view editor where filters
           are using same variable names. Overlaping filters are now disabled
	   in the editor.
    * FIX: Totally hiding hidden filters from view editor now

    Livecheck:
    * FIX: Compile livecheck also if diet libc is missing

1.2.0p2:
    Core:
    * simulation_mode: legacy_checks, custom_checks and active_checks
      are replaced with dummy checks always being OK
    * FIX: Precisely define order of reading of configuration files. This
      fixes a WATO rule precedence problem

    Checks & Agents:
    * FIX: Fixed syntax errors in a bunch of man pages
    * if_lancom: silently ignore Point-To-Point interfaces
    * if_lancom: add SSID to logical WLAN interface names
    * Added a collection of MSSQL checks for monitoring MSSQL servers
      (backups, tablespaces, counters)
    * New check wut_webio_io: Monitor the IO input channels on W&T Web-IO 
      devices
    * nfsmounts: reclassify "Stale NFS handle" from WARN to CRIT
    * ORACLE agent/checks: better error handling. Let SQL errors get
      through into check output, output sections even if no database
      is running.
    * oracle_version: new check outputting the version of an ORACLE
      database - and using uncached direct SQL output.
    * ORACLE agent: fix handling of EXCLUDE, new variable ONLY_SIDS
      for explicitely listing SIDs to monitor
    * mk_logwatch on Linux: new options regex and iregex for file selection
    * remove obsolete ORACLE checks where no agent plugins where available
    * FIX: printer_supply: Fix problem on DELL printers with "S/N" in output
      (thanks to Sebastian Talmon)
    * FIX: winperf_phydisk: Fix typo (lead to WATO rule not being applied)
    * Windows agent: new [global] option crash_debug (see online docu)
    * AIX agent: new check for LVM volume status in rootvg.
    * PostgreSQL plugin: agent is now modified to work with PostgreSQL 
      versions newer than 8.1. (multiple reports, thanks!)

    Multisite:
    * Show number of rows and number of selected rows in header line
      (also for WATO hosts table)
    * FIX: fix problem in showing exceptions (due to help function)
    * FIX: fixed several localization problems in view/command processing
    * FIX: fixed duplicated settings in WATO when using localisation
    * FIX: fixed exception when refering to a language which does not exist
    * FIX: Removing all downtimes of a host/service is now possible again
    * FIX: The refresh time in footer is updated now when changing the value
    * FIX: view editor shows "(Mobile)" hint in view titles when linking to views

    WATO: 
    * Main menu of ruleeditor (Host & Service Parameters) now has
      a topic for "Used rules" - a short overview of all non-empty
      rulesets.
    * FIX: add missing context help to host details dialog
    * FIX: set new site dirty is host move due to change of
      folder attributes
    * FIX: fix exception on unknown value in DropdownChoice
    * FIX: add service specification to ruleset Delay service notifications
    * FIX: fixed problem with disabled sites in WATO
    * FIX: massive speedup when changing roles/users and activing changes
      (especially when you have a larger number of users and folders)
    * Add variable CONTACTPAGER to allowed macros in notifications
    * FIX: fixed default setting if "Hide names of configuration variables"
      in WATO
    * FIX: ListOfString Textboxes (e.g. parents of folders) do now extend in IE
    * FIX: fixed duplicated sections of permissions in rule editor

    BI:
    * New iterators FOREACH_CHILD and FOREACH_PARENT
    * FIX: fix handling of FOREACH_ in leaf nodes (remove hard coded
      $HOST$, replace with $1$, $2$, ..., apply argument substitution)
    * New logical datatable for aggregations that have the same name
      as a host. Converted view "BI Boxes" to this new table. This allows
      for Host-Aggregations containing data of other hosts as well.
    * count_ok: allow percentages, e.g. "count_ok!70%!50%"

1.2.0p1:
    Core:
    * Added macros $DATE$, $SHORTDATETIME$ and $LONGDATETIME$' to
      notification macros

    Checks & Agents:
    * FIX: diskstat: handle output 'No Devices Found' - avoiding exception
    * 3ware_units: Following states now lead to WARNING state instead of
      CRITICAL: "VERIFY-PAUSED", "VERIFYING", "REBUILDING"
    * New checks tsm_stagingpools, tsm_drive and tsm_storagepools
      Linux/UNIX
    * hpux_fchba: new check for monitoring FibreChannel HBAs und HP-UX

    Multisite:
    * FIX: fix severe exception in all views on older Python versions
      (like RedHat 5.5).

    WATO:
    * FIX: fix order of rule execution: subfolders now take precedence
      as they should.

1.2.0:
    Setup:
    * FIX: fix building of RPM packages (due to mk_mysql, mk_postgres)

    Core:
    * FIX: fix error message in case of duplicate custom check

    WATO:
    * FIX: add missing icon on cluster hosts to WATO in Multisite views
    * FIX: fix search field in host table if more than 10 hosts are shown
    * FIX: fix bulk edit and form properties (visibility of attributes was broken)
    * FIX: fix negating hosts in rule editor

    Checks & Agents: 
    * fileinfo: added this check to Linux agent. Simply put your
      file patterns into /etc/check_mk/fileinfo.cfg for configuration.
    * mysql.sessions: New check for MySQL sessions (need new plugin mk_mysql)
    * mysql.innodb_io: New check for Disk-IO of InnoDB
    * mysql_capacity: New check for used/free capacity of MySQL databases
    * postgres_sessions: New check for PostgreSQL number of sessions
    * postgres_stat_database: New check for PostgreSQL database statistics
    * postgres_stat_database.size: New check for PostgreSQL database size
    * FIX: hpux_if: convert_to_hex was missing on non-SNMP-hosts -replace
      with inline implementation
    * tcp_conn_stats: handle state BOUND (found on Solaris)
    * diskstat: support for checking latency, LVM and VxVM on Linux (needs 
      updated agent)
    * avoid duplicate checks cisco_temp_perf and cisco_sensor_temp

1.2.0b6:
    Multisite:
    * FIX: Fixed layout of some dropdown fields in view filters
    * Make heading in each page clickable -> reload page
    * FIX: Edit view: couldn't edit filter settings
    * FIX: Fixed styling of links in multisite context help
    * FIX: Fixed "select all" button for IE
    * FIX: Context links added by hooks are now hidden by the display
           option "B" again
    * FIX: preselected "refresh" option did not reflect view settings
           but was simply the first available option - usually 30.
    * FIX: fixed exception with custom views created by normal users

    WATO:
    * FIX: Fixed "select all" button in hosts & folders for IE
    * Optically mark modified variables in global settings
    * Swapped icons for rule match and previous rule match (makes for sense)

    Core:
    * FIX: Fixed "make_utf is not defined" error when having custom
           timeperiods defined in WATO

    Checks & Agents: 
    * MacOS X: Agent for MacOS (Thanks to Christian Zigotzky)
    * AIX: New check aix_multipath: Supports checking native AIX multipathing from AIX 5.2 onward
    * Solaris: New check solaris_multipath: Supports checking native Solaris multipath from Solaris10 and up.
    * Solaris: The ZFS Zpool status check now looks more closely at the reported messages. (It's also tested to work on Linux now)

1.2.0b5:
    Core:
    * FIX: handle UTF-8 encoded binary strings correctly (e.g. in host alias)
    * FIX: fix configuration of passive checks via custom_checks
    * Added NOTIFICATIONTYPE to host/service mail bodies

    WATO:
    * Site management: "disabled" only applies to Livestatus now
    * FIX: fix folding problems with dependent host tags
    * FIX: Detecting duplicate tag ids between regular tags and auxtags
    * FIX: Fixed layout problem of "new special rule" button in rule editor
    * FIX: Fixed layout problem on "activate changes" page
    * FIX: Added check if contacts belong to contactgroup before contactgroup deletion
    * FIX: fix site configuration for local site in Multisite environments
    * FIX: "(no not monitor)" setting in distributed WATO now works
    * FIX: Site management: replication setting was lost after re-editing
    * FIX: fixed problems after changing D/WATO-configuration
    * FIX: D/WATO: mark site dirty after host deletion
    * FIX: D/WATO: replicate auth.secret, so that login on one site also
           is valid on the replication slaves
    * FIX: implement locking in order to prevent data corruption on
           concurrent changes
    * FIX: Fixed handling of validation errors in cascading dropdown fields
    * FIX: fix cloning of users
    * Keep track of changes made by other users before activating changes,
      let user confirm this, new permission can be used to prevent a user
      from activating foreign changes.
    * FIX: Allowing german umlauts in users mail addresses
    * Allow list of aux tags to be missing in host tag definitions. This
      makes migration from older version easier.
    * FIX: user management modules can now deal with empty lines in htpasswd
    * FIX: Fixed js error on hostlist page with search form

    Multisite:
    * New display type 'boxes-omit-root' for BI views
    * Hostgroup view BI Boxes omits the root level
    * Finalized layout if view options and commands/filters/painteroptions.
    * Broken plugins prevent plugin caching now
    * FIX: remove refresh button from dashboard.
    * FIX: remove use of old option defaults.checkmk_web_uri
    * FIX: fixed outgoing bandwidth in fc port perfometer
    * FIX: remove nasty JS error in sidebar
    * FIX: fix folding in custom links (directories would not open)
    * FIX: animation of rotation treeangle in trees works again
    * FIX: Logwatch: Changed font color back to black
    * FIX: show toggle button for checkboxes in deactivated state
    * FIX: fix repeated stacked refresh when toggling columns
    * FIX: disable checkbox button in non-checkboxable layouts
    * FIX: fix table layout for views (gaps where missing sometimes)
    * FIX: Fixed sorting views by perfdata values which contain floats
    * FIX: fix sometimes-broken sizing of sidebar and dashboard on Chrome
    * FIX: fix dashboard layout on iPad
    * FIX: Fixed styling issues of sidebar in IE7
    * FIX: fix problem where filter settings (of checkboxes) are not effective
           when it comes to executing commands
    * FIX: Fixed styling issues of view filters with dropdown fields
    * FIX: multisite login can now deal with empty lines in htpasswd
    * FIX: Fixed a bunch of js/css errors

    Mobile:
    * FIX: Fixed logtime filter settings in all mobile views
    * FIX: fix some layout problems

    BI:
    * New aggregation function count_ok, that counts the number
      of nodes in state OK.
    * FIX: Removed debug output int count_ok aggregation

    Checks & Agents:
    * Linux: Modified cluster section to allow pacemaker/corosync clusters without heartbeat
    * AIX: convert NIC check to lnx_if (now being compatible with if/if64)
    * AIX: new check for CPU utilization (using section lparstat_aix)
    * ntp checks: Changed default value of time offsets to be 200ms (WARN) / 500ms (CRIT)
    * aironet_{errors,clients}: detect new kinds of devices (Thanks to Tiago Sousa)
    * check_http, check_tcp: allow to omit -I and use dynamic DNS name instead

1.2.0b4:
    Core:
    * New configuration variable snmp_timing, allowing to 
      configure timeout and retries for SNMP requests (also via WATO)
    * New configuration variable custom_checks. This is mainly for
      WATO but also usable in main.mk It's a variant of legacy_checks that
      automatically creates the required "define command" sections.

    WATO:
    * ps and ps.perf configurable via WATO now (without inventory)
    * New layout of main menu and a couple of other similar menus
    * New layout of ruleset overviews
    * Hide check_mk variable names per default now (change via global settings)
    * New layout of global settings
    * Folder layout: show contact groups of folder
    * Folder movement: always show complete path to target folder
    * Sidebar snapin: show pending changes
    * New rule for configuring custom_checks - allowing to run arbitrary
      active checks even if not yet formalized (like HTTP and TCP)
    * Added automation_commands to make automations pluginable
    * New layout and new internal implementation of input forms
    * New layout for view overview and view editor
    * Split up host search in two distinct pages
    * Use dynamic items in rule editor for hosts and items (making use
      of ListOfStrings())
    * FIX: audit log was not shown if no entry for today existed
    * FIX: fix parent scan on single site installations
    * FIX: fix folder visibility permission handling
    * FIX: honor folder-permissions when creating, deleting 
           and modifiying rules
    * FIX: detect non-local site even if unix: is being used
    * FIX: better error message if not logged into site during 
           action that needs remote access
    * FIX: send automation data via POST not GET. This fixes inventory
           on hosts with more than 500 services.
    * FIX: make config options directly active after resetting them
           to their defaults (didn't work for start_url, etc.
    * FIX: Fixed editing of ListOf in valuespec editors (e.g. used in logwatch
    pattern editor)
    * FIX: Reimplemented correct behaviour of the logwatch pattern "ignore"
    state which is used to drop the matching log lines

    Multisite:
    * FIX: fixed filter of recent event views (4 hours didn't catch)
    * FIX: convert more buttons to new graphical style
    * FIX: Logwatch handles logs with only OK lines in it correctly in logfile list views
    * FIX: Fixed syntax error in "Single-Host Problems" view definition
    * New help button at top right of each page now toggles help texts
    * Snapin Custom Links allows to specify HTTP link target
    * Redesign of bar with Display/Filter/Commands/X/1,2,3,4,6,8/30,60,90/Edit

    Mobile GUI:
    * FIX: commands can be executed again
    * FIX: fixed styling of buttons

    Checks & Agents:
    * FIX: Logwatch: fixed missing linebreak during reclassifing lines of logfiles
    * FIX: Logwatch: Logwatch services in rules configured using WATO must be
      given as item, not as whole service name
    * New active check via WATO: check_ldap
    * printer_alerts: new configuration variable printer_alerts_text_map. Make
      'Energiesparen' on Brother printers an OK state.
    * services: This check can now be parameterized in a way that it warn if
      a certain service is running. WATO formalization is available.

    BI:
    * FIX: make rotating folding arrows black (white was not visible)
    * Display format 'boxes' now in all BI views available
    * Display format 'boxes' now persists folding state

1.2.0b3:
    Core:
    * FIX: fixed SNMP info declaration in checks: could be garbled
      up in rare cases
    * avoid duplicate parents definition, when using 'parents' and
      extra_host_conf["parents"] at the same time. The later one has
      precedence.

    Multisite:
    * Logwatch: Colorizing OK state blocks correctly
    * FIX: allow web plugins to be byte compiled (*.pyc). Those
      are preferred over *.py if existing
    * View Editor: Fixed jump to top of the page after moving painters during
      editing views
    * FIX: Fixed login redirection problem after relogging
    * Filter for times now accept ranges (from ... until)
    * New view setting for page header: repeat. This repeats the
      column headers every 20'th row.
    * FIX: Fixed problem with new eval/pickle
    * FIX: Fixed commands in host/service search views

    Checks & Agents:
    * FIX: Made logwatch parsing mechanism a little more robust
      (Had problems with emtpy sections from windows agent)
    * FIX: brocade_fcport: Configuration of portsates now possible  
    * if_lancom: special version for if64 for LANCOM devices (uses
      ifName instead of ifDescr)


    WATO:
    * Reimplemented folder listing in host/folders module
    * Redesigned the breadcrumb navigation
    * Global settings: make boolean switches directly togglable
    * New button "Recursive Inventory" on folder: Allows to do
      a recursive inventory over all hosts. Also allows to selectively
      retry only hosts that have failed in a previous inventory.
    * You can configure parents now (via a host attribute, no rules are
      neccessary).
    * You can now do an automated scan for parents and layer 3 (IP)
    * You can configure active checks (check_tcp, ...) via WATO now
    * FIX: fix page header after confirmation dialogs
    * FIX: Fixed umlaut problem in host aliases and ip addresses created by WATO
    * FIX: Fixed exception caused by validation problems during editing tags in WATO
    * FIX: create sample config only if both rules.mk and hosttags.mk are missing
    * FIX: do not loose host tags when both using WATO-configured and 
      manual ones (via multisite.mk)
    * Timeperiods: Make list of exceptions dynamic, not fixed to 10 entries
    * Timeperiods: Configure exclusion of other timeperiods
    * Configuration of notification_delay and notification_interval

1.2.0b2:
    Core:
    * FIX: Cluster host checks were UNKNOWN all the time
    * FIX: reset counter in case of (broken) future time
    * FIX: Automation try-inventory: Fixed problem on where checks which
      produce equal service descriptions could lead to invalid inventory
      results on cluster hosts.
    * FIX: do not create contacts if they won't be assigned to any host
      or service. Do *not* assign to dummy catch-all group "check_mk".

    WATO:
    * Added new permission "move hosts" to allow/deny moving of hosts in WATO
    * Also write out contact definitions for users without contactgroups to
      have the mail addresses and other notification options persisted
    * FIX: deletion of automation accounts now works
    * FIX: Disabling notifications for users does work now
    * New main overview for rule editor
    * New multisite.mk option wato_hide_varnames for hiding Check_MK 
      configuration variable names from the user
    * New module "Logwatch Pattern Analyzer" to verify logwatch rules
    * Added new variable logwatch_rules which can also be managed through the
      WATO ruleset editor (Host/Service Parameters > Parameters and rules for
      inventorized checks > Various applications > Logwatch Patterns)
    * Users & Contacts: Added new option wato_hidden_users which holds a list
      of userids to hide the listed users from the WATO user management GUI.
    * WATO API: Added new method rewrite_configuration to trigger a rewrite of
      all host related wato configuration files to distribute changed tags
    * Added new internal hook pre-activate-changes to execute custom
      code BEFORE Check_MK is called to restart Nagios
    * FIX: Only showing sudo hint message on sudo error message in automation
      command
    * FIX: Fixed js eror in IE7 on WATO host edit page
    * FIX: Using pickle instead of repr/eval when reading data structures from
      urls to prevent too big security issues
    * Rule editor: improve sorting of groups and rulesets
    * FIX: Escaping single quotes in strings when writing auth.php
    * FIX: Fix resorting of host tags (was bug in ListOf)

    Multisite
    * Added config option default_ts_format to configure default timestamp
      output format in multisite
    * Layout and design update
    * Quicksearch: display site name if more than one different site
      is present in the current search result list
    * FIX: Fixed encoding problem in "custom notification" message
    * New configuration parameter page_heading for the HTML page heads
      of the main frameset (%s will be replaced with OMD site name)
    * FIX: Fix problem where snapins where invisible
    * FIX: Fixed multisite timeout errors when nagios not running
    * Sidebar: some new layout improvements
    * Login page is not shown in framesets anymore (redirects framed page to
      full screen login page)
    * FIX: fix exception when disallowing changing display options
    * FIX: Automatically redirect from login page to target page when already
      logged in
    * FIX: Updating the dashboard header time when the dashlets refresh

    BI:
    * Added new painter "affected hosts (link to host page)" to show all
      host names with links to the "hosts" view
    * FIX: Fixed filtering of Single-Host Aggregations
    * New sorter for aggregation group
    * FIX: fix sorting of Single-Host Aggregations after group
    * Avoid duplicate rule incarnations when using FOREACH_*
    * BI Boxes: allow closing boxes (not yet persisted)
    * New filter for services (not) contained in any aggregate
    * Configure sorting for all BI views

    Checks & Agents:
    * FIX: snmp_uptime handles empty snmp information without exception
    * FIX: Oracle checks try to handle ORA-* errors reported by the agent
      All oracle checks will return UNKNOWN when finding an ORA-* message
    * FIX: filesystem levels set via WATO didn't work, but do now
    * FIX: Group filters can handle groups without aliases now
    * nfsmounts: Added nfs4 support thanks to Thorsten Hintemann
    * megaraid_pdisks megaraid_ldisks: Support for Windows.  Thanks to Josef Hack

1.2.0b1:
    Core, Setup, etc.:
    * new tool 'livedump' for dumping configuration and status
      information from one monitoring core and importing this
      into another.
    * Enable new check registration API (not yet used in checks)
    * FIX: fix handling of prefix-tag rules (+), needed for WATO
    * FIX: handle buggy SNMP devices with non-consecutive OIDS
      (such as BINTEC routers)
    * Check API allows a check to get node information
    * FIX: fix problem with check includes in subchecks
    * Option --checks now also applies to ad-hoc check (e.g.
      cmk --checks=mrpe,df -v somehost)
    * check_mk_templates.cfg: added s to notification options
      of host and service (= downtime alerts)

    WATO:
    * Hosttag-editor: allow reordering of tags
    * Create very basic sample configuration when using
      WATO the first time (three tag groups, two rules)
    * Much more checks are configurable via WATO now
    * Distributed WATO: Made all URL calls using curl now
    * FIX: fix bug in inventory in validate_datatype()
    * Better output in case of inventory error
    * FIX: fix bug in host_icon rule on non OMD
    * FIX: do not use isdisjoint() (was in rule editor on Lenny)
    * FIX: allow UTF-8 encoded permission translations
    * FIX: Fixed several problems in OMD apache shared mode
    * FIX: Do not use None$ as item when creating new rules
    * FIX: Do load *all* users from htpasswd, so passwords from
      users not created via WATO will not be lost.
    * FIX: honor site disabling in replication module
    * FIX: honor write permissions on folder in "bulk delete"
    * FIX: honor permissions for "bulk cleanup" and "bulk edit"
    * FIX: honor write permissions and source folder when moving hosts
    * FIX: honor permissions on hosts also on bulk inventory
    * Only create contacts in Nagios if they are member of at
      least one contact group.
    * It is now possible to configure auxiliary tags via WATO
      (formerly also called secondary tags)
    * FIX: Fixed wrong label "Main Overview" shown for moved WATO folders
      in foldertree snapin
    * FIX: Fixed localization of empty host tags
    * FIX: User alias and notification enabling was not saved

    Checks & Agents:
    * hpux_if: fix missing default parameter errors
    * hpux_if: make configurable via WATO
    * if.include: fix handling of NIC with index 0
    * hpux_lunstats: new check for disk IO on HP-UX
    * windows - mk_oracle tablespace: Added missing sid column
    * diskstat: make inventory mode configurable via WATO
    * added new checks for Fujitsu ETERNUS DX80 S2 
      (thanks to Philipp Höfflin)
    * New checks: lgp_info, lgp_pdu_info and lgp_pdu_aux to monitor Liebert
      MPH/MPX devices
    * Fix Perf-O-Meter of fileage
    * hpux_snmp_cs.cpu: new SNMP check for CPU utilization
      on HP-UX.
    * if/if64: inventory also picks up type 62 (fastEther). This
      is needed on Cisco WLC 21xx series (thanks to Ralf Ertzinger)
    * FIX: fix inventory of f5_bigip_temp
    * mk_oracle (lnx+win): Fixed TEMP tablespace size calculations
    * ps: output node process is running on (only for clusters)
    * FIX: Linux Agent: Fixed ipmi-sensors handling of Power_Unit data
    * hr_mem: handle rare case where more than one entry is present
      (this prevents an exception of pfSense)
    * statgrab_load: level is now checked against 15min average - 
      in order to be consistent with the Linux load check
    * dell_powerconnect_cpu: hopefully correctly handle incomplete
      output from agent now.
    * ntp: do not check 'when' anymore since it can produce false
      alarms.
    * postfix_mailq: handle output with 'Total requests:' in last line
    * FIX: check_mk-hp_blade_psu.php: allow more than 4 power supplies
    * FIX: smart plugin: handle cases with missing vendor (thanks
      to Stefan Kärst)
    * FIX: megaraid_bbu: fix problem with alternative agent output
      (thanks to Daniel Tuecks)
    * mk_oracle: fix quoting problem, replace sessions with version,
      use /bin/bash instead of /bin/sh

    Multisite:
    * Added several missing localization strings
    * IE: Fixed problem with clicking SELECT fields in the new wato foldertree snapin
    * Fixed problem when trying to visit dashboards from new wato foldertree snapin
    * Chrome: Fixed styling problem of foldertree snapin
    * Views: Only show the commands and row selection options for views where
      commands are possible
    * The login mask honors the default_language definition now
    * check_bi_local.py: works now with cookie based authentication
    * FIX: Fixed wrong redirection after login in some cases
    * FIX: Fixed missing stats grouping in alert statistics view
    * FIX: Fixed preview table styling in view editor
    * FIX: Multisite authed users without permission to multisite are
      automatically logged out after showing the error message
    * Retry livestatus connect until timeout is used up. This avoids
      error messages when the core is being restarted
    * Events view now shows icon and text for "flapping" events
    * Use buffer for HTML creation (this speeds up esp. HTTPS a lot)
    * FIX: Fixed state filter in log views

    Livestatus:
    * Add missing column check_freshness to services table

    BI:
    * New column (painter) for simplistic box display of tree.
      This is used in a view for a single hostgroup.

1.1.13i3:
    Core, Setup, etc.:
    * *_contactgroups lists: Single group rules are all appended. When a list
      is found as a value this first list is used exclusively. All other
      matching rules are ignored
    * cmk -d does now honor --cache and --no-tcp
    * cmk -O/-R now uses omd re{start,load} core if using OMD
    * FIX: setup.sh now setups up permissions for conf.d/wato
      correctly
    * cmk --localize update supports an optional ALIAS which is used as
      display string in the multisite GUI
    * FIX: Fixed encoding problems with umlauts in group aliases
    * FIX: honor extra_summary_host_conf (was ignored)
    * new config variable snmpv2c_hosts that allows to enable SNMP v2c
      but *not* bulkwalk (for some broken devices). bulkwalk_hosts still
      implies v2c.

    Checks & Agents:
    * Windows agent: output eventlog texts in UTF-8 encoding. This
      should fix problems with german umlauts in message texts.
    * Windows agent: Added installer for the windows agent (install_agent.exe)
    * Windows agent: Added dmi_sysinfo.bat plugin (Thanks to Arne-Nils Kromer for sharing)
    * Disabled obsolete checks fc_brocade_port and fc_brocade_port_detailed.
      Please use brocade_fcport instead.
    * aironet_errors, statgrab_disk, statgrab_net: Performance data has
      been converted from counters to rates. You might need to delete your
      existing RRDs of these checks. Sorry, but these have been that last
      checks still using counters...
    * ibm_imm_health: added last missing scan function
    * Filesystem checks: trend performance data is now normalized to MB/24h.
      If you have changed the trend range, then your historic values will
      be displayed in a wrong scale. On the other hand - from now on changes
      in the range-setting will not affect the graph anymore.
    * if/if64/lnx_if: pad port numbers with zeros in order to sort correctly.
      This can be turned off with if_inventory_pad_portnumbers = False.
    * Linux agent: wrap freeipmi with lock in order to avoid cache corruption
    * New check: megaraid_bbu - check existance & status of LSI MegaRaid BBU module
    * HP-UX Agent: fix mrpe (remove echo -e and test -e, thanks to Philipp Lemke)
    * FIX: ntp checks: output numeric data also if stratum too high
    * Linux agent: new check for dmraid-based "bios raid" (agent part as plugin)
    * FIX: if64 now uses ifHighSpeed instead of ifSpeed for determining the
      link speed (fixes speed of 10GBit/s and 20GBit/s ports, thanks Marco Poet)
    * cmctc.temp: serivce has been renamed from "CMC Temperature %s" to just
      "Temperature %s", in order to be consistent with the other checks.
    * mounts: exclude changes of the commit option (might change on laptops),
      make only switch to ro critical, other changes warning.
    * cisco_temp_sensor: new check for temperature sensors of Cisco NEXUS
      and other new Cisco devices
    * oracle_tablespace: Fixed tablespace size/free space calculations
    * FIX: if/if64: omit check result on counter wrap if bandwidth traffic levels
      are used.

    Multisite:
    * Improve transaction handling and reload detection: user can have 
      multiple action threads in parallel now
    * Sounds in views are now enabled per default. The new configuration
      variable enable_sounds can be set to False in multisite.mk in order
      to disable sounds.
    * Added filter for log state (UP,DOWN,OK,CRIT...) to all log views
    * New painter for normal and retry check interval (added to detail views)
    * Site filter shows "(local)" in case of non multi-site setup
    * Made "wato folder" columns sortable
    * Hiding site filter in multisite views in single site setups
    * Replaced "wato" sidebar snapin which mixed up WATO and status GUIs with
      the new "wato_foldertree" snapin which only links to the status views
      filtered by the WATO folder.
    * Added "Dashboard" section to views snapin which shows a list of all dashboards
    * FIX: Fixed auth problem when following logwatch icon links while using
      the form based auth
    * FIX: Fix problem with Umlaut in contact alias
    * FIX: Creating auth.php file on first login dialog based login to ensure
      it exists after login when it is first needed
    * Dashboard: link problem views to *unhandled* views (this was
      inconsistent)
    * Localization: Fixed detection of gettext template file when using the
      local/ hierarchy in OMD

    Mobile:
    * Improved sorting of views in main page 
    * Fix: Use all the availiable space in header
    * Fix: Navigation with Android Hardwarekeys now working
    * Fix: Links to pnp4nagios now work better
    * Fix: Host and Service Icons now finger friendly
    * Fix: Corrected some buildin views

    WATO:
    * Removed IP-Address attribute from folders
    * Supporting localized tag titles
    * Using Username as default value for full names when editing users
    * Snapshot/Factory Reset is possible even with a broken config
    * Added error messages to user edit dialog to prevent notification problems
      caused by incomplete configuration
    * Activate Changes: Wato can also reload instead of restarting nagios
    * Replication: Can now handle replication sites which use the form based auth
    * Replication: Added option to ignore problems with the ssl certificates
                   used in ssl secured replications
    * WATO now supports configuring Check_MK clusters
    * FIX: Fixed missing folders in "move to" dropdown fields
    * FIX: Fixed "move to target folders" after CSV import
    * FIX: Fixed problem with duplicate extra_buttons when using the i18n of multiisite
    * FIX: Fixed problem with duplicate permissions when using the i18n of multiisite
    * FIX: Writing single host_contactgroups rules for each selected
      contactgroup in host edit dialog
    * FIX: Fixed wrong folder contacgroup related permissions in auth.php api
    * FIX: Fixed not up-to-date role permission data in roles_saved hook
    * FIX: Fixed duplicate custom columns in WATO after switching languages

    BI:
    * improve doc/treasures/check_bi_local.py: local check that creates
      Nagios services out of BI aggregates

    Livestatus:
    * ColumnHeaders: on is now able to switch column header on even if Stats:
      headers are used. Artifical header names stats_1, stats_2, etc. are
      begin used. Important: Use "ColumnHeaders: on" after Columns: and 
      after Stats:.

1.1.13i2:
    Core, Setup, etc.:
    * cmk -I: accept host tags and cluster names

    Checks & Agents:
    * linux agent - ipmi: Creating directory of cache file if not exists
    * dell_powerconnect_cpu: renamed service from CPU to "CPU utilization", in
      order to be consistent with other checks
    
    Multisite:
    * Several cleanups to prevent css/js warning messages in e.g. Firefox
    * Made texts in selectable rows selectable again
    * Adding reschedule icon to all Check_MK based services. Clicks on these
      icons will simply trigger a reschedule of the Check_MK service
    * FIX: ship missing CSS files for mobile GUI
    * FIX: rename check_mk.js into checkmk.js in order to avoid browser
      caching problems during version update

    WATO:
    * Optimized wraps in host lists tag column
    * Bulk inventory: Remove leading pipe signs in progress bar on main
      folder inventory
    * NagVis auhtorization file generation is also executed on activate_changes
    * Implemented a new inclusion based API for using multisite permissions
      in other addons
    * Inventory of SNMP devices: force implicit full scan if no services
      are configured yet
    * FIX: Calling activate_changes hook also in distributed WATO setups
    * FIX: Fixed display bug in host tags drop down menu after POST of form
    * FIX: Fixed javascript errors when doing replication in distributed
      wato environments when not having the sidebar open
    * FIX: Fixed search form dependant attribute handling
    * FIX: Fixed search form styling issues
    * You can now move folders to other folders
    * FIX: Distributed WATO: Supressing site sync progress output written in
      the apache error log

1.1.13i1:
    Multisite:
    * New nifty sidebar snapin "Speed-O-Meter"
    * Implemented new cookie based login mechanism including a fancy login GUI
    * Implemented logout functionality for basic auth and the new cookie based auth
    * Implemented user profile management page for changing the user password and
      the default language (if available)
    * New filter for the (new) state in host/service alerts
    * New command for sending custom notifications
    * FIX: Fixed encoding problem when opening dashboard
    * New icon on a service whos host is in downtime
    * Only show most frequently used context buttons (configurable
      in multisite.mk via context_buttons_to_show)
    * Show icon if user has modified a view's filter settings
    * New config option debug_livestatus_queries, normal debug
      mode does not include this anymore
    * Icons with link to page URL at bottom of each page
    * Logwatch: Switched strings in logwatch to i18n strings
    * Logwatch: Fixed styling of context button when acknowleding log messages
    * Logwatch: Implemented overview page to show all problematic logfiles
    * Add Snapin page: show previews of all snapins
    * Add Snapin page: Trying to prevent dragging confusions by using other click event
    * New (hidden) button for reloading a snapin (left to the close button)
    * Automatically falling back to hardcoded default language if configured
    language is not available
    * Repair layout of Perf-O-Meter in single dataset layout
    * FIX: Fixed duplicate view plugin loading when using localized multisite
    * FIX: Host-/Servicegroup snapin: Showing group names when no alias is available
    * FIX: Removed double "/" from pnp graph image urls in views

    BI:
    * Host/Service elements are now iterable via FOREACH_HOST, e.g.
      (FOREACH_HOST, ['server'], ALL_HOSTS, "$HOST$", "Kernel" ),
    * FIX: Assuming host states is possible again (exception: list index "3")

    WATO:
    * Evolved to full featured monitoring configuration tool!
    * Major internal code cleanup
    * Hosts can now be created directly in folders. The concept of host lists
      has been dropped (see migration notes!)
    * Configuration of global configuration variables of Check_MK via WATO
    * Configuration of main.mk rules
    * Configuration of Nagios objects and attributes
    * Configuration of users and roles
    * Configuration of host tags
    * Distributed WATO: replication of the configuration to slaves and peers
    * Added missing API function update_host_attributes() to change the
      attributes of a host
    * Added API function num_hosts_in_folder() to count the number of hosts
      below the given folder
    * Added option to download "latest" snapshot
    * extra_buttons can now register a function to gather the URL to link to
    * Implemented NagVis Authorisation management using WATO users/permissions

    Livestatus:
    * Experimental feature: livecheck -> super fast active check execution
      by making use of external helper processes. Set livecheck=PATH_TO_bin/livecheck
      in nagios.cfg where you load Livestatus. Optional set num_livecheck_helpers=NUM
      to set number of processes. Nagios will not fork() anymore for check exection.
    * New columns num_hosts and num_services in status table
    * New aggregation functions suminv and avginv (see Documentation)

    Core, Setup, etc.:
    * New configuration variable static_checks[] (used by WATO)
    * New configuration variable checkgroup_parameters (mainly for WATO)
    * check_submission defaults now to "file" (was "pipe")
    * Added pre-configured notification via cmk --notify
    * Drop RRA-configuration files for PNP4Nagios completely
    * New configuration variable ping_levels for configuring parameters
      for the host checks.
    * cmk --notify: new macros $MONITORING_HOST$, $OMD_ROOT$ and $OMD_SITE$
    * make ping_levels also apply to PING services for ping-only hosts
      (thanks to Bernhard Schmidt)

    Checks & Agents:
    * if/if64: new ruleset if_disable_if64_hosts, that force if on
      hosts the seem to support if64
    * Windows agent: new config variable "sections" in [global], that
      allows to configure which sections are being output.
    * Windows agent: in [logwatch] you can now configure which logfiles
      to process and which levels of messages to send.
    * Windows agent: new config variable "host" in all sections that
      restricts the folling entries to certain hosts.
    * Windows agent: finally implemented <<<mrpe>>. See check_mk.ini
      for examples.
    * Windows agent: do not execute *.txt and *.dir in <<<plugins>>> and
      <<<local>>>
    * Windows agent: make extensions to execute configurable (see
      example check_mk.ini)
    * Windows agent: agent now reuses TCP port even when taskkill'ed, so
      a system reboot is (hopefully) not neccessary anymore
    * Windows agent: section <<<df>>> now also outputs junctions (windows
      mount points). No external plugin is needed.
    * Windows agent: new section <<<fileinfo>>> for monitoring file sizes
      (and later possible ages)
    * logwatch: allow to classify messages based on their count (see
      man page of logwatch for details)
    * fileinfo: new check for monitoring age and size of files
    * heartbeat_crm: apply patches from Václav Ovsík, so that the check
      should work on Debian now.
    * ad_replication: added warninglevel 
    * fsc_*: added missing scan functions
    * printer_alerts: added further state codes (thanks to Matthew Stew)
    * Solaris agent: changed shell to /usr/bin/bash (fixes problems with LC_ALL=C)

1.1.12p7:
    Multisite:
    * FIX: detail view of host was missing column headers
    * FIX: fix problem on IE with background color 'white'
    * FIX: fix hitting enter in host search form on IE
    * FIX: fix problem in ipmi_sensors perfometer

    Checks & Agents:
    * FIX: fixed man pages of h3c_lanswitch_sensors and statgrab_cpu
    * FIX: netapp_volumes: added raid4 as allowed state (thanks to Michaël Coquard)

    Livestatus
    * FIX: fix type column in 'GET columns' for dict-type columns (bug found
      by Gerhard Lausser)

1.1.12p6:
    Checks & Agents:
    * FIX: lnx_if: remove debug output (left over from 1.1.12p5)
    
1.1.12p5:
    Multisite:
    * FIX: fix hitting enter in Quicksearch on IE 8
    * FIX: event/log views: reverse sorting, so that newest entries
      are shown first
    * FIX: fix dashboard dashlet background on IE
    * FIX: fix row highlight in status GUI on IE 7/8
    * FIX: fix row highlight after status page reload
    * FIX: single dataset layout honors column header settings
    * FIX: quote '#' in PNP links (when # is contained in services)
    * FIX: quote '#' in PNP image links also
    * FIX: add notifications to host/service event view

    Checks & Agents:
    * FIX: lnx_if: assume interfaces as up if ethtool is missing or
      not working but interface has been used since last reboot. This
      fixes the problem where interface are not found by inventory.
    * FIX: snmp_uptime: handels alternative timeformat
    * FIX: netapp_*: scan functions now detect IBM versions of firmware
    * FIX: bluecoat_diskcpu: repair scan function
    * FIX: mem.vmalloc: fix default levels (32 and 64 was swapped)
    * FIX: smart: make levels work (thanks to Bernhard Schmidt)
    * FIX: PNP template if if/if64: reset LC_ALL, avoids syntax error
    * FIX: dell_powerconnect_cpu: handle sporadic incomplete output
      from SNMP agent

1.1.12p4:
    Multisite:
    * FIX: sidebar snapin Hostgroups and Servicegroups sometimes
           failed with non-existing "available_views".
    * FIX: Fix host related WATO context button links to point to the hosts site
    * FIX: Fixed view editor redirection to new view after changing the view_name
    * FIX: Made icon painter usable when displaying hostgroup rows
    * Logwatch: Switched strings in logwatch to i18n strings
    * Logwatch: Fixed styling of context button when acknowleding log messages
    * Logwatch: Implemented overview page to show all problematic logfiles

    WATO:
    * FIX: add missing icon_csv.png
    * FIX: WATO did not write values of custom macros to extra_host_conf definitions

1.1.12p3:
    Core, Setup, etc.:
    * FIX: really suppress precompiling on PING-only hosts now

1.1.12p2:
    Core, Setup, etc.:
    * FIX: fix handling of empty suboids
    * FIX: do not create precomiled checks for host without Check_MK services

    Checks & Agents:
    * FIX: mem.win: Default levels now works, check not always OK
    * FIX: blade_health: fix OID specification
    * FIX: blade_bays: fix naming of item and man page

    Multisite:
    * FIX: Fixed styling of view header in older IE browsers
    * FIX: Do not show WATO button in views if WATO is disabled
    * FIX: Remove WATO Folder filter if WATO is disabled 
    * FIX: Snapin 'Performance': fix text align for numbers
    * FIX: Disallow setting downtimes that end in the past
    * FIX: Fix links to downtime services in dashboard
    * FIX: Fix popup help of reschedule icon

1.1.12p1:
    Core, Setup, etc.:
    * FIX: fix aggregate_check_mk (Summary host agent status)

    Checks & Agents:
    * FIX: mk_oracle now also detects XE databases
    * FIX: printer_alerts: handle 0-entries of Brother printers
    * FIX: printer_supply: fix Perf-O-Meter if no max known
    * FIX: Added id parameter to render_statistics() method to allow more than
      one pie dashlet for host/service stats
    * FIX: drbd: fixed inventory functions
    * FIX: printer_supply: handle output of Brother printers
    * FIX: ps.perf PNP template: show memory usage per process and not
      summed up. This is needed in situations where one process forks itself
      in irregular intervals and rates but you are interested just in the
      memory usage of the main process.

    Multisite:
    * FIX: finally fixed long-wanted "NagStaMon create hundreds
      of Apache processes" problem!
    * FIX: query crashed when sorting after a join columns without
      an explicit title.
    * FIX: filter for WATO file/folder was not always working.
    * Added filter for hard services states to search and service
      problems view
    * FIX: dashboard problem views now ignore notification period,
      just as tactical overview and normal problem views do
    * FIX: Loading dashboard plugins in dashboard module
 

1.1.12:
    Checks & Agents:
    * dell_powerconnect_*: final fixed, added PNP-templates
    * ps.perf: better error handling in PNP template

    Multisite:
    * Dashboard: fix font size of service statistics table
    * Dashboard: insert links to views into statistics
    * Dashboard: add links to PNP when using PNP graphs
    
1.1.12b2:
    Core, Setup, etc.:
    * FIX: fix crash with umlauts in host aliases
    * FIX: remove duplicate alias from Nagios config

    Checks & Agents:
    * services: better handling of invalid patterns
    * FIX: multipath: fix for another UUID format
    * AIX agent: fix implementation of thread count
    * blade_bays: detect more than 16 bays
    * statgrab_*: added missing inventory functions
    * FIX: fix smart.temp WARN/CRIT levels were off by one degree

    Multisite:
    * Remove Check_MK logo from default dashboard
    * Let dashboard use 10 more pixels right and bottom
    * FIX: do not show WATO icon if no WATO permission
    * Sidebar sitestatus: Sorting sites by sitealias
    * FIX: removed redundant calls of view_linktitle()

    WATO:
    * FIX: fix update of file/folder title after title property change

    Livestatus:
    * FIX: fix crash on imcomplete log lines (i.e. as
      as result of a full disk)
    * FIX: Livestatus-API: fix COMMAND via persistent connections
	

1.1.12b1:
    Core, Setup, etc.:
    * FIX: fix cmk -D on cluster hosts
    * Made profile output file configurable (Variable: g_profile_path)

    Checks & Agents:
    * FIX: j4p_performance: fix inventory functions 
    * FIX: mk_oracle: fix race condition in cache file handling (agent data
      was missing sections in certain situations)
    * mrpe: make check cluster-aware and work as clustered_service
    * cups_queues: Run agent part only on directly on CUPS servers,
      not on clients
    * FIX: mbg_lantime_state: Fixed output UOM to really be miliseconds
    * FIX: ntp: Handling large times in "poll" column correctly
    * New check dmi_sysinfo to gather basic hardware information
    * New check bintec_info to gather the software version and serial number
    of bintec routers

    Multisite:
    * FIX: fix rescheduling of host check
    * FIX: fix exception when using status_host while local site is offline
    * FIX: Fixed not updating pnp graphs on dashboard in some browsers (like chrome)
    * FIX: fix URL-too-long in permissions page
    * FIX: fix permission computation
    * FIX: fixed sorting of service perfdata columns
    * FIX: fixed sorting of multiple joined columns in some cases
    * FIX: fixed some localisation strings
    * Cleanup permissions page optically, add comments for views and snapins
    * Added some missing i18n strings in general HTML functions
    * Added display_option "w" to disable limit messages and livestatus errors in views
    * Service Perfdata Sorters are sorting correctly now
    * Added "Administration" snapin to default sidebar
    * Tactical Overview: make link clickable even if count is zero
    * Minor cleanup in default dashboard
    * Dashboard: new dashlet attribute title_url lets you make a title into a link
    * Dashboard: make numbers match "Tactical Overview" snapin

    Livestatus:
    * Write messages after initialization into an own livestatus.log

    WATO:
    * FIX: "bulk move to" at the top of wato hostlists works again
    * FIX: IE<9: Fixed problem with checkbox events when editing a host
    * FIX: "move to" dropdown in IE9 works again

1.1.11i4:
    Core, Setup, etc.:
    * FIX: use hostgroups instead of host_groups in Nagios configuration.
      This fixes a problem with Shinken
    * --scan-parents: detected parent hosts are now tagged with 'ping', so
      that no agent will be contacted on those hosts

    Checks & Agents:
    * Added 4 new checks dell_powerconnect_* by Chris Bowlby
    * ipmi_sensors: correctly handle further positive status texts
      (thanks to Sebastian Talmon)
    * FIX: nfsmounts handles zero-sized volumes correctly
    * AIX agent now outputs the user and performance data in <<<ps>>>

    Multisite:
    * FIX: WATO filtered status GUIs did not update the title after changing
      the title of the file/folder in WATO
    * FIX: Removed new python syntax which is incompatible with old python versions
    * FIX: Made bulk inventory work in IE
    * FIX: Fixed js errors in IE when having not enough space on dashboard 
    * FIX: fix error when using non-Ascii characters in view title
    * FIX: fix error on comment page caused by missing sorter
    * FIX: endless javascript when fetching pnp graphs on host/service detail pages
    * FIX: Not showing the action form in "try" mode of the view editor
    * FIX: Preventing up-then-over effect while loading the dashboard in firefox
    * Added missing i18n strings in command form and list of views
    * Views are not reloaded completely anymore. The data tables are reloaded
      on their own.
    * Open tabs in views do not prevent reloading the displayed data anymore
    * Added display_option "L" to enable/disable column title sortings
    * Sorting by joined columns is now possible
    * Added missing sorters for "service nth service perfdata" painters
    * Implemented row selection in views to select only a subset of shown data
      for actions
    * Sort titles in views can be enabled by clicking on the whole cells now
    * Submitting the view editor via ENTER key saves the view now instead of try mode
    * Host comments have red backgrounded rows when host is down
    * Implemented hook api to draw custom link buttons in views

    WATO:
    * Changed row selection in WATO to new row selection mechanism
    * Bulk action buttons are shown at the top of hostlists too when the lists
      have more than 10 list items
    * New function for backup and restore of the configuration

    Livestatus:
    * FIX: fix compile error in TableLog.cc by including stddef.h
    * FIX: tables comments and downtimes now honor AuthUser
    * Table log honors AuthUser for entries that belong to hosts
      (not for external commands, though. Sorry...)
    * FIX: fix Stats: sum/min/max/avg for columns of type time

1.1.11i3:
    Core, Setup, etc.:
    * FIX: allow host names to have spaces
    * --snmpwalk: fix missing space in case of HEX strings
    * cmk --restore: be aware of counters and cache being symbolic links
    * do_rrd_update: direct RRD updates have completely been removed.
      Please use rrdcached in case of performance problems.
    * install_nagios.sh has finally been removed (was not maintained anyway).
      Please use OMD instead.
    * Inventory functions now only take the single argument 'info'. The old
      style FUNC(checkname, info) is still supported but deprecated.
    * Show datasource program on cmk -D
    * Remove .f12 compile helper files from agents directory
    * Output missing sections in case of "WARNING - Only __ output of __..."
    * Remove obsolete code of snmp_info_single
    * Remove 'Agent version (unknown)' for SNMP-only hosts
    * Options --version, --help, --man, --list-checks and --packager now
      work even with errors in the configuration files
    * Minor layout fix in check man-pages

    Checks & Agents:
    * FIX: hr_mem: take into account cache and buffers
    * FIX: printer_pages: workaround for trailing-zero bug in HP Jetdirect
    * mk_logwatch: allow to set limits in processing time and number of
      new log messages per log file
    * Windows Agent: Now supports direct execution of powershell scripts
    * local: PNP template now supports multiple performance values
    * lnx_if: make lnx_if the default interface check for Linux
    * printer_supply: support non-Ascii characters in items like
      "Resttonerbehälter". You need to define snmp_character_encodings in main.mk
    * mem.win: new dedicated memory check for Windows (see Migration notes)
    * hr_mem: added Perf-O-Meter
    * Renamed all temperature checks to "Temperature %s". Please
      read the migration notes!
    * df and friends: enabled trend performance data per default. Please
      carefully read the migration notes!
    * diskstat: make summary mode the default behavious (one check per host)

    MK Livestatus:
    * WaitObject: allow to separate host name and service with a semicolon.
      That makes host names containing spaces possible.
    * Better error messages in case of unimplemented operators

    Multisite:
    * FIX: reschedule now works for host names containing spaces
    * FIX: correctly sort log views in case of multi site setups
    * FIX: avoid seven broken images in case of missing PNP graphs
    * FIX: Fixed javascript errors when opening dashboard in IE below 9
    * FIX: Views: Handling deprecated value "perpage" for option
      column_headers correctly
    * FIX: Fixed javascript error when saving edited views without sidebar
    * FIX: Showing up PNP hover menus above perfometers
    * Host/Service Icon column is now modularized and can be extended using
      the multisite_icons list.
    * New sorters for time and line number of logfile entries
    * Bookmarks snapin: save relative URLs whenever possible
    * Man-Pages of Check_MK checks shown in Multisite honor OMD's local hierarchy
    * nicer output of substates, translate (!) and (!!) into HTML code
    * new command for clearing modified attributes (red cross, green checkmark)
    * Perf-O-Meters: strip away arguments from check_command (e.g.
      "check-foo!17!31" -> "check-foo").
    * Added several missing i18n strings in view editor
    * Views can now be sorted by the users by clicking on the table headers.
      The user sort options are not persisted.
    * Perf-O-Meters are now aware if there really is a PNP graph

    WATO:
    * Show error message in case of empty inventory due to agent error
    * Commited audit log entries are now pages based on days
    * Added download link to download the WATO audit log in CSV format

1.1.11i2:
    Core, Setup, etc.:
    * FIX: sort output of cmk --list-hosts alphabetically
    * FIX: automatically remove leading and trailing space from service names
      (this fixes a problem with printer_pages and an empty item)
    * Great speed up of cmk -N/-C/-U/-R, especially when number of hosts is
      large.
    * new main.mk option delay_precompile: if True, check_mk will skip Python 
      precompilation during cmk -C or cmk -R, but will do this the first 
      time the host is checked.  This speeds up restarts. Default is False.
      Nagios user needs write access in precompiled directory!
    * new config variable agent_ports, allowing to specify the agent's
      TCP port (default is 6556) on a per-host basis.
    * new config variable snmp_ports, allowing to specify the UDP port
      to used with SNMP, on a per-host basis.
    * new config variable dyndns_hosts. Hosts listed in this configuration
      list (compatible to bulkwalk_hosts) use their hostname as IP address.
    
    Checks & Agents:
    * FIX: AIX agent: output name of template in case of MRPE
    * FIX: cisco_temp: skip non-present sensors at inventory
    * FIX: apc_symmetra: fix remaining runtime calculation (by factor 100)
    * FIX: Added PNP-template for winperf_phydisk
    * FIX: if64: fix UNKNOWN in case of non-unique ifAlias
    * FIX: lnx_if/if/if64: ignore percentual traffic levels on NICs without
           speed information.
    * FIX: cisco_temp_perf: add critical level to performance data
    * FIX: windows agent: hopefully fix case with quotes in directory name
    * FIX: printer_supply: fixed logic of Perf-O-Meter (mixed up crit with ok)
    * FIX: Solaris agent: reset localization to C, fixes problems with statgrab
    * FIX: blade_*: fix SNMP scan function for newer firmwares (thanks to Carlos Peón)
    * snmp_uptime, snmp_info: added scan functions. These checks will now
      always be added. Please use ingored_checktypes to disable, if non needed.
    * brocade_port: check for Brocade FC ports has been rewritten with
      lots of new features.
    * AIX agent now simulates <<<netctr>>> output (by Jörg Linge)
    * mbg_lantime_state: Handling refclock offsets correctly now; Changed
      default thresholds to 5/10 refclock offset
    * brocade_port: parameter for phystate, opstate and admstate can now
      also be lists of allowed states.
    * lnx_if: treat interfaces without information from ethtool as
      softwareLoopback interface. The will not be found by inventory now.
    * vbox_guest: new check for checking guest additions of Linux virtual box hosts
    * if/if64: Fixed bug in operstate detection when using old tuple based params
    * if/if64: Fixed bug in operstate detection when using tuple of valid operstates
    * mk_oracle: Added caching of results to prevent problems with long
    running SQL queries. Cache is controlled by CACHE_MAXAGE var which is preset to
    120 seconds 
    * mk_oracle: EXCLUDE_<sid>=ALL or EXCLUDE_<sid>=oracle_sessions can be
    used to exclude specific checks now
    * mk_oracle: Added optional configuration file to configure the new options
    * j4p_performance agent plugin: Supports basic/digest auth now
    * New checks j4p_performance.threads and j4p_performance.uptime which
      track the number of threads and the uptime of a JMX process
    * j4p_performance can fetch app and servlet specific status data. Fetching
      the running state, number of sessions and number of requests now. Can be
      extended via agent configuration (j4p.cfg).
    * Added some preflight checks to --scan-parents code
    * New checks netapp_cluster, netapp_vfiler for checking NetAPP filer 
      running as cluster or running vfilers.
    * megaraid_pdisks: Better handling of MegaCli output (Thanks to Bastian Kuhn)
    * Windows: agent now also sends start type (auto/demand/disabled/boot/system)
    * Windows: inventory_services now allowes regexes, depends and state/start type
      and also allows host tags.

    Multisite:
    * FIX: make non-Ascii characters in services names work again
    * FIX: Avoid exceptions in sidebar on Nagios restart
    * FIX: printer_supply perfometer: Using white font for black toners
    * FIX: ipmi: Skipping items with invalid data (0.000 val, "unspecified" unit) in summary mode
    * FIX: ipmi: Improved output formating in summary mode
    * FIX: BI - fixed wrong variable in running_on aggregation function
    * FIX: "view_name" variable missing error message when opening view.py
      while using the "BI Aggregation Groups" and "Hosts" snapins in sidebar
    * FIX: Fixed styling of form input elements in IE + styling improvements
    * FIX: Fixed initial folding state on page loading on pages with multiple foldings opened
    * Introduced basic infrastructure for multilanguage support in Multisite
    * Make 'Views' snapin foldable
    * Replace old main view by dashboard
    * Sidebar: Snapins can register for a triggered reload after a nagios
      restart has been detected. Check interval is 30 seconds for now.
    * Quicksearch snapin: Reloads host lists after a detected nagios restart.
    * New config directory multisite.d/ - similar to conf.d/
    * great speed up of HTML rendering
    * support for Python profiling (set profile = True in multisite.mk, profile
      will be in var/check_mk/web)
    * WATO: Added new hook "active-changes" which calls the registered hosts
      with a dict of "dirty" hosts
    * Added column painter for host contacts
    * Added column painters for contact groups, added those to detail views
    * Added filters for host and service contact groups
    * Detail views of host/service now show contacts
    * Fix playing of sounds: All problem views now have play_sounds activated,
      all other deactivated.
    * Rescheduling of Check_MK: introduce a short sleep of 0.7 sec. This increases
      the chance of the passive services being updated before the repaint.
    * Added missing i18n strings in filter section of view editor
    * Added filter and painter for the contact_name in log table
    * Added several views to display the notification logs of Nagios

    WATO:
    * Configration files can now be administered via the WEB UI
      (config_files in multisite.mk is obsolete)
    * Snapin is tree-based and foldable
    * Bulk operation on host lists (inventory, tags changed, etc)
    * Easy search operation in host lists
    * Dialog for global host search
    * Services dialog now tries to use cached data. On SNMP hosts
      no scan will be done until new button "Full Scan" is pressed.

    BI:
    * FIX: Fixed displaying of host states (after i18n introduction)h
    * FiX: Fixed filter for aggregation group
    * FIX: Fixed assumption button for services with non-Ascii-characters

    MK Livestatus:
    * FIX: fix compile problem on Debian unstable (Thanks to Sven Velt)
    * Column aggregation (Stats) now also works for perf_data
    * New configuration variable data_encoding and full UTF-8 support.
    * New column contact_groups in table hosts and services (thanks to
      Matthew Kent)
    * New headers Negate:, StatsNegate: and WaitConditionNegate:

1.1.11i1:
    Core, Setup, etc.:
    * FIX: Avoid duplicate SNMP scan of checktypes containing a period
    * FIX: honor ignored_checktypes also on SNMP scan
    * FIX: cmk -II also refreshes cluster checks, if all nodes are specified
    * FIX: avoid floating points with 'e' in performance data
    * FIX: cmk -D: drop obsolete (and always empty) Notification:
    * FIX: better handling of broken checks returning empty services
    * FIX: fix computation of weight when averaging
    * FIX: fix detection of missing OIDs (led to empty lines) 
    * SNMP scan functions can now call oid(".1.3.6.1.4.1.9.9.13.1.3.1.3.*")
      That will return the *first* OID beginning with .1.3.6.1.4.1.9.9.13.1.3.1.3
    * New config option: Set check_submission = "file" in order to write
      check result files instead of using Nagios command pipe (safes
      CPU ressources)
    * Agent simulation mode (for internal use and check development)
    * Call snmpgetnext with the option -Cf (fixes some client errors)
    * Call snmp(bulk)walk always with the option -Cc (fixes problems in some
      cases where OIDs are missing)
    * Allow merging of dictionary based check parameters
    * --debug now implies -v
    * new option --profile: creates execution profile of check_mk itself
    * sped up use of stored snmp walks
    * find configuration file in subdirectories of conf.d also
    * check_mk_templates.cfg: make check-mk-ping take arguments

    Multisite:
    * FIX: Display limit-exceeded message also in multi site setups
    * FIX: Tactical Overview: fix unhandled host problems view
    * FIX: customlinks snapin: Suppressing exception when no links configured
    * FIX: webservice: suppress livestatus errors in multi-site setups
    * FIX: install missing example icons in web/htdocs/images/icons
    * FIX: Nagios-Snapin: avoid duplicate slash in URL
    * FIX: custom_style_sheet now also honored by sidebar
    * FIX: ignore case when sorting groups in ...groups snapin
    * FIX: Fixed handling of embedded graphs to support the changes made to
    * FIX: avoid duplicate import of plugins in OMD local installation
    the PNP webservice
    * FIX: Added host_is_active and host_flapping columns for NagStaMon views
    * Added snmp_uptime, uptime and printer_supply perfometers
    * Allow for displaying service data in host tables
    * View editor foldable states are now permament per user
    * New config variable filter_columns (default is 2)

    BI:
    * Added new component BI to Multisite.

    WATO:
    * FIX: fix crash when saving services after migration from old version
    * Allow moving hosts from one to another config file

    Checks & Agents:
    * FIX: hr_mem: ignore devices that report zero memory
    * FIX: cisco_power: fix syntax error in man page (broke also Multisite)
    * FIX: local: fixed search for custom templates PNP template
    * FIX: if/if64: always generate unique items (in case ifAlias is used)
    * FIX: ipmi: fix ugly ouput in case of warning and error
    * FIX: vms_df: fix, was completely broken due to conversion to df.include
    * FIX: blade_bays: add missing SNMP OIDs (check was always UNKNOWN)
    * FIX: df: fix layout problems in PNP template
    * FIX: df: fix trend computation (thanks to Sebastian Talmon)
    * FIX: df: fix status in case of critical trend and warning used
    * FIX: df: fix display of trend warn/crit in PNP-graph
    * FIX: cmctc: fix inventory in case of incomplete entries
    * FIX: cmctc: add scan function
    * FIX: ucd_cpu_load and ucd_cpu_util: make scan function find Rittal
    * FIX: ucd_cpu_util: fix check in case of missing hi, si and st
    * FIX: mk_logwatch: improve implementation in order to save RAM
    * FIX: mk_oracle: Updated tablespace query to use 'used blocks' instead of 'user blocks'
    * FIX: mk_oracle: Fixed computation for TEMP table spaces
    * FIX: bluecoat_sensors: Using scale parameter provided by the host for reported values
    * FIX: fjdarye60_devencs, fjdarye60_disks.summary: added snmp scan functions
    * FIX: decru_*: added snmp scan functions
    * FIX: heartbeat_rscstatus handles empty agent output correctly
    * FIX: hp_procurve_cpu: fix synatx error in man page
    * FIX: hp_procurve_memory: fix syntax error in man page
    * FIX: fc_brocade_port_detailed: fix PNP template in MULTIPLE mode
    * FIX: ad_replication.bat only generates output on domain controllers now.
           This is useful to prevent checks on non DC hosts (Thanks to Alex Greenwood)
    * FIX: cisco_temp_perf: handle sensors without names correctly
    * printer_supply: Changed order of tests. When a printer reports -3 this
      is used before the check if maxlevel is -2.
    * printer_supply: Skipping inventory of supplies which have current value
    and maxlevel both set to -2.
    * cisco_locif: The check has been removed. Please switch to if/if64
      has not the index 1
    * cisco_temp/cisco_temp_perf: scan function handles sensors not beginning
      with index 1
    * df: split PNP graphs for growth/trend into two graphs
    * omd_status: new check for checking status of OMD sites
    * printer_alerts: Added new check for monitoring alert states reported by
      printers using the PRINTER-MIB
    * diskstat: rewritten check: now show different devices, r+w in one check
    * canon_pages: Added new check for monitoring processed pages on canon
    printer/multi-function devices
    * strem1_sensors: added check to monitor sensors attached to Sensatorinc EM1 devices
    * windows_update: Added check to monitor windows update states on windows
      clients. The check monitors the number of pending updates and checks if
      a reboot is needed after updates have been installed.
    * lnx_if: new check for Linux NICs compatible with if/if64 replacing 
      netif.* and netctr.
    * if/if64: also output performance data if operstate not as expected
    * if/if64: scan function now also detects devices where the first port
    * if/if64: also show perf-o-meter if speed is unknown
    * f5_bigip_pool: status of F5 BIP/ip load balancing pools
    * f5_bigip_vserver: status of F5 BIP/ip virtual servers
    * ipmi: new configuration variable ipmi_ignored_sensors (see man page)
    * hp_procurve_cpu: rename services description to CPU utilization
    * ipmi: Linux agent now (asynchronously) caches output of ipmitool for 20 minutes
    * windows: agent has new output format for performance counters
    * winperf_process.util: new version of winperf.cpuusage supporting new agent
    * winperf_system.diskio: new version of winperf.diskstat supporting new agent
    * winperf_msx_queues: new check for MS Exchange message queues
    * winperf_phydisk: new check compatible with Linux diskstat (Disk IO per device!)
    * smart.temp/smart.stats: added new check for monitoring health of HDDs
      using S.M.A.R.T
    * mcdata_fcport: new check for ports of MCData FC Switches
    * hp_procurve_cpu: add PNP template
    * hp_procurve_cpu: rename load to utilization, rename service to CPU utilizition
    * df,df_netapp,df_netapp32,hr_fs,vms_df: convert to mergeable dictionaries
    * mbg_lantime_state,mbg_lantime_refclock: added new checks to monitor 
      Meinberg LANTIME GPS clocks

    Livestatus:
    * Updated Perl API to version 0.74 (thanks to Sven Nierlein)

1.1.10:
    Core, Setup, etc.:
    * --flush now also deletes all autochecks 
    
    Checks & Agents:
    * FIX: hr_cpu: fix inventory on 1-CPU systems (thanks to Ulrich Kiermayr)


1.1.10b2:
    Core, Setup, etc.:
    * FIX: setup.sh on OMD: fix paths for cache and counters
    * FIX: check_mk -D did bail out if host had no ip address
    * cleanup: all OIDs in checks now begin with ".1.3.6", not "1.3.6"

    WATO:
    * FIX: Fixed bug that lost autochecks when using WATO and cmk -II together

    Checks & Agents:
    * Added check man pages for systemtime, multipath, snmp_info, sylo,
      ad_replication, fsc_fans, fsc_temp, fsc_subsystems
    * Added SNMP uptime check which behaves identical to the agent uptime check


1.1.10b1:
    Core, Setup, etc.:
    * FIX: do not assume 127.0.0.1 as IP address for usewalk_hosts if
      they are not SNMP hosts.
    * FIX: precompile: make sure check includes are added before actual
      checks
    * FIX: setup.sh: do not prepend current directory to url_prefix
    * FIX: output agent version also for mixed (tcp|snmp) hosts
    * RPM: use BuildArch: noarch in spec file rather than as a command
      line option (thanks to Ulrich Kiermayr)
    * setup.sh: Allow to install Check_MK into existing OMD site (>= 0.46).
      This is still experimental!

    Checks & Agents:
    * FIX: Windows agent: fix output of event ID of log messages
    * FIX: if/if64: output speed correctly (1.50MB/s instead of 1MB/s)
    * FIX: drbd now handles output of older version without an ep field
    * FIX: repaired df_netapp32
    * FIX: Added SNMP scan function of df_netapp and df_netapp32
    * FIX: repaired apc_symmetra (was broken due to new option -Ot 
      for SNMP)
    * FIX: df, hr_fs and other filesystem checks: fix bug if using
      magic number. levels_low is now honored.
    * FIX: scan function avoids hr_cpu and ucd_cpu_utilization
      at the same time
    * FIX: HP-UX agent: fixed output of df for long mount points
      (thanks to Claas Rockmann-Buchterkirche)
    * FIX: df_netapp/32: fixed output of used percentage (was always
      0% due to integer division)
    * FIX: fixed manual of df (magic_norm -> magic_normsize)
    * FIX: removed filesystem_trend_perfdata. It didn't work. Use
      now df-parameter "trend_perfdata" (see new man page of df)
    * FIX: cisco_temp_perf: fix return state in case of WARNING (was 0 = OK)
    * FIX: repair PNP template for df when using trends
    * FIX: cisco_qos: fix WATO exception (was due to print command in check)
    * FIX: check_mk check: fixed template for execution time
    * FIX: blade_health, fc_brocade_port_detailed removed debug outputs
    * FIX: netapp_volumes: The check handled 64-bit aggregates correctly
    * FIX: netapp_volumes: Fixed snmp scan function
    * FIX: blade_*: Fixed snmp scan function
    * FIX: nfsmount: fix exception in check in case of 'hanging'
    * systemtime: new simple check for time synchronization on Windows
      (needs agent update)
    * Added Perf-O-Meter for non-df filesystem checks (e.g. netapp)
    * hp_proliant_*: improve scan function (now just looks for "proliant")

    Multisite:
    * FIX: fix json/python Webservice

1.1.9i9:
    Core, Setup, etc.:
    * FIX: check_mk_templates.cfg: add missing check_period for hosts
      (needed for Shinken)
    * FIX: read *.include files before checks. Fixes df_netapp not finding
      its check function
    * FIX: inventory checks on SNMP+TCP hosts ignored new TCP checks
    * local.mk: This file is read after final.mk and *not* backup up
      or restored
    * read all files in conf.d/*.mk in alphabetical order now.
    * use snmp commands always with -Ot: output time stamps as UNIX epoch
      (thanks to Ulrich Kiermayr)

    Checks & Agents:
    * ucd_cpu_load: new check for CPU load via UCD SNMP agent
    * ucd_cpu_util: new check for CPU utilization via UCD SNMP agent
    * steelhead_status: new check for overall health of Riverbed Steelhead appliance
    * steelhead_connections: new check for Riverbed Steelhead connections
    * df, df_netapp, df_netapp32, hr_fs, vms_df: all filesystem checks now support
      trends. Please look at check manpage of df for details.
    * FIX: heartbeat_nodes: Fixed error handling when node is active but at least one link is dead
    * 3ware_units: Handling INITIALIZING state as warning now
    * FIX: 3ware_units: Better handling of outputs from different tw_cli versions now
    * FIX: local: PNP template for local now looks in all template directories for
      specific templates (thanks to Patrick Schaaf)

    Multisite:
    * FIX: fix "too many values to unpack" when editing views in single layout
      mode (such as host or service detail)
    * FIX: fix PNP icon in cases where host and service icons are displayed in 
      same view (found by Wolfgang Barth)
    * FIX: Fixed view column editor forgetting pending changes to other form
           fields
    * FIX: Customlinks snapin persists folding states again
    * FIX: PNP timerange painter option field takes selected value as default now
    * FIX: Fixed perfometer styling in single dataset layouts
    * FIX: Tooltips work in group headers now
    * FIX: Catching exceptions caused by unset bandwidth in interface perfometer

    WATO:
    * FIX: fix problem with vanishing services on Windows. Affected were services
      containing colons (such as fs_C:/).

    Livestatus:
    * FIX: fix most compiler warnings (thanks to patch by Sami Kerola)
    * FIX: fix memory leak. The leak caused increasing check latency in some
      situations
    
1.1.9i8:
    Multisite:
    * New "web service" for retrieving data from views as JSON or 
      Python objects. This allows to connect with NagStaMon 
      (requires patch in NagStaMon). Simply add &output_format=json
      or &output_format=python to your view URL.
    * Added two builtin views for NagStaMon.
    * Acknowledgement of problem now has checkboxes for sticky,
      send notification and persisten comment
    * Downtimes: allow to specify fixed/flexible downtime
    * new display_options d/D for switching on/off the tab "Display"
    * Improved builtin views for downtimes
    * Bugfix: Servicegroups can be searched with the quicksearch snapin using
      the 'sg:' prefix again

    WATO:
    * Fixed problem appearing at restart on older Python version (RH)

1.1.9i7:
    Core, Setup, etc.:
    * Fix crash on Python 2.4 (e.g. RedHat) with fake_file
    * Fixed clustering of SNMP hosts
    * Fix status output of Check_MK check in mixed cluster setups

    Checks & Agents:
    * PNP templates for if/if64: fix bugs: outgoing packets had been
      same as incoming, errors and discards were swapped (thanks to 
      Paul Freeman)
    * Linux Agent: Added suport for vdx and xvdx volumes (KVM+Virtio, XEN+xvda)

    Multisite:
    * Fix encoding problem when host/service groups contain non-ascii
      characters.

    WATO:
    * Fix too-long-URL problem in cases of many services on one host


1.1.9i6:
    INCOMPATIBLE CHANGES:
    * Removed out-dated checks blade_misc, ironport_misc and snia_sml. Replaced
      with dummy checks begin always UNKNOWN.

    Core, Setup, etc.:
    * cmk -D: show ip address of host 
    * Fix SNMP inventory find snmp misc checks inspite of negative scan function
    * Fix output of MB and GB values (fraction part was zero)

    Checks & Agents:
    * megaraid_ldisks: remove debug output
    * fc_brocade_port: hide on SNMP scan, prefer fc_brocade_port_detailed
    * fc_brocade_port_detailed: improve scan function, find more devices
    * New agent for HP-UX
    * hpux_cpu: new check for monitoring CPU load average on HP-UX
    * hpux_if: New check for monitoring NICs on HP-UX (compatible to if/if64)
    * hpux_multipath: New check for monitoring Multipathing on HP-UX
    * hpux_lvm: New check for monitoring LVM mirror state on HP-UX
    * hpux_serviceguard: new check for monitoring HP-UX Serviceguard
    * drbd: Fixed var typo which prevented inventory of drbd general check
      (Thanks to Andreas Behler)
    * mk_oracle: new agent plugin for monitoring ORACLE (currently only
      on Linux and HP-UX, but easily portable to other Unices)
    * oracle_sessions: new check for monitoring the current number of active
      database sessions.
    * oracle_logswitches: new check for monitoring the number of logswitches
      of an ORACLE instances in the last 60 minutes.
    * oracle_tablespaces: new check for monitoring size, state and autoextension
      of ORACLE tablespaces.
    * h3c_lanswitch_cpu: new check for monitoring CPU usage of H3C/HP/3COM switches
    * h3c_lanswitch_sensors: new check for monitoring hardware sensors of H3C/HP/3COM switches
    * superstack3_sensors: new check for monitoring hardware sensors of 3COM Superstack 3 switches

    Multisite:
    * Fixed aligns/widths of snapin contents and several small styling issues
    * Fixed links and border-styling of host matrix snapin
    * Removed jQuery hover menu and replaced it with own code

1.1.9i5:
    Multisite:
    * custom notes: new macros $URL_PREFIX$ and $SITE$, making 
      multi site setups easier
    * new intelligent logwatch icon, using url_prefix in multi site
      setups


1.1.9i4:
    Core, Setup, etc.:
    * added missing 'register 0' to host template
    * setup: fix creation of symlink cmk if already existing

    Multisite:
    * New reschedule icon now also works for non-local sites.
    * painter options are now persisted on a per-user-base
    * new optional column for displaying host and service comments
      (not used in shipped views but available in view editor)

    Livestatus:
    * Check for buffer overflows (replace strcat with strncat, etc.)
    * Reduce number of log messages (reclassify to debug)

    Checks & Agents:
    * apc_symmetra: handle empty SNMP variables and treat as 0.


1.1.9i3:
    INCOMPATIBLE CHANGES:
    * You need a current version of Livestatus for Multisite to work!
    * Multisite: removed (undocumented) view parameters show_buttons and show_controls.
      Please use display_options instead.
    * Finally removed deprecated filesystem_levels. Please use check_parameters instead.
    * Livestatus: The StatsGroupBy: header is still working but now deprecated.
      Please simply use Columns: instead. If your query contains at least one Stats:-
      header than Columns: has the meaning of the old StatsGroupBy: header

    Core, Setup, etc.:
    * Create alias 'cmk' for check_mk in bin/ (easier typing)
    * Create alias 'mkp' for check_mk -P in bin/ (easier typing) 

    Multisite:
    * Each column can now have a tooltip showing another painter (e.g.
      show the IP address of a host when hovering over its name)
    * Finally show host/services icons from the nagios value "icon_image".
      Put your icon files in /usr/share/check_mk/web/htdocs/images/icons.
      OMD users put the icons into ~/local/share/check_mk/web/htdocs/images/icons.
    * New automatic PNP-link icons: These icons automatically appear, if
      the new livestatus is configured correctly (see below). 
    * new view property "hidebutton": allow to hide context button to a view.
    * Defaults views 'Services: OK', 'Services: WARN, etc. do now not create
      context buttons (cleans up button bar).
    * new HTML parameter display_options, which allows to switch off several
      parts of the output (e.g. the HTML header, external links, etc).
    * View hoststatus: show PNP graph of host (usually ping stats)
    * new tab "Display": here the user can choose time stamp
      display format and PNP graph ranges
    * new column "host_tags", showing the Check_MK host tags of a host
    * new datasource "alert_stats" for computing alert statistics
    * new view "Alert Statistics" showing alert statistics for all hosts
      and services
    * Sidebar: Fixed snapin movement to the bottom of the snapin list in Opera
    * Sidebar: Fixed scroll position saving in Opera
    * Fixed reloading button animation in Chrome/IE (Changed request to async mode)
    * Sidebar: Removed scrollbars of in older IE versions and IE8 with compat mode
    * Sidebar: Fixed scrolling problem in IE8 with compat mode (or maybe older IE versions)
      which broke the snapin titles and also the tactical overview table
    * Sidebar: Fixed bulletlist positioning
    * Sidebar: The sidebar quicksearch snapin is case insensitive again
    * Fixed header displaying on views when the edit button is not shown to the user
    * View pages are not refreshed when at least one form (Filter, Commands,
      Display Options) is open
    * Catching javascript errors when pages from other domain are opened in content frame
    * Columns in view editor can now be added/removed/moved easily

    Checks & Agents:
    * Fixed problem with OnlyFrom: in Linux agent (df didn't work properly)
    * cups_queues: fixed plugin error due to invalid import of datetime,
      converted other checks from 'from datetime import...' to 'import datetime'.
    * printer_supply: handle the case where the current value is missing
    * megaraid_ldisks: Fixed item detection to be compatible with different versions of megaraid
    * Linux Agent: Added new 3ware agent code to support multiple controllers
      (Re-inventory of 3ware checks needed due to changed check item names)

    Livestatus:
    * new column pnpgraph_present in table host and service. In order for this
      column to work you need to specify the base directory of the PNP graphs
      with the module option pnp_path=, e.g. pnp_path=/omd/sites/wato/var/pnp4nagios/perfdata
    * Allow more than one column for StatsGroupBy:
    * Do not use function is_contact_member_of_contactgroup anymore (get compatible
      with Nagios CVS)
    * Livestatus: log timeperiod transitions (active <-> inactive) into Nagios
      log file. This will enable us to create availability reports more simple
      in future.

    Multisite:
    * allow include('somefile.mk') in multisite.mk: Include other files.
      Paths not beginning with '/' are interpreted relative to the directory
      of multisite.mk

    Livestatus:
    * new columns services_with_info: similar to services_with_state but with
      the plugin output appended as additional tuple element. This tuple may
      grow in future so do not depend on its length!

1.1.9i2:
    Checks & Agents:
    * ibm_imm_health: fix inventory function
    * if/if64: fix average line in PNP-template, fix display of speed for 20MBit
      lines (e.g. Frame Relay)

    Multisite:
    * WATO: Fixed omd mode/site detection and help for /etc/sudoers
    * WATO: Use and show common log for pending changes 
    * Sidebar Quicksearch: Now really disabling browser built-in completion
      dropdown selections
    
1.1.9i1:
    INCOMPATIBLE CHANGES:
    * TCP / SNMP: hosts using TCP and SNMP now must use the tags 'tcp'
      and 'snmp'. Hosts with the tag 'ping' will not inventorize any
      service. New configuration variable tcp_hosts.
    * Inventory: The call syntax for inventory has been simplified. Just
      call check_mk -I HOSTNAME now. Omit the "tcp" or "snmp". If you
      want to do inventory just for certain check types, type "check_mk --checks=snmp_info,if -I hostnames..."
      instead
    * perfdata_format now defaults to "pnp". Previous default was "standard".
      You might have to change that in main.mk if you are not using PNP (only
      relevant for MRPE checks)
    * inventory_check_severity defaults to 1 now (WARNING)
    * aggregation_output_format now defaults to "multiline"
    * Removed non_bulkwalk_hosts. You can use bulkwalk_hosts with NEGATE
      instead (see docu)
    * snmp_communites is now initialized with [], not with {}. It cannot
      be a dict any longer.
    * bulkwalk_hosts is now initizlized with []. You can do += here just
      as with all other rule variables.
    * Configuration check (-X) is now always done. It is now impossible to
      call any Check_MK action with an invalid configuration. This saves
      you against mistyped variables.
    * Check kernel: converted performance data from counters to rates. This
      fixes RRD problems (spikes) on reboots and also allows better access 
      to the peformance data for the Perf-O-Meters.  Also changed service 
      descriptions. You need to reinventurize the kernel checks. Your old
      RRDs will not be deleted, new ones will be created.
    * Multisite: parameters nagios_url, nagios_cgi_url and pnp_url are now
      obsolete. Instead the new parameter url_prefix is used (which must
      end with a /).

    Core, Setup, etc.:
    * Improve error handling: if hosts are monitored with SNMP *and* TCP,
      then after an error with one of those two agents checks from the
      other haven't been executed. This is fixed now. Inventory check
      is still not complete in that error condition.
    * Packages (MKP): Allow to create and install packages within OMD!
      Files are installed below ~/local/share/check_mk. No root permissions
      are neccessary
    * Inventory: Better error handling on invalid inventory result of checks
    * setup.sh: fix problem with missing package_info (only appears if setup
      is called from another directory)
    * ALL_SERVICES: Instead of [ "" ] you can now write ALL_SERVICES
    * debug_log: also output Check_MK version, check item and check parameters
    * Make sure, host has no duplicate service - this is possible e.g. by
      monitoring via agent and snmp in parallel. duplicate services will
      make Nagios reject the configuration.
    * --snmpwalk: do not translate anymore, use numbers. All checks work
      with numbers now anyway.
    * check_mk -I snmp will now try all checktypes not having an snmp scan
      function. That way all possible checks should be inventorized.
    * new variable ignored_checks: Similar to ignored_checktypes, but allows
      per-host configuration
    * allow check implementations to use common include files. See if/if64
      for an example
    * Better handling for removed checks: Removed exceptions in check_mk calls
      when some configured checks have been removed/renamed

    Checks & Agents:
    * Renamed check functions of imm_health check from test_imm to imm_health
      to have valid function and check names. Please remove remove from
      inventory and re-inventory those checks.
    * fc_brocade_port_detailed: allow to specify port state combinations not 
      to be critical
    * megaraid_pdisks: Using the real enclosure number as check item now
    * if/if64: allow to configure averaging of traffic over time (e.g. 15 min) 
      and apply traffic levels and averaged values. Also allow to specify relative
      traffic levels. Allow new parameter configuration via dictionary. Also
      allow to monitor unused ports and/or to ignore link status.
    * if/if64: Added expected interface speed to warning output
    * if/if64: Allow to ignore speed setting (set target speed to None)
    * wut_webtherm: handle more variants of WuT Webtherms (thanks to Lefty)
    * cisco_fan: Does not inventorize 'notPresent' sensors anymore. Improved output
    * cisco_power: Not using power source as threshold anymore. Improved output
    * cisco_fan: Does not inventorize 'notPresent' sensors anymore. Improved output
    * cisco_power: Not using power source as threshold anymore. Improved output
    * cisco_power: Excluding 'notPresent' devices from inventory now
    * cisco_temp_perf: Do not crash if device does not send current temperature
    * tcp_conn_stats: new check for monitoring number of current TCP connections
    * blade_*: Added snmp scan functions for better automatic inventory
    * blade_bays: Also inventorizes standby blades and has a little more
                  verbose output.
    * blade_blowers: Can handle responses without rpm values now. Improved output
    * blade_health: More detailed output on problems
    * blade_blades: Added new check for checking the health-, present- and
                    power-state of IBM Bladecenter blades
    * win_dhcp_pools: Several cleanups in check
    * Windows agent: allow restriction to ip addresses with only_hosts (like xinetd)
    * heartbeat_rscstatus: Catching empty output from agent correctly
    * tcp_conn_stats: Fixed inventory function when no conn stats can be inventoried
    * heartbeat_nodes: fix Linux agent for hostname with upper case letters (thanks to
            Thorsten Robers)
    * heartbeat_rscstatus: Catching empty output from agent correctly
    * heartbeat_rscstatus: Allowing a list as expected state to expect multiple OK states
    * win_dhcp_pools agent plugin: Filtering additional error message on
      systems without dhcp server
    * j4p_performance: Added experimental agent plugin fetching data via 
      jmx4perl agent (does not need jmx4perl on Nagios)
    * j4p_performance.mem: added new experimental check for memory usage via JMX.
    * if/if64: added Perf-O-Meter for Multisite
    * sylo: fix performance data: on first execution (counter wrap) the check did
      output only one value instead of three. That lead to an invalid RRD.
    * Cleaned up several checks to meet the variable naming conventions
    * drbd: Handling unconfigured drbd devices correctly. These devices are
      ignored during nventory
    * printer_supply: In case of OKI c5900 devices the name of the supply units ins not
      unique. The color of the supply unit is reported in a dedicated OID and added to the
      check item name to have a unique name now.
    * printer_supply: Added simple pnp template to have better graph formating for the check results
    * check_mk.only_from: new check for monitoring the IP address access restriction of the
      agent. The current Linux and Windows agents provide this information.
    * snmp_info check: Recoded not to use snmp_info_single anymore
    * Linux Agent: Fixed <<<cpu>>> output on SPARC machines with openSUSE
    * df_netapp/df_netapp32: Made check inventory resistant against empty size values
    * df_netapp32: Added better detection for possible 32bit counter wrap
    * fc_brocade_port_detailed: Made check handle phystate "noSystemControlAccessToSlot" (10)
      The check also handles unknown states better now
    * printer_supply: Added new parameter "printer_supply_some_remaining_status" to
      configure the reported state on small remaining capacity.
    * Windows agent: .vbs scripts in agents plugins/ directory are executed
      automatically with "cscript.exe /Nologo" to prevent wrong file handlers
    * aironet_clients: Only counting clients which don't have empty values for strength
    * statgrab_disk: Fixed byte calculation in plugin output
    * statgrab_disk: Added inventory function
    * 3ware_disks: Ignoring devices in state NOT-PRESENT during inventory

    Multisite:
    * The custom open/close states of custom links are now stored for each
      user
    * Setting doctype in sidebar frame now
    * Fixed invalid sidebar css height/width definition
    * Fixed repositioning the sidebar scroll state after refreshing the page
    * Fixed mousewheel scrolling in opera/chrome
    * Fixed resize bug on refresh in chrome
    * New view for all services of a site
    * Sidebar snapin site_status: make link target configurable
    * Multisite view "Recently changed services": sort newest first
    * Added options show_header and show_controls to remove the page headers
      from views
    * Cool: new button for an immediate reschedule of a host or service
      check: the view is redisplayed exactly at the point of time when
      Nagios has finished the check. This makes use of MK Livestatus'
      unique waiting feature.

   Livestatus:
    * Added no_more_notifications and check_flapping_recovery_notification
      fields to host table and no_more_notifications field to service table.
      Thanks to Matthew Kent

1.1.8:
    Core, Setup, etc.:
    * setup.sh: turn off Python debugging
    * Cleaned up documentation directory
    * cluster host: use real IP address for host check if cluster has
      one (e.g. service IP address)

    Checks & Agents:
    * Added missing PNP template for check_mk-hr_cpu
    * hr_fs: inventory now ignores filesystem with size 0,
      check does not longer crash on filesystems with size 0
    * logwatch: Fixed typo in 'too many unacknowledged logs' error message
    * ps: fix bug: inventory with fixed user name now correctly puts
      that user name into the resulting check - not None.
    * ps: inventory with GRAB_USER: service description may contain
      %u. That will be replaced with the user name and thus makes the
      service description unique.
    * win_dhcp_pools: better handle invalid agent output
    * hp_proliant_psu: Fixed multiple PSU detection on one system (Thanks to Andreas Döhler)
    * megaraid_pdisks: Fixed coding error
    * cisco_fan: fixed check bug in case of critical state
    * nfsmounts: fix output (free and used was swapped), make output identical to df

    Livestatus:
    * Prohibit { and } in regular expressions. This avoids a segmentation
      fault caused by regcomp in glibc for certain (very unusual) regular
      expressions.
    * Table status: new columns external_command_buffer_slots,
      external_command_buffer_usage and external_command_buffer_max
      (this was implemented according to an idea and special request of
       Heinz Fiebig. Please sue him if this breaks anything for you. I was
       against it, but he thinks that it is absolutely neccessary to have
       this in version 1.1.8...)
    * Table status: new columns external_commands and external_commands_rate
      (also due to Mr. Fiebig - he would have quit our workshop otherwise...)
    * Table downtimes/comments: new column is_service

    Multisite:
    * Snapin Performance: show external command per second and usage and
      size of external command buffer
    * Downtimes view: Group by hosts and services - just like comments
    * Fix links for items containing + (e.g. service descriptionen including
      spaces)
    * Allow non-ASCII character in downtimes and comments
    * Added nagvis_base_url to multisite.mk example configuration
    * Filter for host/service groups: use name instead of alias if 
      user has no permissions for groups

1.1.8b3:
    Core, Setup, etc.:
    * Added some Livestatus LQL examples to documentation
    * Removed cleanup_autochecks.py. Please use check_mk -u now.
    * RRA configuration for PNP: install in separate directory and do not
      use per default, since they use an undocumented feature of PNP.

    Checks & Agents:
    * postfix_mailq: Changed limit last 6 lines which includes all needed
		information
    * hp_proliant_temp/hp_proliant_fans: Fixed wrong variable name
    * hp_procurve_mem: Fixed wrong mem usage calculation
    * ad_replication: Works no with domain controller hostnames like DC02,DC02
    * aironet_client: fix crash on empty variable from SNMP output
    * 3ware_disks, 3ware_units: hopefully repaired those checks
    * added rudimentary agent for HP-UX (found in docs/)

    Multisite:
    * added Perf-O-Meter to "Problems of Host" view
    * added Perf-O-Meter to "All Services" view
    * fix bug with cleaning up persistent connections
    * Multisite now only fetches the available PNP Graphs of hosts/services
    * Quicksearch: limit number of items in dropdown to 80
      (configurable via quicksearch_dropdown_limit)
    * Views of hosts: make counts of OK/WARN/CRIT klickable, new views
      for services of host in a certain state
    * Multisite: sort context buttons in views alphabetically
    * Sidebar drag scrolling: Trying to compensate lost mouse events when
	leaving the sidebar frame while dragging

    Livestatus:
    * check for event_broker_options on start
    * Fix memory leakage caused by Filter: headers using regular expressions
    * Fix two memory leaks in logfile parser

1.1.8b2:
    Core, Setup, etc.:
    * Inventory: skip SNMP-only hosts on non-SNMP checktypes (avoids timeouts)
    * Improve error output for invalid checks
    
    Checks & Agents:
    * fix bug: run local and plugins also when spaces are in path name
      (such as C:\Program Files\Check_MK\plugins
    * mem.vmalloc: Do not create a check for 64 bit architectures, where
      vmalloc is always plenty
    * postfix_mailq: limit output to 1000 lines
    * multipath: handle output of SLES 11 SP1 better
    * if/if64: output operstatus in check output
    * if/if64: inventory now detects type 117 (gigabitEthernet) for 3COM
    * sylo: better handling of counter wraps.

    Multisite:
    * cleanup implementation of how user settings are written to disk
    * fix broken links in 'Edit view -> Try out' situation
    * new macros $HOSTNAME_LOWER$, $HOSTNAME_UPPER$ and $HOSTNAME_TITLE$ for
      custom notes

1.1.8b1:
    Core, Setup, etc.:
    * SNMPv3: allow privProtocol and privPassword to be specified (thanks
      to Josef Hack)
    * install_nagios.sh: fix problem with broken filenames produced by wget
    * install_nagios.sh: updated software to newest versions
    * install_nagios.sh: fix Apache configuration problem
    * install_nagios.sh: fix configuration vor PNP4Nagios 0.6.6
    * config generation: fix host check of cluster hosts
    * config generation: add missing contact groups for summary hosts
    * RPM package of agent: do not overwrite xinetd.d/check_mk, but install
      new version with .rpmnew, if admin has changed his one
    * legacy_checks: fix missing perfdata, template references where in wrong
      direction (thanks Daniel Nauck for his precise investigation)

    Checks & Agents:
    * New check imm_health by Michael Nieporte
    * rsa_health: fix bug: detection of WARNING state didn't work (was UNKNOWN
            instead)
    * check_mk_agent.solaris: statgrab now excludes filesystems. This avoids hanging
      in case of an NFS problem. Thanks to Divan Santana.
    * multipath: Handle new output of multipath -l (found on SLES11 SP1)
    * ntp: fix typo in variable ntp_inventory_mode (fixes inventory problem)
    * if64: improve output formatting of link speed
    * cisco_power: inventory function now ignores non-redundant power supplies
    * zpool_status: new check from Darin Perusich for Solaris zpools

    Multisite:
    * fix several UTF-8 problems: allow non-ascii characters in host names
      (must be UTF 8 encoded!)
    * improve compatibility with Python 2.3
    * Allow loading custom style sheet overriding Check_MK styles by setting
      custom_style_sheet in multisite.mk
    * Host icons show link to detail host, on summary hosts.
    * Fix sidebar problem: Master Control did not display data correctly
    * status_host: honor states even if sites hosting status hosts is disabled
      (so dead-detection works even if local site is disabled)
    * new config variable start_url: set url for welcome page
    * Snapin Quicksearch: if no host is matching, automatically search for
      services
    * Remove links to legacy Nagios GUI (can be added by user if needed)
    * Sidebar Quicksearch: fix several annoyances
    * Views with services of one host: add title with host name and status

    Livestatus:
    * fix memory leak: lost ~4K on memory on each StatsAnd: or StatsOr:
      header (found by Sven Nierlein)
    * fix invalid json output for empty responses (found by Sven Nierlein)
    * fix Stats: avg ___ for 0 matching elements. Output was '-nan' and is
      now '0.0'
    * fix output of floating point numbers: always use exponent and make
      sure a decimal point is contained (this makes JSON/Python detect
      the correct type)

1.1.7i5:
    Core, Setup, etc.:
    * SNMP: do not load any MIB files (speeds up snmpwalk a lot!)
    * legacy_checks: new config variable allowing creating classical
      non-Check_MK checks while using host tags and config options
    * check_mk_objects.cfg: beautify output, use tabs instead of spaces
    * check_mk -II: delete only specified checktypes, allow to reinventorize
      all hosts
    * New option -O, --reload: Does the same as -R, but reloads Nagios
      instead of restarting it.
    * SNMP: Fixed string detection in --snmpwalk calls
    * SNMP: --snmpwalk does walk the enterprises tree correctly now
    * SNMP: Fixed missing OID detection in SNMP check processing. There was a problem
      when the first column had OID gaps in the middle. This affected e.g. the cisco_locif check.
    * install_nagios.sh: correctly detect Ubuntu 10.04.1
    * Config output: make order of service deterministic
    * fix problem with missing default hostgroup

    Multisite:
    * Sidebar: Improved the quicksearch snapin. It can search for services, 
      servicegroups and hostgroups now. Simply add a prefix "s:", "sg:" or "hg:"
      to search for other objects than hosts.
    * View editor: fix bug which made it impossible to add more than 10 columns
    * Service details: for Check_MK checks show description from check manual in
      service details
    * Notes: new column 'Custom notes' which allows customizable notes
      on a per host / per service base (see online docu for details)
    * Configuration: new variable show_livestatus_errors which can be set
      to False in order to hide error about unreachable sites
    * hiding views: new configuration variables hidden_views and visible_views
    * View "Service problems": hide problems of down or unreachable hosts. This
      makes the view consistant with "Tactical Overview"

    Checks & Agents:
    * Two new checks: akcp_sensor_humidity and akcp_sensor_temp (Thanks to Michael Nieporte)
    * PNP-template for kernel: show average of displayed range
    * ntp and ntp.time: Inventory now per default just creates checks for ntp.time (summary check).
      This is controlled by the new variable ntp_inventory_mode (see check manuals).
    * 3ware: Three new checks by Radoslav Bak: 3ware_disks, 3ware_units, 3ware_info
    * nvidia: agent now only queries GPUCoreTemp and GPUErrors. This avoids
      a vmalloc leakage of 32kB per call (bug in NVIDIA driver)
    * Make all SNMP based checks independent of standard MIB files
    * ad_replication: Fixed syntax errors and unhandled date output when
      not replicated yet
    * ifoperstatus: Allowing multiple target states as a list now
    * cisco_qos: Added new check to monitor traffic in QoS classes on Cisco routers
    * cisco_power: Added scan function
    * if64/if/cisco_qos: Traffic is displayed in variable byte scales B/s,KB/s,MB/s,GB/s
      depending on traffic amount.
    * if64: really using ifDescr with option if_inventory_uses_description = True
    * if64: Added option if_inventory_uses_alias to using ifAlias for the item names
    * if64/if: Fixed bug displaying the out traffic (Perfdata was ok)
    * if64/if: Added WARN/CRIT thresholds for the bandwidth usage to be given as rates
    * if64/if: Improved PNP-Templates
    * if64/if: The ifoperstatus check in if64/if can now check for multiple target states
    * if64/if: Removing all null bytes during hex string parsing (These signs Confuse nagios pipe)
    * Fixed hr_mem and hr_fs checks to work with new SNMP format
    * ups_*: Inventory works now on Riello UPS systems
    * ups_power: Working arround wrong implemented RFC in some Riello UPS systems (Fixing negative power
      consumption values)
    * FreeBSD Agent: Added sections: df mount mem netctr ipmitool (Thanks to Florian Heigl)
    * AIX: exclude NFS and CIFS from df (thanks to Jörg Linge)
    * cisco_locif: Using the interface index as item when no interface name or description are set

    Livestatus:
    * table columns: fix type of num_service_* etc.: was list, is now int (thanks to Gerhard Laußer)
    * table hosts: repair semantics of hard_state (thanks to Michael Kraus). Transition was one
      cycle to late in certain situations.

1.1.7i4:
    Core, Setup, etc.:
    * Fixed automatic creation of host contactgroups
    * templates: make PNP links work without rewrite

    Multisite:
    * Make page handler modular: this allows for custom pages embedded into
      the Multisite frame work and thus using Multisite for other tasks as
      well.
    * status_host: new state "waiting", if status host is still pending
    * make PNP links work without rewrite
    * Fix visibility problem: in multisite setups all users could see
      all objects.

1.1.7i3:
    Core, Setup, etc.:
    * Fix extra_nagios_conf: did not work in 1.1.7i2
    * Service Check_MK now displays overall processing time including
      agent communication and adds this as performance data
    * Fix bug: define_contactgroups was always assumed True. That led to duplicate
      definitions in case of manual definitions in Nagios 

    Checks & Agents:
    * New Check: hp_proliant_da_phydrv for monitoring the state of physical disks
      in HP Proliant Servers
    * New Check: hp_proliant_mem for monitoring the state of memory modules in
      HP Proliant Servers
    * New Check: hp_proliant_psu for monitoring the state of power supplies in
      HP Proliant Servers
    * PNP-templates: fix several templates not working with MULTIPLE rrds
    * new check mem.vmalloc for monitoring vmalloc address space in Linux kernel.
    * Linux agent: add timeout of 2 secs to ntpq 
    * wmic_process: make check OK if no matching process is found

    Livestatus:
    * Remove obsolete parameter 'accept_timeout'
    * Allow disabling idle_timeout and query_timeout by setting them to 0.

    Multisite:
    * logwatch page: wrap long log lines

1.1.7i2:
    Incompatible Changes:
    * Remove config option define_timeperiods and option --timeperiods.
      Check_MK does not longer define timeperiod definitions. Please
      define them manually in Nagios.
    * host_notification_period has been removed. Use host_extra_conf["notification_period"]
      instead. Same holds for service_notification_periods, summary_host_notification_periods
      and summary_service_notification_periods.
    * Removed modes -H and -S for creating config data. This now does
      the new option -N. Please set generate_hostconf = False if you
      want only services to be defined.

    Core, Setup, etc.:
    * New config option usewalk_hosts, triggers --usewalk during
      normal checking for selected hosts.
    * new option --scan-parents for automatically finding and 
      configuring parent hosts (see online docu for details)
    * inventory check: put detailed list of unchecked items into long
      plugin output (to be seen in status details)
    * New configuration variable check_parameters, that allows to
      override default parameters set by inventory, without defining 
      manual checks!

    Checks & Agents:
    * drbd: changed check parameters (please re-inventorize!)
    * New check ad_replication: Checks active directory replications
      of domain controllers by using repadm
    * New check postifx_mailq: Checks mailqueue lengths of postifx mailserves
    * New check hp_procurve_cpu: Checks the CPU load on HP Procurve switches
    * New check hp_procurve_mem: Checks the memory usage on HP Procurve switches
    * New check hp_procurve_sensors: Checks the health of PSUs, FANs and
      Temperature on HP Procurve switches
    * New check heartbeat_crm: Monitors the general state of heartbeat clusters
      using the CRM
    * New check heartbeat_crm_resources: Monitors the state of resources and nodes
      in heartbeat clusters using the CRM
    * *nix agents: output AgentOS: in header
    * New agent for FreeBSD: It is based on the linux agent. Most of the sections
      could not be ported easily so the FreeBSD agent provides information for less
      checks than the linux agent.
    * heartbeat_crm and heartbeat_crm.resources: Change handling of check parameters.
      Please reinvenurize and read the updated man page of those checks
    * New check hp_proliant_cpu: Check the physical state of CPUs in HP Proliant servers
    * New check hp_proliant_temp: Check the temperature sensors of HP Proliant servers
    * New check hp_proliant_fans: Check the FAN sensors of HP Proliant servers

    Multisite:
    * fix chown problem (when nagios user own files to be written
      by the web server)
    * Sidebar: Fixed snapin movement problem using older firefox
      than 3.5.
    * Sidebar: Fixed IE8 and Chrome snapin movement problems
    * Sidebar: Fixed IE problem where sidebar is too small
    * Multisite: improve performance in multi site environments by sending
      queries to sites in parallel
    * Multisite: improve performance in high latency situations by
      allowing persistent Livestatus connections (set "persist" : True 
      in sites, use current Livestatus version)

    Livestatus:
    * Fix problems with in_*_period. Introduce global
      timeperiod cache. This also improves performance
    * Table timeperiods: new column 'in' which is 0/1 if/not the
      timeperiod is currently active
    * New module option idle_timeout. It sets the time in ms
      Livestatus waits for the next query. Default is 300000 ms (5 min).
    * New module option query_timeout. It limits the time between
      two lines of a query (in ms). Default is 10000 ms (10 sec).

1.1.7i1: Core, Setup, etc.:
    * New option -u for reordering autochecks in per-host-files
      (please refer to updated documentation about inventory for
       details)
    * Fix exception if check_mk is called without arguments. Show
      usage in that case.
    * install_nagios.sh: Updated to NagVis 1.5 and fixed download URL
    * New options --snmpwalk and --usewalk help implemeting checks
      for SNMP hardware which is not present
    * SNMP: Automatically detect missing entries. That fixes if64
      on some CISCO switches.
    * SNMP: Fix hex string detection (hopefully)
    * Do chown only if running as root (avoid error messages)
    * SNMP: SNMPv3 support: use 4-tuple of security level, auth protocol,
      security name and password instead of a string in snmp_communities
      for V3 hosts.
    * SNMP: Fixed hexstring detection on empty strings
    * New option -II: Is like -I, but removes all previous autochecks
      from inventorized hosts
    * install_nagios.sh: Fix detection of PNP4Nagios URL and URL of
      NagVis
    * Packager: make sanity check prohibiting creating of package files
      in Check MK's directories
    * install_nagios.sh: Support Ubuntu 10.04 (Thanks to Ben)
      
    Checks & Agents:
    * New check ntp.time: Similar to 'ntp' but only honors the system peer
      (that NTP peer where ntpq -p prints a *).
    * wmic_process: new check for ressource consumption of windows processes
    * Windows agent supports now plugins/ and local/ checks
    * [FIX] ps.perf now correctly detects extended performance data output
      even if number of matching processes is 0
    * renamed check cisco_3640_temp to cisco_temp, renamed cisco_temp
      to cisco_temp_perf, fixed snmp detection of those checks
    * New check hr_cpu - checking the CPU utilization via SNMP
    * New check hr_fs - checking filesystem usage via SNMP
    * New check hr_mem - checking memory usage via SNMP
    * ps: inventory now can configured on a per host / tag base
    * Linux: new check nvidia.temp for monitoring temperature of NVIDIA graphics card
    * Linux: avoid free-ipmi hanging forever on hardware that does not support IPMI
    * SNMP: Instead of an artificial index column, which some checks use, now
      the last component of the OID is used as index. That means that inventory
      will find new services and old services will become UNKNOWN. Please remove
      the outdated checks.
    * if: handle exception on missing OIDs
    * New checks hp_blade* - Checking health of HP BladeSystem Enclosures via SNMP
    * New check drbd - Checking health of drbd nodes
    * New SNMP based checks for printers (page counter, supply), contributed
      by Peter Lauk (many thanks!)
    * New check cups_queues: Checking the state of cups printer queues
    * New check heartbeat_nodes: Checking the node state and state of the links
      of heartbeat nodes
    * New check heartbeat_rscstatus: Checks the local resource status of
      a heartbeat node
    * New check win_dhcp_pools: Checks the usage of Windows DHCP Server lease pools
    * New check netapp_volumes: Checks on/offline-condition and states of netapp volumes 

    Multisite:
    * New view showing all PNP graphs of services with the same description
    * Two new filters for host: notifications_enabled and acknowledged
    * Files created by the webserver (*.mk) are now created with the group
      configured as common group of Nagios and webserver. Group gets write
      permissions on files and directories.
    * New context view: all services of a host group
    * Fix problems with Umlauts (non-Ascii-characters) in performance data
    * New context view: all services of a host group
    * Sidebar snapins can now fetch URLs for the snapin content instead of
      building the snapin contents on their own.
    * Added new nagvis_maps snapin which displays all NagVis maps available
      to the user. Works with NagVis 1.5 and newer.

1.1.6:
    Core, Setup, etc.:
    * Service aggregation: new config option aggregation_output_format.
      Settings this to "multiline" will produce Nagios multiline output
      with one line for each individual check.

    Multisite:
    * New painter for long service plugin output (Currently not used
      by any builtin view)

    Checks & Agents:
    * Linux agent: remove broken check for /dev/ipmi0

1.1.6rc3:
    Core, Setup, etc.:
    * New option --donate for donating live host data to the community.
      Please refer to the online documentation for details.
    * Tactical Overview: Fixed refresh timeout typo
      (Was 16 mins instead of 10 secs)

    Livestatus:
    * Assume strings are UTF-8 encoded in Nagios. Convert from latin-1 only
      on invalid UTF-8 sequences (thanks to Alexander Yegorov)

    Multisite:
    * Correctly display non-ascii characters (fixes exception with 'ascii codec')
      (Please also update Livestatus to 1.1.6rc3)

1.1.6rc2:
    Multisite:
    * Fix bug in Master control: other sites vanished after klicking buttons.
      This was due to connection error detection in livestatus.py (Bug found
      by Benjamin Odenthal)
    * Add theme and baseurl to links to PNP (using features of new PNP4Nagios
      0.6.4)

    Core, Setup, etc.:
    * snmp: hopefully fix HEX/string detection now

    Checks & Agents:
    * md: fix inventory bug on resync=PENDING (Thanks to Darin Perusich)

1.1.6rc1:
    Multisite:
    * Repair Perf-O-Meters on webkit based browsers (e.g. Chrome, Safari)
    * Repair layout on IE7/IE8. Even on IE6 something is working (definitely
      not transparent PNGs though). Thanks to Lars.
    * Display host state correct if host is pending (painter "host with state")
    * Logfile: new filter for plugin output
    * Improve dialog flow when cloning views (button [EDIT] in views snapin)
    * Quicksearch: do not open search list if text did not change (e.g. Shift up),
      close at click into field or snapin.

    Core, Setup, etc.:
    * Included three patched from Jeff Dairiki dealing with compile flags
      and .gitignore removed from tarballs
    * Fix problem with clustered_services_of[]: services of one cluster
      appeared also on others
    * Packager: handle broken files in package dir
    * snmp handling: better error handling in cases where multiple tables
      are merged (e.g. fc_brocade_port_detailed)
    * snmp: new handling of unprintable strings: hex dumps are converted
      into binary strings now. That way all strings can be displayed and
      no information is lost - nevertheless.
      
    Checks & Agents:
    * Solaris agent: fixed rare df problems on Solaris 10, fix problem with test -f
      (thanks to Ulf Hoffmann)
    * Converted all PNP templates to format of 0.6.X. Dropped compatibility
      with 0.4.X.
    * Do not use ipmi-sensors if /dev/ipmi0 is missing. ipmi-sensors tries
      to fiddle around with /dev/mem in that case and miserably fails
      in some cases (infinite loop)
    * fjdary60_run: use new binary encoding of hex strings
    * if64: better error handling for cases where clients do not send all information
    * apc_symmetra: handle status 'smart boost' as OK, not CRITICAL

    Livestatus:
    * Delay starting of threads (and handling of socket) until Nagios has
      started its event loop. This prevents showing services as PENDING 
      a short time during program start.

1.1.6b3:
    Multisite:
    * Quicksearch: hide complete host list if field is emptied via Backspace or Del.
      Also allow handle case where substring match is unique.

1.1.6b2:
    Core, Setup, etc.:
    * Packager: fix unpackaged files (sounds, etc)

    Multisite:
    * Complete new design (by Tobias Roeckl, Kopf & Herz)
    * New filters for last service check and last service state change
    * New views "Recently changed services" and "Unchecked services"
    * New page for adding sidebar snapins
    * Drag & Drop for sidebar snapins (thanks to Lars)
    * Grab & Move for sidebar scrolling (thanks to Lars)
    * Filter out summary hosts in most views.
    * Set browser refresh to 30 secs for most views
    * View host status: added a lot of missing information
    * View service status: also added information here
    * Make sure, enough columns can be selected in view editor
    * Allow user to change num columns and refresh directly in view
    * Get back to where you came after editing views
    * New sidebar snapin "Host Matrix"
    * New feature "status_host" for remote sites: Determine connection
      state to remote side by considering a certain host state. This
      avoids livestatus time outs to dead sites.
    * Sidebar snapin site status: fix reload problem
    * New Perf-O-Meters displaying service performance data
    * New snapin "Custom Links" where you easily configure your own
      links via multisite.mk (see example in new default config file)
    * Fixed problem when using only one site and that is not local

    Livestatus:
    * new statistics columns: log_messages and log_messages_rate
    * make statistics average algorithm more sluggish

1.1.5i3:
     Core, Setup, etc.:
     * New Check_MK packager (check_mk -P)

1.1.5i2:
     Core, Setup, etc.:
     * install_nagios.sh: add missing package php5-iconv for SLES11

     Checks & Agents:
     * if64: new SNMP check for network interfaces. Like if, but uses 64 bit
       counters of modern switches. You might need to configure bulkwalk_hosts.
     * Linux agent: option -d enabled debug output
     * Linux agent: fix ipmi-sensors cache corruption detection
     * New check for temperature on Cisco devices (cisco_3640_temp)
     * recompiled waitmax with dietlibc (fixed incompatibility issues
       on older systems)

     Multisite:
     * Filters for groups are negateable.

1.1.5i1:
     Checks & Agents:
     * uptime: new check for system uptime (Linux)
     * if: new SNMP check for network interfaces with very detailed traffic,
       packet and error statistics - PNP graphs included

     Multisite:
     * direct integration of PNP graphs into Multisite views
     * Host state filter: renamed HTML variables (collision with service state). You
       might need to update custom views using a filter on host states.
     * Tactical overview: exclude services of down hosts from problems, also exclude
       summary hosts
     * View host problems/service problems: exclude summary hosts, exclude services
       of down hosts
     * Simplified implementation of sidebar: sidebar is not any longer embeddeable.
     * Sidebar search: Added host site to be able to see the context links on
       the result page
     * Sidebar search: Hitting enter now closes the hint dropdown in all cases

1.1.5i0:
      Core, Setup, etc.:
      * Ship check-specific rra.cfg's for PNP4Nagios (save much IO and disk space)
      * Allow sections in agent output to apear multiple times
      * cleanup_autochecks.py: new option -f for directly activating new config
      * setup.sh: better detection for PNP4Nagios 0.6
      * snmpwalk: use option -Oa, inhibit strings to be output as hex if an umlaut
        is contained.

      Checks & Agents:
      * local: allow more than once performance value, separated by pipe (|)
      * ps.perf: also send memory and CPU usage (currently on Linux and Solaris)
      * Linux: new check for filesystems mount options
      * Linux: new very detailed check for NTP synchronization
      * ifoperstatus: inventory honors device type, per default only Ethernet ports
        will be monitored now
      * kernel: now inventory is supported and finds pgmajfault, processes (per/s)
        and context switches
      * ipmi_sensors: Suppress performance data for fans (save much IO/space)
      * dual_lan_check: fix problem which using MRPE
      * apc_symmetra: PNP template now uses MIN for capacity (instead of AVERAGE)
      * fc_brocade_port_detailed: PNP template now uses MAX instead of AVERAGE
      * kernel: fix text in PNP template
      * ipmi_sensors: fix timeout in agent (lead to missing items)
      * multipath: allow alias as item instead of uuid
      * caching agent: use /var/cache/check_mk as cache directory (instead of /etc/check_mk)
      * ifoperstatus: is now independent of MIB

      Multisite:
      * New column host painter with link to old Nagios services
      * Multisite: new configuration parameter default_user_role
      
      Livestatus:
      * Add missing LDFLAGS for compiling (useful for -g)

1.1.4:
      Summary:
      * A plentitude of problem fixes (including MRPE exit code bug)
      * Many improvements in new Multisite GUI
      * Stability and performance improvements in Livestatus

      Core, Setup, etc.:
      * Check_MK is looking for main.mk not longer in the current and home
        directory
      * install_nagios.sh: fix link to Check_MK in sidebar
      * install_nagios.sh: switch PNP to version 0.6.3
      * install_nagios.sh: better Apache-Config for Multisite setup
      * do not search main.mk in ~ and . anymore (brought only trouble) 
      * clusters: new variable 'clustered_services_of', allowing for overlapping
         clusters (as proposed by Jörg Linge)
      * install_nagios.sh: install snmp package (needed for snmp based checks)
      * Fix ower/group of tarballs: set them to root/root
      * Remove dependency from debian agent package    
      * Fixed problem with inventory when using clustered_services
      * tcp_connect_timeout: Applies now only for connect(), not for
        time of data transmission once a connection is established
      * setup.sh now also works for Icinga
      * New config parameter debug_log: set this to a filename in main.mk and you
        will get a debug log in case if 'invalid output from plugin...'
      * ping-only-hosts: When ping only hosts are summarized, remove Check_MK and
        add single PING to summary host.
      * Service aggregation: fix state relationship: CRIT now worse than UNKNOWN 
      * Make extra_service_conf work also for autogenerated PING on ping-only-hosts
        (groups, contactgroups still missing)

      Checks & Agents:
      * mrpe in Linux agent: Fix bug introduced in 1.1.3: Exit status of plugins was
        not honored anymore (due to newline handling)
      * mrpe: allow for sending check_command to PNP4Nagios (see MRPE docu)
      * Logwatch GUI: fix problem on Python 2.4 (thanks to Lars)
      * multipath: Check is now less restrictive when parsing header lines with
        the following format: "<alias> (<id>)"
      * fsc_ipmi_mem_status: New check for monitoring memory status (e.g. ECC)
         on FSC TX-120 (and maybe other) systems.
      * ipmi_sensors in Linux agent: Fixed compatibility problem with new ipmi
        output. Using "--legacy-output" parameter with newer freeipmi versions now.
      * mrpe: fix output in Solaris agent (did never work)
      * IBM blade center: new checks for chassis blowers, mediatray and overall health
      * New caching agent (wrapper) for linux, supporting efficient fully redundant
        monitoring (please read notes in agents/check_mk_caching_agent)
      * Added new smbios_sel check for monitoring the System Event Log of SMBIOS.
      * fjdarye60_rluns: added missing case for OK state
      * Linux agent: The xinetd does not log each request anymore. Only
        failures are logged by xinetd now. This can be changed in the xinetd
	configuration files.
      * Check df: handle mountpoints containing spaces correctly 
        (need new inventorization if you have mountpoints with spaces)
      * Check md on Linux: handle spare disks correctly
      * Check md on Linux: fix case where (auto-read-only) separated by space
      * Check md on Linux: exclude RAID 0 devices from inventory (were reported as critical)
      * Check ipmi: new config variable ipmi_ignore_nr
      * Linux agent: df now also excludes NFSv4
      * Wrote man-page for ipmi check
      * Check mrpe: correctly display multiline output in Nagios GUI
      * New check rsa_health for monitoring IBM Remote Supervisor Adapter (RSA)
      * snmp scan: suppress error messages of snmpget
      * New check: cpsecure_sessions for number of sessions on Content Security Gateway
      * Logwatch GUI: move acknowledge button to top, use Multisite layout,
         fix several layout problem, remove list of hosts
      * Check logwatch: limit maximum size of stored log messages (configurable
        be logwatch_max_filesize)
      * AIX agent: fix output of MRPE (state and description was swapped)
      * Linux agent: fixed computation of number of processors on S390
      * check netctr: add missing perfdata (was only sent on OK case)
      * Check sylo: New check for monitoring the sylo state
      
      Livestatus:
      * Table hosts: New column 'services' listing all services of that host
      * Column servicegroups:members: 'AuthUser' is now honored
      * New columns: hosts:services_with_state and servicegroups:members_with_state
      * New column: hostgroup:members_with_state
      * Columns hostgroup:members and hostgroup:members_with_state honor AuthUser
      * New rudimentary API for C++
      * Updates API for Python
      * Make stack size of threads configurable
      * Set stack size of threads per default o 64 KB instead of 8 MB
      * New header Localtime: for compensating time offsets of remote sites
      * New performance counter for fork rate
      * New columns for hosts: last_time_{up,down,unreachable}
      * New columns for services: last_time_{ok,warning,critical,unknown}
      * Columns with counts honor now AuthUser
      * New columns for hosts/services: modified_attributes{,_list}
      * new columns comments_with_info and downtimes_with_info
      * Table log: switch output to reverse chronological order!
      * Fix segfault on filter on comments:host_services
      * Fix missing -lsocket on Solaris
      * Add missing SUN_LEN (fixed compile problem on Solaris)
      * Separators: remote sanitiy check allowing separators to be equal
      * New output format "python": declares strings as UTF-8 correctly
      * Fix segault if module loaded without arguments

      Multisite:
      * Improved many builtin views
      * new builtin views for host- and service groups
      * Number of columns now configurable for each layout (1..50)
      * New layout "tiled"
      * New painters for lists of hosts and services in one column
      * Automatically compensate timezone offsets of remote sites
      * New datasources for downtimes and comments
      * New experimental datasource for log
      * Introduce limitation, this safes you from too large output
      * reimplement host- and service icons more intelligent
      * Output error messages from dead site in Multisite mode
      * Increase wait time for master control buttons from 4s to 10s
      * Views get (per-view) configurable browser automatic reload interval
      * Playing of alarm sounds (configurable per view)
      * Sidebar: fix bookmark deletion problem in bookmark snapin
      * Fixed problem with sticky debug
      * Improve pending services view
      * New column with icon with link to Nagios GUI
      * New icon showing items out of their notification period.
      * Multisite: fix bug in removing all downtimes
      * View "Hostgroups": fix color and table heading
      * New sidebar snapin "Problem hosts"
      * Tactical overview: honor downtimes
      * Removed filter 'limit'. Not longer needed and made problems
        with new auto-limitation.
      * Display umlauts from Nagios comments correctly (assuming Latin-1),
         inhibit entering of umlauts in new comments (fixes exception)
      * Switched sidebar from synchronous to asynchronous requests
      * Reduced complete reloads of the sidebar caused by user actions
      * Fix reload problem in frameset: Browser reload now only reloads
        content frames, not frameset.


1.1.3:

      Core, Setup, etc.:
      * Makefile: make sure all files are world readable
      * Clusters: make real host checks for clusters (using check_icmp with multiple IP addresses)
      * check_mk_templates: remove action_url from cluster and summary hosts (they have no performance data)
      * check_mk_template.cfg: fix typo in notes_url
      * Negation in binary conf lists via NEGATE (clustered_services, ingored_services,
	bulkwalk_hosts, etc).
      * Better handling of wrapping performance counters
      * datasource_programs: allow <HOST> (formerly only <IP>)
      * new config variable: extra_nagios_conf: string simply added to Nagios
        object configuration (for example for define command, etc.)
      * New option --flush: delete runtime data of some or all hosts
      * Abort installation if livestatus does not compile.
      * PNP4Nagios Templates: Fixed bug in template file detection for local checks
      * nagios_install.sh: Added support for Ubuntu 9.10
      * SNMP: handle multiline output of snmpwalk (e.g. Hexdumps)
      * SNMP: handle ugly error output of snmpwalk
      * SNMP: allow snmp_info to fetch multiple tables
      * check_mk -D: sort hostlist before output
      * check_mk -D: fix output: don't show aggregated services for non-aggregated hosts
      * check_mk_templates.cfg: fix syntax error, set notification_options to n

      Checks & Agents:
      * logwatch: fix authorization problem on web pages when acknowledging
      * multipath: Added unhandled multipath output format (UUID with 49 signs)
      * check_mk-df.php: Fix locale setting (error of locale DE on PNP 0.6.2)
      * Make check_mk_agent.linux executable
      * MRPE: Fix problems with quotes in commands
      * multipath: Fixed bug in output parser
      * cpu: fixed bug: apply level on 15min, not on 1min avg
      * New check fc_brocade_port_detailed
      * netctrl: improved handling of wrapped counters
      * winperf: Better handling of wrapping counters
      * aironet_client: New check for number of clients and signal
        quality of CISCO Aironet access points
      * aironet_errors: New check for monitoring CRC errors on
        CISCO Aironet access points
      * logwatch: When Agent does not send a log anymore and no local logwatch
                  file present the state will be UNKNOWN now (Was OK before).
      * fjdarye60_sum: New check for summary status of Fidary-E60 devices
      * fjdarye60_disks: New check for status of physical disks
      * fjdarye60_devencs: New check for status of device enclosures
      * fjdarye60_cadaps: New check for status of channel adapters
      * fjdarye60_cmods: New check for status of channel modules
      * fjdarye60_cmods_flash: New check for status of channel modules flash
      * fjdarye60_cmods_mem: New check for status of channel modules memory
      * fjdarye60_conencs: New check for status of controller enclosures
      * fjdarye60_expanders: New check for status of expanders
      * fjdarye60_inletthmls: New check for status of inlet thermal sensors
      * fjdarye60_thmls: New check for status of thermal sensors
      * fjdarye60_psus: New check for status of PSUs
      * fjdarye60_syscaps: New check for status of System Capacitor Units
      * fjdarye60_rluns: New check for RLUNs
      * lparstat_aix: New check by Joerg Linge
      * mrpe: Handles multiline output correctly (only works on Linux,
	      Agents for AIX, Solaris still need fix).
      * df: limit warning and critical levels to 50/60% when using a magic number
      * fc_brocade_port_detailed: allow setting levels on in/out traffic, detect
         baudrate of inter switch links (ISL). Display warn/crit/baudrate in
	 PNP-template

      MK Livestatus:
      * fix operators !~ and !~~, they didn't work (ever)
      * New headers for waiting (please refer to online documentation)
      * Abort on errors even if header is not fixed16
      * Changed response codes to better match HTTP
      * json output: handle tab and other control characters correctly
      * Fix columns host:worst_service_state and host:worst_service_hard_state
      * New tables servicesbygroup, servicesbyhostgroup and hostsbygroup
      * Allow to select columns with table prefix, e.g. host_name instead of name
        in table hosts. This does not affect the columns headers output by
	ColumnHeaders, though.
      * Fix invalid json output of group list column in tables hosts and services
      * Fix minor compile problem.
      * Fix hangup on AuthUser: at certain columns
      * Fix some compile problems on Solaris

      Multisite:
      * Replaced Multiadmin with Multisite.


1.1.2:
      Summary:
      * Lots of new checks
      * MK Livestatus gives transparent access to log files (nagios.log, archive/*.log)
      * Many bug fixes

      MK Livestatus:
      * Added new table "log", which gives you transparent access to the Nagios log files!
      * Added some new columns about Nagios status data to stable 'status'
      * Added new table "comments"
      * Added logic for count of pending service and hosts
      * Added several new columns in table 'status' 
      * Added new columns flap_detection and obsess_over_services in table services
      * Fixed bug for double columns: filter truncated double to int
      * Added new column status:program_version, showing the Nagios version
      * Added new column num_services_pending in table hosts
      * Fixed several compile problems on AIX
      * Fixed bug: queries could be garbled after interrupted connection
      * Fixed segfault on downtimes:contacts
      * New feature: sum, min, max, avg and std of columns in new syntax of Stats:

      Checks & Agents:
      * Check ps: this check now supports inventory in a very flexible way. This simplifies monitoring a great number of slightly different processes such as with ORACLE or SAP.
      * Check 'md': Consider status active(auto-read-only) as OK
      * Linux Agent: fix bug in vmware_state
      * New Checks for APC Symmetra USV
      * Linux Agent: made <<<meminfo>>> work on RedHat 3.
      * New check ps.perf: Does the same as ps, but without inventory, but with performance data
      * Check kernel: fixed missing performance data
      * Check kernel: make CPU utilization work on Linux 2.4
      * Solaris agent: don't use egrep, removed some bashisms, output filesystem type zfs or ufs
      * Linux agent: fixed problem with nfsmount on SuSE 9.3/10.0
      * Check 'ps': fix incompability with old agent if process is in brackets
      * Linux agent: 'ps' now no longer supresses kernel processes
      * Linux agent: make CPU count work correctly on PPC-Linux
      * Five new checks for monitoring DECRU SANs
      * Some new PNP templates for existing checks that still used the default templates
      * AIX Agent: fix filesystem output
      * Check logwatch: Fix problem occuring at empty log lines
      * New script install_nagios.sh that does the same as install_nagios_on_lenny.sh, but also works on RedHat/CentOS 5.3.
      * New check using the output of ipmi-sensors from freeipmi (Linux)
      * New check for LSI MegaRAID disks and arrays using MegaCli (based on the driver megaraid_sas) (Linux)
      * Added section <<<cpu>>> to AIX and Solaris agents
      * New Check for W&T web thermograph (webthermometer)
      * New Check for output power of APC Symmetra USP
      * New Check for temperature sensors of APC Symmetra WEB/SNMP Management Card.
      * apc_symmetra: add remaining runtime to output
      * New check for UPS'es using the generic UPS-MIB (such as GE SitePro USP)
      * Fix bug in PNP-template for Linux NICs (bytes and megabytes had been mixed up).
      * Windows agent: fix bug in output of performance counters (where sometimes with , instead of .)
      * Windows agent: outputs version if called with 'version'
      
      Core, Setup, etc.:
      * New SNMP scan feature: -I snmp scans all SNMP checks (currently only very few checks support this, though)
      * make non-bulkwalk a default. Please edit bulkwalk_hosts or non_bulkwalk_hosts to change that
      * Improve setup autodetection on RedHat/CentOS.  Also fix problem with Apache config for Mutliadmin: On RedHat Check_MK's Apache conf file must be loaded after mod_python and was thus renamed to zzz_check_mk.conf.
      * Fix problem in Agent-RPM: mark xinetd-configfile with %config -> avoid data loss on update
      * Support PNP4Nagios 0.6.2
      * New setup script "install_nagios.sh" for installing Nagios and everything else on SLES11
      * New option define_contactgroups: will automatically create contactgroup definitions for Nagios

1.1.0:
      * Fixed problems in Windows agent (could lead
        to crash of agent in case of unusal Eventlog
	messages)
      * Fixed problem sind 1.0.39: recompile waitmax for
        32 Bit (also running on 64)
      * Fixed bug in cluster checks: No cache files
        had been used. This can lead to missing logfile
	messages.
      * Check kernel: allow to set levels (e.g. on 
	pgmajfaults)
      * Check ps now allows to check for processes owned
        by a specific user (need update of Linux agent)
      * New configuration option aggregate_check_mk: If
        set to True, the summary hosts will show the
	status auf check_mk (default: False)
      * Check winperf.cpuusage now supports levels
        for warning and critical. Default levels are
	at 101 / 101
      * New check df_netapp32 which must be used
        for Netapps that do not support 64 bit 
	counters. Does the same as df_netapp
      * Symlink PNP templates: df_netapp32 and
        df_netapp use same template as df
      * Fix bug: ifoperstatus does not produce performance
        data but said so.
      * Fix bug in Multiadmin: Sorting according to
        service states did not work
      * Fix two bugs in df_netapp: use 64 bit counters
        (32 counter wrap at 2TB filesystems) and exclude
       	snapshot filesystems with size 0 from inventory.
      * Rudimentary support for monitoring ESX: monitor
        virtual filesystems with 'vdf' (using normal df
	check of check_mk) and monitor state of machines 
	with vcbVmName -s any (new check vmware_state).
      * Fixed bug in MRPE: check failed on empty performance
        data (e.g. from check_snmp: there is emptyness
        after the pipe symbol sometimes)
      * MK Livestatus is now multithreaded an can
        handle up to 10 parallel connections (might
        be configurable in a future version).
      * mk_logwatch -d now processes the complete logfile
        if logwatch.state is missing or not including the
	file (this is easier for testing)
      * Added missing float columns to Livestatus.
      * Livestatus: new header StatsGroupBy:
      * First version with "Check_MK Livestatus Module"!
        setup.sh will compile, install and activate
	Livestatus per default now. If you do not want
	this, please disable it by entering <tt>no</tt>,
	when asked by setup.
      * New Option --paths shows all installation, config
        and data paths of Check_mk and Nagios
      * New configuration variable define_hostgroups and
        define service_groups allow you to automatically
        create host- and service groups - even with aliases.
      * Multiadmin has new filter for 'active checks enabled'.
      * Multiadmin filter for check_command is now a drop down list.
      * Dummy commands output error message when passive services
        are actively checked (by accident)
      * New configuration option service_descriptions allows to
        define customized service descriptions for each check type
      * New configuration options extra_host_conf, extra_summary_host_conf
        and extra_service_conf allow to define arbitrary Nagios options
	in host and service defitions (notes, icon_image, custom variables,
        etc)
      * Fix bug: honor only_hosts also at option -C


1.0.39:
      * New configuration variable only_hosts allows
	you to limit check_mk to a subset of your
	hosts (for testing)
      * New configuration parameter mem_extended_perfdata
	sends more performance data on Linux (see 
	check manual for details)
      * many improvements of Multiadmin web pages: optionally 
	filter out services which are (not) currently in downtime
	(host or service itself), optionally (not) filter out summary
	hosts, show host status (down hosts), new action
	for removing all scheduled downtimes of a service.
	Search results will be refreshed every 90 seconds.
	Choose between two different sorting orders.
	Multadmin now also supports user authentication
      * New configuration option define_timeperiods, which
	allows to create Nagios timeperiod definitions.
	This also enables the Multiadmin tools to filter
	out services which are currently not in their
	notification interval.
      * NIC check for Linux (netctr.combined) now supports
	checking of error rates
      * fc_brocade_port: New possibility of monitoring
	CRC errors and C3 discards
      * Fixed bug: snmp_info_single was missing
        in precompiled host checks
	
1.0.38:
      * New: check_mk's multiadmin tool (Python based
	web page). It allows mass administration of
	services (enable/disable checks/notifications, 
	acknowledgements, downtimes). It does not need
	Nagios service- or host groups but works with
	a freeform search.
      * Remove duplicate <?php from the four new 
	PNP templates of 1.0.37.
      * Linux Agent: Kill hanging NFS with signal 9
	(signal 15 does not always help)
      * Some improvements in autodetection. Also make
	debug mode: ./autodetect.py: This helps to
	find problems in autodetection.
      * New configuration variables generate_hostconf and
	generate_dummy_commands, which allows to suppress
	generation of host definitions for Nagios, or 
	dummy commands, resp.
      * Now also SNMP based checks use cache files.
      * New major options --backup and --restore for
	intelligent backup and restore of configuration
	and runtime data
      * New variable simulation_mode allows you to dry
	run your Nagios with data from another installation.
      * Fixed inventory of Linux cpu.loads and cpu.threads
      * Fixed several examples in checks manpages
      * Fixed problems in install_nagios_on_lenny.sh
      * ./setup.sh now understands option --yes: This
        will not output anything except error messages
	and assumes 'yes' to all questions
      * Fix missing 'default.php' in templates for
	local
	
1.0.37:
      * IMPORTANT: Semantics of check "cpu.loads" has changed.
	Levels are now regarded as *per CPU*. That means, that
	if your warning level is at 4.0 on a 2 CPU machine, then 
	a level of 8.0 is applied.
      * On check_mk -v now also ouputs version of check_mk
      * logfile_patterns can now contain host specific entries.
	Please refer to updated online documentation for details.
      * Handling wrapping of performance counters. 32 and 64 bit
	counters should be autodetected and handled correctly.
	Counters wrapping over twice within one check cycle
	cannot be handled, though.
      * Fixed bug in diskstat: Throughput was computed twice
	too high, since /proc/diskstats counts in sectors (512 Bytes)
	not in KB
      * The new configuration variables bulkwalk_hosts and
	non_bulkwalk_hosts, that allow 	to specify, which hosts 
	support snmpbulkwalk (which is
	faster than snmpwalk) and which not. In previos versions,
	always bulk walk was used, but some devices do not support
	that.
      * New configuration variable non_aggregated_hosts allows
	to exclude hosts generally from service aggregation.
      * New SNMP based check for Rittal CMC TC 
	(ComputerMultiControl-TopConcept) Temperature sensors 
      * Fixed several problems in autodetection of setup
      * Fixed inventory check: exit code was always 0
	for newer Python versions.
      * Fixed optical problem in check manual pages with
	newer version of less.
      * New template check_mk-local.php that tries to
	find and include service name specific templates.
	If none is found, default.php will be used.
      * New PNP templates check_mk-kernel.php for major page
	faults, context switches and process creation
      * New PNP template for cpu.threads (Number of threads)
      * Check nfsmounts now detects stale NFS handles and
	triggers a warning state in that case

1.0.36:
      * New feature of Linux/UNIX Agent: "MRPE" allows
	you to call Nagios plugins by the agent. Please
	refer to online documentation for details.
      * Fix bug in logwatch.php: Logfiles names containing spaces
	now work.
      * Setup.sh now automatically creates cfg_dir if
	none found in nagios.cfg (which is the case for the
	default configuration of a self compiled Nagios)
      * Fix computation of CPU usage for VMS.
      * snmp_hosts now allows config-list syntax. If you do
	not define snmp_hosts at all, all hosts with tag
	'snmp' are considered to be SNMP hosts. That is 
	the new preferred way to do it. Please refer
	to the new online documentation.
      * snmp_communities now also allows config-list syntax
	and is compatible to datasource_programs. This allows
	to define different SNMP communities by making use
	of host tags.
      * Check ifoperstatus: Monitoring of unused ports is
	now controlled via ifoperstatus_monitor_unused.
      * Fix problem in Windows-Agent with cluster filesystems:
	temporarily non-present cluster-filesystems are ignored by
	the agent now.
      * Linux agent now supports /dev/cciss/d0d0... in section
	<<<diskstat>>>
      * host configuration for Nagios creates now a variable
	'name host_$HOSTNAME' for each host. This allows
	you to add custom Nagios settings to specific hosts
	in a quite general way.
      * hosts' parents can now be specified with the
	variable 'parents'. Please look at online documentation
	for details.
      * Summary hosts now automatically get their real host as a
	parent. This also holds for summary cluster hosts.
      * New option -X, --config-check that checks your configuration
	for invalid variables. You still can use your own temporary
	variables if you prefix them with an underscore.
	IMPORTANT: Please check your configuration files with
	this option. The check may become an implicit standard in
	future versions.
      * Fixed problem with inventory check on older Python 
	versions.
      * Updated install_nagios_on_lenny.sh to Nagios version
	3.2.0 and fixed several bugs.

1.0.35:
      * New option -R/--restart that does -S, -H and -C and
	also restarts Nagios, but before that does a Nagios
	config check. If that fails, everything is rolled
	back and Nagios keeps running with the old configuration.
      * PNP template for PING which combines RTA and LOSS into
	one graph.
      * Host check interval set to 1 in default templates.
      * New check for hanging NFS mounts (currently only
	on Linux)
      * Changed check_mk_templates.cfg for PING-only hosts:
	No performance data is processed for the PING-Check
	since the PING data is already processed via the
	host check (avoid duplicate RRDs)
      * Fix broken notes_url for logwatch: Value from setup.sh
	was ignored and always default value taken.
      * Renamed config variable mknagios_port to agent_port
	(please updated main.mk if you use that variable)
      * Renamed config variable mknagios_min_version to
	agent_min_version (update main.mk if used)
      * Renamed config variable mknagios_autochecksdir to 
	autochecksdir (update main.mk if used)
      * configuration directory for Linux/UNIX agents is
	now configurable (default is /etc/check_mk)
      * Add missing configuration variable to precompiled
	checks (fix problem when using clusters)
      * Improved multipath-check: Inventory now determines
	current number of paths. And check output is more
	verbose.
      * Mark config files as config files in RPM. RPM used
	to overwrite main.mk on update!
	
1.0.34:
      * Ship agents for AIX and SunOS/Solaris (beta versions).
      * setup script now autodetects paths and settings of your
	running Nagios
      * Debian package of check_mk itself is now natively build
	with paths matching the prepackaged Nagios on Debian 5.0
      * checks/df: Fix output of check: percentage shown in output
	did include reserved space for root where check logic did
	not. Also fix logic: account reserved space as used - not
	as avail.
      * checks/df: Exclude filesystems with size 0 from inventory.
      * Fix bug with host tags in clusters -> precompile did not
	work.
      * New feature "Inventory Check": Check for new services. Setting
	inventory_check_interval=120 in main.mk will check for new services
	every 2 hours on each host. Refer to online documentation
	for more details.
      * Fixed bug: When agent sends invalid information or check
	has bug, check_mk now handles this gracefully
      * Fixed bug in checks/diskstat and in Linux agent. Also
	IDE disks are found. The inventory does now work correctly
	if now disks are found.
      * Determine common group of Apache and Nagios at setup.
	Auto set new variable www_group which replaces logwatch_groupid.
	Fix bug: logwatch directories are now created with correct
	ownership when check_mk is called manually as root.
      * Default templates: notifications options for hosts and
	services now include also recovery, flapping and warning
	events.
      * Windows agent: changed computation of RAM and SWAP usage
	(now we assume that "totalPageFile" includes RAM *and*
	SWAP).
      * Fix problem with Nagios configuration files: remove
	characters Nagios considers as illegal from service
	descriptions.
      * Processing of performance data (check_icmp) for host
        checks and PING-only-services now set to 1 in default
	templates check_mk_templates.cfg.
      * New SNMP checks for querying FSC ServerView Agent: fsc_fans,
	fsc_temp and fsc_subsystems. Successfully tested with agents
	running	on Windows and Linux.
      * RPM packaged agent tested to be working on VMWare ESX 4.0 
	(simply install RPM package with rpm -i ... and open port 
	in firewall with "esxcfg-firewall -o 6556,tcp,in,check_mk")
      * Improve handling of cache files: inventory now uses cache
	files only if they are current and if the hosts are not
	explicitely specified.
	
1.0.33:
      * Made check_mk run on Python 2.3.4 (as used in CentOS 4.7
	und RedHat 4.7). 
      * New option -M that prints out manual pages of checks.
	Only a few check types are documented yet, but more will
	be following.
      * Package the empty directory /usr/lib/check_mk_agent/plugins
	and ../local into the RPM and DEB package of the agent
      * New feature: service_dependencies. check_mk lets you comfortably
	create Nagios servicedependency definitions for you and also
	supports them by executing the checks in an optimal order.
      * logwatch.php: New button for hiding the context messages.
	This is a global setting for all logfiles and its state is
	stored in a cookie.
	
1.0.32:
      * IMPORTANT: Configuration variable datasource_programs is now
        analogous to that of host_groups. That means: the order of
        program and hostlist must be swapped!
      * New option --fake-dns, useful for tests with non-existing
	hosts.
      * Massive speed improvement for -S, -H and -C
      * Fixed bug in inventory of clusters: Clustered services where
	silently dropped (since introduction of host tags). Fixed now.
      * Fixed minor bug in inventory: Suppress DNS lookup when using
	--no-tcp
      * Fixed bug in cluster handling: Missing function strip_tags()
	in check_mk_base.py was eliminated.
      * Changed semantics of host_groups, summary_host_groups,
	host_contactgroups, and summary_host_groups for clusters. 
	Now the cluster names will be relevant, not
	the names of the nodes. This allows the cluster hosts to
	have different host/contactgroups than the nodes. And it is more
	consistent with other parts of the configuration.
      * Fixed bug: datasource_programs on cluster nodes did not work
	when precompiling

1.0.31:
      * New option -D, --dump that dumps all configuration information
	about one, several or all hosts
	New config variables 'ignored_checktypes' and 'ignored_services',
        which allow to include certain checktypes in general or
        some services from some hosts from inventory
      * Config variable 'clustered_services' now has the same semantics
	as ignored_checktypes and allows to make it host dependent.
      * Allow magic tags PHYSICAL_HOSTS, CLUSTER_HOSTS and ALL_HOSTS at
	all places, where lists of hosts are expected (except checks).
	This fixes various problems that arise when using all_hosts at
	those places:
	  * all_hosts might by changed by another file in conf.d
	  * all_hosts does not contain the cluster hosts
      * Config file 'final.mk' is read after all other config files -
	if it exists. You can put debug code there that prints the
	contents of your variables.
      * Use colored output only, if stdout is a tty. If you have
	problems with colors, then you can pipe the output
	through cat or less
      * Fixed bug with host tags: didn't strip off tags when
	processing configuration lists (occurs when using
	custom host lists)
      * mk_logwatch is now aware of inodes of logfiles. This
	is important for fast rotating files: If the inode
	of a logfile changes between two checks mk_logwatch
	assumes that the complete content is new, even if
	the new file is longer than the old one.
      * check_mk makes sure that you do not have duplicate
	hosts in all_hosts or clusters.

1.0.30:
      * Windows agent now automatically monitors all existing
	event logs, not only "System" and "Application".

1.0.29:
      * Improved default Nagios configuration file:
	added some missing templates, enter correct URLs
	asked at setup time.
      * IMPORANT: If you do not use the new default 
	Nagios configuration file you need to rename
	the template for aggregated services (summary
	services) to check_mk_summarizes (old name
	was 'check_mk_passive-summary'). Aggregated
	services are *always* passive and do *never*
	have performance data.
      * Hopefully fixed CPU usage output on multi-CPU
	machines
      * Fixed Problem in Windows Agent: Eventlog monitoring
	does now also work, if first record has not number 1
	(relevant for larger/older eventlogs)
      * Fixed bug in administration.html: Filename for Nagios
	must be named check_mk.cfg and *not* main.mk. Nagios
	does not read files without the suffix .cfg. 
      * magic factor for df, that allows to automatgically 
        adapt levels for very big or very small filesystems.
      * new concept of host tags simplyfies configuration.
      * IMPORTANT: at all places in the configuration where
	lists of hosts are used those are not any longer
	interpreted as regular expressions. Hostnames
	must match exactly. Therefore the list [ "" ] does
	not any longer represent the list of all hosts.
	It is a bug now. Please write all_hosts instead
	of [ "" ]. The semantics for service expressions
	has not changed.
      * Fixed problem with logwatch.php: Begin with
	<?php, not with <?. This makes some older webservers
	happy.
      * Fixed problem in check ipmi: Handle corrupt output
	from agent
      * Cleaned up code, improved inline documentation
      * Fixed problem with vms_df: default_filesystem_levels,
	filesystem_levels and df magic number now are used
	for df, vms_df and df_netapp together. Works now also
	when precompiled.
	
1.0.28:
      * IMPORTANT: the config file has been renamed from
	check_mk.cfg to main.mk. This has been suggested
	by several of my customers in order to avoid 
	confusion with Nagios configuration files. In addition,
	all check_mk's configuration file have to end in
	'.mk'. This also holds for the autochecks. The 
	setup.sh script will automatically rename all relevant
	files. Users of RPM or DEB installations have to remove
	the files themselves - sorry.
      * Windows agent supports eventlogs. Current all Warning
        and Error messages from 'System' and 'Application' are
        being sent to check_mk. Events can be filtered on the
	Nagios host.
      * Fixed bug: direct RRD update didn't work. Should now.
      * Fixed permission problems when run as root.
      * Agent is expected to send its version in <<<check_mk>>>
	now (not any longer in <<<mknagios>>>
      * Fixed bug in Windows agent. Performance counters now output
	correct values
      * Change checks/winperf: Changed 'ops/sec' into MB/s.
	That measures read and write disk throughput
	(now warn/crit levels possible yet)
      * new SNMP check 'ifoperstatus' for checking link
        of network interfaces via SNMP standard MIB
      * translated setup script into english
      * fixed bug with missing directories in setup script
      * made setup script's output nicer, show version information
      * NEW: mk_logwatch - a new plugin for the linux/UNIX agent
	for watching logfiles
      * Better error handling with Nagios pipe
      * Better handling of global error: make check_mk return
	CRIT, when no data can retrieved at all.
      * Added missing template 'check_mk_pingonly' in sample
	Nagios config file (is needed for hosts without checks)
	
1.0.27:
      * Ship source code of windows agent
      * fix several typos
      * fix bug: option --list-hosts did not work
      * fix bug: precompile "-C" did not work because
	of missing extension .py
      * new option -U,--update: It combines -S, -H and
	-U and writes the Nagios configuration into a
	file (not to stdout).
      * ship templates for PNP4Nagios matching most check_mk-checks.
	Standard installation path is /usr/share/check_mk/pnp-templates
	
1.0.26:
      -	Changed License to GNU GPL Version 2
      * modules check_mk_admin and check_mk_base are both shipped
	uncompiled.
      * source code of windows agent togehter with Makefile shipped
	with normal distribution
      * checks/md now handles rare case where output of /proc/mdstat
	shows three lines per array

1.0.25:
      * setup skript remembers paths

1.0.24:
      * fixed bug with precompile: Version of Agent was always 0

1.0.23:
      * fixed bug: check_config_variables was missing in precompiled
	files
      * new logwatch agent in Python plus new logwatch-check that
	handles both the output from the old and the new agent

1.0.22:
      * Default timeout for TCP transfer increased from 3.0 to 60.0
      * Windows agent supports '<<<mem>>>' that is compatible with Linux
      * Windows agents performance counters output fixed
      * Windows agent can now be cross-compiled with mingw on Linux
      * New checktype winperf.cpuusage that retrieves the percentage
	of CPU usage from windows (still has to be tested on Multi-CPU
	machine)
      * Fixed bug: logwatch_dir and logwatch_groupid got lost when
	precompiling. 
      * arithmetic for CPU usage on VMS multi-CPU machines changed

1.0.21:
      * fixed bug in checks/df: filesystem levels did not work
	with precompiled checks

1.0.20:
      * new administration guide in doc/
      * fixed bug: option -v now works independent of order
      * fixed bug: in statgrab_net: variable was missing (affected -C)
      * fixed bug: added missing variables, imported re (affected -C)
      * check ipmi: new option ipmi_summarize: create only one check for all sensors
      * new pnp-template for ipmi summarized ambient temperature
 
1.0.19:
      * Monitoring of Windows Services
      * Fixed bug with check-specific default parameters
      * Monitoring of VMS (agent not included yet)
      * Retrieving of data via an external programm (e.g. SSH/RSH)
      * setup.sh does not overwrite check_mk.cfg but installs
	the new default file as check_mk.cfg-1.0.19
      * Put hosts into default hostgroup if none is configured<|MERGE_RESOLUTION|>--- conflicted
+++ resolved
@@ -111,16 +111,13 @@
     * 0141 ups_socomec_capacity: Battery Capacity Check for Socomec UPS Devices.
     * 0705 arcserve_backup: improved documentation (check manpage and comments in the agent plugin)
     * 0143 ups_socomec_in_voltage, ups_socomec_out_voltage: Socomec UPS Devices, Input and Output Voltages...
-<<<<<<< HEAD
     * 0144 enterasys_cpu_util enterasys_powersupply: New Checks for CPU Utilization and Power Supplies on enterasys switches
-=======
     * 0732 df: now able to monitor inodes...
     * 0716 Add Linux caching agent also to normal agent RPM...
     * 0594 dell_poweredge_netdev: new check to monitor the status of network devices on Dells Poweredge Servers
     * 0733 mem, solaris_mem: now able to configure amount of free memory...
     * 0706 EMC VNX: special agent can alternatively authenticate via security files...
     * 0734 esx_vsphere_vm.running_on: shows the esx host of the VM
->>>>>>> fe077e3c
     * 0103 FIX: services: Fixed bug with service inventory defined in main.mk...
     * 0299 FIX: borcade_mlx_fan: Prettified output, handling "other" state now
     * 0300 FIX: cisco_fru_power: Trying not to inventorize not plugged in FRUs...
