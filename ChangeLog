1.2.5i6:
    Checks & Agents:
    * 0185 knuerr_rms_humidity, knuerr_rms_temp: Two new Checks to Monitor the Temperature and the Humidity on Knürr RMS Devices
    * 1065 heartbeat_crm / heartbeat_crm.resources: Rewrote checks / formalized parameters...
    * 1068 livedump: Added optional check interval (detect staleness) / option to encrypt mails...
    * 1093 windows agent: performance counter can now be specified by name...
    * 0189 docsis_channels: Support for Frequency of Downstream Channels for Devices with DOCSIS MIB
    * 0190 docsis_signal_quality: New Check to monitor Signal Qualtiy on Devices with DOCSIS MIB
<<<<<<< HEAD
    * 1070 printer_input/printer_output: New checks to monitor input/output sub-units of printers...
=======
    * 0193 docsis_cm_status: New Check Status Check for Cable Modems with Docsis MIB.
>>>>>>> 292c9884
    * 1051 FIX: tcp_conn_stats: fix missing performance data...
    * 1142 FIX: winperf_ts_sessions: fix computation, check has never really worked
    * 1090 FIX: zfsget: fixed exception which happened on incomplete zfs entries
    * 0187 FIX: hp_proliant_power: Fixed Wato configuration
    * 0192 FIX: oracle_rman_backups: Not longer try to make a inventory for broken plugin outputs

    Multisite:
    * 1066 Implemented Dashboard Designer...
    * 1067 FIX: Fixed login problem in LDAP connector when no user filter specified...
    * 1094 FIX: sidebar snaping 'Tree of folders': fixed exception

    WATO:
    * 1064 FIX: Fixed rare issue with WATO communication in distributed setups (different OS versions)...
    * 1089 FIX: Snapshot restore: fixed exception during exception handling......
    * 1091 FIX: logwatch patterns: allow unicode text in pattern comment
    * 1092 FIX: logwatch: now able to enter unicode text into the "Pattern (Regex)" field
    * 0191 FIX: Added swp files to the ignore list for the WATO git feature...


1.2.5i5:
    Core & Setup:
    * 1012 Fix quoting of backslashes in custom checks with nagios core...
            NOTE: Please refer to the migration notes!
    * 1038 Massive speedup of cmk --snmptranslate
    * 1035 FIX: Do not fail on errors in *.mk files anymore - except in interactive mode...
    * 0174 FIX: Fixed appending of --keepalive-fd parameters to checkhelpers...
    * 1053 FIX: Fixed events check always being reporting OK state...
    * 1045 FIX: Gracefully restart check_mk helpers in case of memory leak...
    * 0633 FIX: diskstat: fixed performance data of old legacy disk IO read/write data...

    Checks & Agents:
    * 0168 f5_bigip_pool: Added Wato configuration...
    * 0995 raritan_pdu_outletcount: new check for outlet count of Raritan PX-2000 family PDUs
    * 0169 websphere_mq_channels,ebsphere_mq_queues: New Checks to monitor IBM Websphere MQ Queues and Channels...
    * 1034 Always provide also 64 bit version of Windows agent
    * 0170 hp_proliant_power: New check to monitor the Power Meter on Prolaint Servers and iLO Boards
    * 0172 zfsget: Check is now usable in cluster_mode...
    * 1039 aix_diskiod: new check for disk IO on AIX
    * 0997 New checks and a special agent for ALLNET IP Sensoric devices...
    * 0175 logwatch.groups: New logwatch subcheck who can be used to group logfiles together....
    * 1041 aix_memory: new check for RAM and SWAP on AIX
    * 0998 ibm_imm_health: Trying to recognice newer versions of IBM IMM now too
    * 0628 raritan_pdu_inlet: now also monitors the three phases of the inlet
    * 1073 sni_octopuse_cpu: added PNP graph definition and Perf-O-Meter
    * 0178 mssql_tablespaces: It is now possible to define thresholds
    * 0999 allnet_ip_sensoric.pressure: New Check for Pressure Sensors in ALLNET IP Sensoric devices
    * 1082 windows agent: now also available as msi installer...
    * 0179 check_dns: It is now possible to use the local dns server in wato configuration...
    * 1058 livedump-mail-fetch: Now supporting either quoted-printable or non encoded mails...
    * 0180 sap: It is now possible to add multiple sap instances to the sap.cfg file...
    * 0181 citrix_sessions, citrix_serverload: New checks for Citrix Load (a Score calculated by citrix) and the number of sessions
    * 0637 jolokia_metrics.gc, jolokia_metrics.tp, jolokia_info: two new subchecks for the jolokia_metrics checks and better error handling for jolokia_info...
    * 1000 qlogic_sanbox.temp: New Check for temperature sensors in QLogic SANbox Fibre Channel Switches
    * 1001 qlogic_sanbox.psu: New Check for power supplies in QLogic SANbox Fibre Channel Switches
    * 0182 MegaCli: Agent now also supports the 64bit version (Thanks to Philipp Lemke)
    * 1132 qlogic_fcport: New Check for Fibre Channel Ports in QLogic SANbox FC Switches
    * 1133 qlogic_sanbox_fabric_element: New Check for Fabric Elements in QLogic SANbox Fibre Channel Switches
    * 1134 bintec_sensors.fan: New Check for Fan Speed of Bintec Routers
    * 1135 bintec_sensors.voltage, bintec_sensors.temp: New Checks for Voltage and Temperature Sensors of Bintec Routers
    * 1048 mem.win: support predictive levels...
    * 1136 bintec_brrp_status: New Check for BRRP States on Bintec Routers
    * 0640 jolokia_metrics.gc, jolokia_metrics.tp: now come with its own pnp templates
    * 1088 included check_mk_agent windows msi installer...
    * 0183 sentry_pdu: New check to monitor plugs of sentry PDUs
    * 0184 knuerr_sensors: New Check to monitor Sensors on a Knürr RMS Device
    * 0994 FIX: agent plugin smart: fixed syntax error
    * 0989 FIX: logwatch.ec: Fix forwarding multiple messages via syslog/TCP...
    * 0943 FIX: if.include: fixed incorrect traffic percentage values in the check output of if checks...
    * 0944 FIX: oracle_tablespaces: fixed calculation of space left and number of remaining increments...
    * 1032 FIX: check_traceroute: Fix option Use DNS, worked vice versa
    * 0171 FIX: hp_blade_psu: Fixed pnp template...
    * 0996 FIX: apc_symmetra_test: Handle unknown date of last self test as intended...
    * 0173 FIX: hitachi_hnas_volume: Fixed bug when snmp outputs empty lines
    * 1037 FIX: bintec_info: support bintec RXL12500
    * 0948 FIX: mk_inventory.ps1: increased caching time to 14400, fixed incorrect default cachefile path
    * 0827 FIX: lnx_thermal: Not checking active trip points (e.g. cooling device triggers) anymore
    * 1043 FIX: printer_supply: fix value error in default parameters...
    * 0626 FIX: veeam_jobs: agent now supports output lines longer than 80 chars
    * 1072 FIX: printer_supply: fix colors of Perf-O-Meter on HP OfficeJet...
    * 0950 FIX: check_mkevents: now able to resolve the hostname of the remote hosts...
    * 0177 FIX: esx_vsphere_hostsystem.multipath: Fixed return state in case of paths in standby...
    * 1054 FIX: mysql_slave: Only monitor the age of the slave when it is running
    * 1075 FIX: if, if64: Fixed PNP template in order to correctly scale Y axis
    * 0631 FIX: fc_port: several fixes for the perfometer to display the right values...
    * 0632 FIX: brocade_fcport: fix perfometer output of out bandwidth when averaging is switched on
    * 1055 FIX: mysql_slave: Fixed detecting CRIT states when IO/SQL slaves are not running
    * 0634 FIX: Max Bandwidth for PNP-Graphs of Interface checks corrected...
    * 0635 FIX: fc_port: the check no longer inventorizes ports with administrative state of 'unknown' or 'offline'
    * 0636 FIX: fc_port: do not inventorize if brocade fibre channel mib is also supported on the device...
    * 1083 FIX: ad_replication.bat: does not return data if the server is no DC
    * 0638 FIX: windows_updates: agent plugin now always sends section header, even if no update information provided...
    * 1084 FIX: ps: now able to handle bigger process groups without constant MKCounterWrapped Exceptions...
    * 1087 FIX: Active checks: Non-ascii check commands now converted into utf-8...
    * 1049 FIX: ups_capacity: Fix exception when running on battery...
    * 0639 FIX: jolokia_metrics: fix for problem when catalina uses the standalone engine
    * 1050 FIX: websphere_mq_queues: make compatible with old agent, fix not-found case

    Multisite:
    * 1013 Sort host names naturally, e.g. foobar11 comes after foobar2...
    * 1033 New Mutisite filter for the number of services a host has...
    * 0949 quicksearch: now able to search for multiple hosts at once...
    * 1052 SEC: index start URL can not be used to redirect to absolute URLs anymore...
    * 1085 quicksearch: multiple hostname matches now lead to the searchhost view instead of the hosts view...
    * 1047 Virtual Host Tree: Allow to use topic as tree level...
    * 1062 SEC: Fixed several XSS issues on different pages...
    * 1063 SEC: Fixed several XSS issues on different pages...
    * 0945 FIX: Sidebar snapin "Problem hosts": Now excludes hosts and services in downtime
    * 1036 FIX: doc/treasures/downtime: fix --url option, better error output
    * 1074 FIX: Fix Virtual Host Tree snapin...
    * 1059 FIX: LDAP: Using configured user filter during login to prevent temporary created users...
    * 1060 FIX: Fixed exception during first login of a user when saving of access times is enabled...

    WATO:
    * 0825 WATO: Hover menu of user online state shows the last seen date/time now
    * 1057 WATO folder permissions are only exported to NagVis when configured...
    * 1086 check_http: now able to enter non-ascii signs in "Send HTTP POST data" rule...
    * 0990 FIX: Fix HTTP error handling in bulk inventory...
    * 1004 FIX: Fix exception when saving rules, caused by empty item
    * 0947 FIX: WATO snapshots: fixed missing files on restoring nagvis backup domains
    * 0826 FIX: Fixed problem where user access times were not updated correctly
    * 1044 FIX: Remove icon for service parameters in WATO service list for missing services...
    * 1056 FIX: Fixed selection of hosts for bulk actions

    Notifications:
    * 1042 Rule based notifications: allow matching on host groups...
    * 0828 FIX: Mails sent with mail/asciimail plugin now really set the from address
    * 1061 FIX: SMS notifications: correctly handling spaces in phone numbers...

    Reporting & Availability:
    * 0991 FIX: Availability: optionally show time stamps as UNIX epoch time...
    * 1076 FIX: Fix wrong percentual host availability > 100% when excluding downtimes...

    Event Console:
    * 1040 FIX: Avoid sporadic errors when checking event state in Event Console...

    Livestatus:
    * 0988 FIX: livedump: Fix exception in case no contact groups are defined for a service
    * 0951 FIX: table servicegroups: fixed service visibility when using group_authorization AUTH_STRICT...

    HW/SW-Inventory:
    * 0625 hw/sw inventory now reads the kernel version and architecture for linux and windows
    * 0627 lnx_video, win_video: added inventory function and agent for linux video cards, modified windows inventory function
    * 0629 improvements to windows sw/hw inventory (encoding, more details for sw inventory)
    * 0630 win_disks: hardware inventory for physical disks in windows
    * 1046 Added AIX support for HW/SW-Inventory...
    * 0167 FIX: mk_inventory.linux: Changed field separator from pipe to tab...
    * 1005 FIX: Fix exception when using pretty-print output format
    * 0946 FIX: hw/sw inventory: fixed display bug for byte fields with the value 0...
    * 0641 FIX: windows inventory: moved encoding from checks to windows agent plugin


1.2.5i4:
    Core & Setup:
    * 0940 SEC: Fixed various core SIGSEGV when using malformed livestatus queries...

    Checks & Agents:
    * 0812 nginx_status: New check for monitoring status information of the Nginx web server...
    * 0986 citrix_licenses: new check for monitoring Citrix licenses
    * 0814 Agent versions can now be checked with "at least version X" parameters...
    * 0815 mysql_slave: New check for monitoring MySQL slave sync state
    * 0617 adva_fsp_if: new check to monitor interfaces of the ADVA FSP 3000 scalable optical transport solution
    * 0618 adva_fsp_current: new check for the power supply units of the ADVA FSP 3000 scalable optical transport solution
    * 0619 adva_fsp_temp: new check to monitor temperature and temperature trends on ADVA scalable optical transport solutions
    * 0993 raritan_pdu_inlet: now delivers performance data
    * 0624 fc_port: new check for fibre channel devices supporting the FCMGMT MIB
    * 1003 ibm_svc_enclosure: support new firmware, also check fan modules
    * 0616 FIX: brocade.fan, brocade.power, brocade.temp: will now only discover services which are not marked as absent
    * 0992 FIX: zfs_arc_cache: returns OK even if values of arc meta are missing...
    * 0936 FIX: agent_ibmsvc: improved error messages on using wrong credentials
    * 0621 FIX: zfsget: better filesystem selection and calculation of sizes...
    * 0819 FIX: Fixed keepalive termination in case of exceptions during checking...
    * 0622 FIX: cisco_temp_sensor: fix to also work with newer IOS versions
    * 0623 FIX: fsc_fans: upper levels for fan RPMs are now optional also for the check
    * 0823 FIX: mk_sap: Fixed some wrong calculated values (decimal numbers)...

    Multisite:
    * 0982 SEC: Fix two XSS weaknesses according to CVSS 8.5 AV:N/AC:M/Au:S/C:C/I:C/A:C...
    * 0983 SEC: Fix security issue in code of row selections (checkboxes) (CVSS 4.9 AV:N/AC:M/Au:S/C:N/I:P/A:P)...
    * 0934 FIX: Logwatch messages with class unknown ( 'u' ) now displayed as WARN...
    * 0166 FIX: mobile gui: Fixed colors of command list...
    * 0820 FIX: Fixed wrong NagVis links in "custom links" snapin
    * 0938 FIX: logwatch: fixed incorrect display of warning messages
    * 0939 FIX: Fixed multisite exception caused by missing explanation text for a AUTODELETE event action
    * 0822 FIX: Sorting columns in view dashlets is now working again
    * 0941 FIX: esx_vsphere_hostsystem.cpu_usage: pnpgraph now displays AVERAGE instead of MAX values in all timeframes...
    * 0942 FIX: check_mk-winperf.cpuusage.php: now displays AVERAGE values instead of MAX...

    WATO:
    * 0984 Fix code injection for logged in users via automation url...
            NOTE: Please refer to the migration notes!
    * 0987 New button for updating DNS cache...
    * 0824 SEC: Valuespecs: Fixed several possible HTML injections in valuespecs...
    * 0813 FIX: LDAP: Improved slightly missleading logging of LDAP sync actions...
    * 0935 FIX: CPU utilization: increased maximum value to 10000...
    * 0821 FIX: Reducing size of auth.php (needed for authorisation in NagVis) in large environments...

    Notifications:
    * 1002 FIX: Fix crash when debugging notifications with non-Ascii characters...

    Reporting & Availability:
    * 0985 Availability: display phases of freqent state changes as "chaos"...

    Event Console:
    * 0816 States of events can now be set by patterns...

    HW/SW-Inventory:
    * 0620 new version of Check_MKs hardware and software inventory including a much extended windows agent and inventory functions
    * 0818 FIX: Fixed exception in HW/SW inventory search dialog...


1.2.5i3:
    Core & Setup:
    * 0884 New options --oid and --extraoid for cmk --snmpwalk...
    * 0785 FIX: Availability: fixed memory leak in table statehist...
    * 0903 FIX: availability: fixed bug causing the availability feature not considering timeperiod transitions
    * 0888 FIX: Fix SNMP inventory check in simulation mode

    Checks & Agents:
    * 0149 cisco_secure: New check for Port Security on Cisco swichtes
    * 0751 New localcheck for Linux that makes sure that filesystems in /etc/fstab are mounted...
    * 0783 enterasys_lsnat: new check monitoring the current LSNAT bindings
    * 0601 printer_alerts: check can now display a textual representation of the alert code...
            NOTE: Please refer to the migration notes!
    * 0799 ibm_svc_systemstats.cpu_util: New check for CPU Utilization of an IBM SVC / V7000 device in total
    * 0800 ibm_svc_nodestats.cache, ibm_svc_systemstats.cache: New checks for Cache Usage of IBM SVC / V7000 devices
    * 0150 printer_suply: New option to upturn toner levels...
    * 0801 ibm_svc_eventlog: New Check for Messages in Event log of IBM SVC / V7000 devices
    * 0151 enterasys_cpu_util: Changed check to not longer summarize all modules...
            NOTE: Please refer to the migration notes!
    * 0802 ibm_svc_nodestats.iops, ibm_svc_systemstats.iops: new checks for IO operations/sec on IBM SVC / V7000 devices
    * 0602 cmciii.humidity: new check for Rittals CMC III humidity sensors
    * 0829 oracle_tablespaces: improved formatting of levels text in check output...
    * 0757 Linux multipath check can now use the alias instead of the UUID as item...
    * 0879 windows_tasks: output last and next run time
    * 0881 rmon_stats: now needs to be activated via a rule in order to be inventorized...
            NOTE: Please refer to the migration notes!
    * 0804 ibm_svc_portfc: New check for status of FC Ports in IBM SVC / Storwize V3700 / V7000 devices
    * 0805 ibm_svc_enclosure: New Check for Enclosures, Canisters and PSUs in IBM SVC / Storwize V3700 / V7000 devices
    * 0806 ibm_svc_enclosurestats.temp: New Check for temperature in enclosures of IBM SVC / Storwize V3700 / V7000 devices
    * 0807 ibm_svc_enclosurestats.power: New check for power consumption of enclosures of IBM SVC / Storwize V3700 / V7000 devices
    * 0808 brocade_mlx*: Checks now also work correctly with Brocade ADX / FGS / ICX devices
    * 0892 wagner_titanus_topsense: new info check and overall status check for Wagner Titanus Top Sens devices
    * 0893 wagner_titanus_topsense.alarm: New check for Alarms Triggered on Wagner Titanus Top Sens devices
    * 0894 wagner_titanus_topsense.smoke: New check for Smoke Detectors in Wagner Titanus Top Sens devices
    * 0895 wagner_titanus_topsense.chamber_deviation: New Check for Chamber Deviation from Calibration Point in Wagner Titanus Top Sens devices
    * 0152 fsc_fans: Added support for Wato configuration and upper limits
    * 0896 wagner_titanus_topsense.airflow_deviation: New Check for Airflow Deviation in Wagner Titanus Top Sens devices
    * 0897 wagner_titanus_topsense.temp: New Check for Temperature measured by Wagner Titanus Top Sens devices
    * 0898 ibm_svc_nodestats.disk_latency, ibm_svc_systemstats.disk_latency: New Checks for Disk Latency in IBM SVC / Storwize V3700 / V7000 devices
    * 0156 akcp_daisy_temp: New Check for akcp daisyTemp sensor chains...
    * 0899 enterasys_temp: New Check for temperature sensor in Enterasys Switches
    * 0901 ibm_svc_portfc: more devices recognized...
    * 0952 ibm_svc_array: New check for Status of RAID Arrays in IBM SVC / Storwize devices.
    * 0911 esx_vsphere_hostsystem.multipath: now able to configure paths minimum count...
    * 0159 brocade: Added support for brocade fdx switches
    * 0160 brocade_vdx_status: New check to monitor the operational state of vdx switches.
    * 0916 if: now able to configure minimum bandwidth limits
    * 0917 df checks: now able to show time left until disk full as perfometer and pnpgraph...
    * 0954 juniper_bgp_state: New Check for BGP status at Juniper Routers
    * 0955 zfs_arc_cache, zfs_arc_cache.l2: New Checks for Hit Ratios and Sizes of ZFS arc Cache
    * 0162 if_brocade: New if64 Check version for Brocade VDX Switches...
            NOTE: Please refer to the migration notes!
    * 0956 fast_lta_headunit.status, fast_lta_headunit.replication: New checks for FAST LTA Storage Systems
    * 0957 fast_lta_silent_cubes.capacity: New check for Total Capacity over all Silent Cubes on FAST LTA Storage Systems
    * 0975 esx_vsphere_vm.guest_tools: renamed check (formerly esx_vsphere_vm.guestTools)...
            NOTE: Please refer to the migration notes!
    * 0920 blade_bays: now also detects if blade server is switched off
    * 0977 check_traceroute: new active check for checking presence and absence of routes...
    * 0959 libelle_business_shadow.info, libelle_business_shadow.process, libelle_business_shadow.status: New Checks for Libelle Business Shadow
    * 0960 libelle_business_shadow.archive_dir: New check for the Archive Dir of Libelle Business Shadow...
    * 0978 Fix security issue with mk-job on Linux...
            NOTE: Please refer to the migration notes!
    * 0925 ps: improved/fixed calculation of CPU utilization (linux)...
    * 0926 windows agent: local / plugin scripts now get the REMOTE_HOST as environment variable
    * 0163 kaspersky_av_quarantine,kaspersky_av_tasks,kaspersky_av_updates: New checks for kaspersky anti virus on linux
    * 0164 symantec_av_progstate,symantec_av_quarantine, symantec_av_updates: New checks for Symantec Anti Virus on Linux
    * 0615 apc_symmetra: check now also monitors the battery replacement status
    * 0927 windows agent: now able to evaluate logfiles written in unicode (2 bytes per character)...
    * 0165 ups checks now supports also GE devices (Thanks to Andy Taylor)...
    * 0928 runas: new plugin script to include and execute mrpe, local and plugin scripts as different user...
    * 0929 windows agent: now able to include and execute additional local and plugin scripts as different user...
    * 0812 nginx_status: New check for monitoring status information of the Nginx web server...
    * 0961 fast_lta_volumes: new check of capacity of volumes in FAST LTA Storage Systems...
    * 0777 FIX: special agent emcvnx: did not work with security file authentication...
    * 0786 FIX: zfsget: fixed compatibility with older Solaris agents...
    * 0809 FIX: brocade_fcport: Fixed recently introduced problem with port speed detection
    * 0787 FIX: df: fixed problems on some filesystem checks when legacy check parameters where used...
    * 0803 FIX: agent_ibmsvc: raw data for System Info Check and License Check now in correct format...
    * 0788 FIX: oracle_tablespaces: now able to bear None values as warn/crit levels...
    * 0789 FIX: oracle_tablespaces: fixed bug when using dynamic filesystem levels...
    * 0603 FIX: cmciii checks: more general scan function plus perf-o-meters for humidity and temperature checks
    * 0604 FIX: windows_updates: now handles situations with forced reboot and no limits correctly
    * 0605 FIX: enterasys_cpu_util enterasys_lsnat: syntax fixes
    * 0889 FIX: logwatch: fix case where rule wouldn't be applied...
    * 0882 FIX: check_bi_local.py: fix crash in case of non-ascii characters...
    * 0606 FIX: apache_status: now also sends an accept header to make it work with mod_security enables servers
    * 0832 FIX: solaris_mem: fixed invalid calculation of total swap...
    * 0810 FIX: fritz.link: Not inventorizing "unconfigured" interfaces anymore
    * 0154 FIX: zfsget: Fixed inventory of filesystems
    * 0155 FIX: mssql_counters: harded check agains odd agent output
    * 0907 FIX: windows agent: register_service: fixed ImagePath registry entry...
    * 0608 FIX: oracle_asm_diskgroup: check now also handles older oracle version 11.1.0
    * 0157 FIX: apc_symmetra_test: Fixed case of unkown last test date
    * 0910 FIX: brocade.power: fixed an error where the check reports an UNKNOWN on power supply failure...
    * 0158 FIX: dell_om_disks: Handle hotspares more correctly
    * 0161 FIX: cisco_fru_power: Exluded not existing devices from the inventory
    * 0969 FIX: blade_health: correctly output error message in non-OK state
    * 0611 FIX: nfsexports.solaris: fix in determination of path prefix
    * 0953 FIX: brocade_mlx_temp: special treatment for devices sometimes not delivering temperature by SNMP
    * 0958 FIX: df.include: failed for checks with grouping patterns...
    * 0924 FIX: windows agent: now able to execute python scripts again
    * 0614 FIX: cmciii.temp, cmciii.humidity: fixed bugs to get performance data back
    * 0932 FIX: prediction: fixed bug where predicted levels were not recalculated

    Multisite:
    * 0779 Hostgroups (Summary): Empty hostgroups are no longer shown (can be re-enabled by filter)
    * 0887 Add new column painter "Host Notifications Enabled"...
    * 0963 New snapin with virtual host trees...
    * 0914 Improved transaction handling to speedup the Web-GUI...
    * 0905 FIX: Multisite context buttons: links in context buttons are no longer called twice...
    * 0906 FIX: Improved transaction handling in Web GUI...
    * 0909 FIX: Table checkboxes: Fixed bug where selected checkboxes got ignored...
    * 0811 FIX: Fixed handling of exceptions occuring before login in debug mode
    * 0912 FIX: Multisite Views: Fixed bug where custom views could not get deleted
    * 0921 FIX: dashboards: fixed bug not updating header timestamp...
    * 0923 FIX: json export: fixed bug not stripping html tags from output
    * 0931 FIX: pnp-template ps.perf: fixed display bug of cpu averaging

    WATO:
    * 0784 Improved security of WATO bulk inventory by using transaction ids
    * 0880 Added support for 389 Directory Server to LDAP connector
    * 0607 online help text for host creation in WATO now also explains hostname caching
    * 0908 Check event state: New option "Less Verbose Output"...
    * 0965 Cumulative permissions and contact groups for WATO folders...
    * 0973 Renaming of hosts via WATO...
    * 0976 Show preview of active and custom checks in WATO services table...
    * 0930 WATO snapshots: disabled upload of legacy snaphots and snapshots with invalid checksums...
    * 0781 FIX: host diag page: fixed problem with update of diagnose subwindows...
    * 0904 FIX: Fixed exception in host parameter overview...
    * 0971 FIX: Fix missing authentication of PHP addons in D-WATO when activation mode is reload...
    * 0972 FIX: Do not loose site specific global settings anymore when chaning a site's configuration...
    * 0933 FIX: WATO snapshots: excluded some superfluous files from nagvis backup domaim...

    Notifications:
    * 0754 Allow users to disable their notifications completely...
    * 0755 Added variables LASTHOSTUP_REL and LASTSERVICEOK_REL to notification context...
    * 0883 Added Date / Time to HTML notification email
    * 0900 notify_multitech.py: new treasures script for notifying via MultiTech SMS Gateway...
    * 0968 Notification scripts are now configurable via WATO...
    * 0974 New notification plugin for ASCII emails...
    * 0752 FIX: FIX: compute correct state transitions for notifications...
    * 0753 FIX: FIX: correctly show original state in HTML notification mails...
    * 0609 FIX: mail notification script now uses 6 digit hex codes for colors to be better compatible with web based mail browsers
    * 0964 FIX: Fix hanging shutdown of CMC on RedHat 5.X...
    * 0918 FIX: notification: fixed exception when sending notifications as sms / ascii mail...

    Reporting & Availability:
    * 0756 Allow availability of multisite BI aggregates at once...
    * 0966 CSV export for availability works now also for BI aggregates
    * 0967 BI Availability timewarp: new buttons for moving back and forth
    * 0962 FIX: Fix CSV-Export in availability table
    * 0890 FIX: Fix availability computation for hosts...
    * 0891 FIX: Fix HTML encoding of tootip in inline timeline of availability

    Event Console:
    * 0885 New option for writing all messages into a syslog-like logfile...
    * 0902 FIX: event console view: fixed exception on rendering host tags for unknown hosts...

    Livestatus:
    * 0747 FIX: livestatus table hostsbygroup: fixed bug with group_authorization strict...
    * 0831 FIX: table statehist: no longer crashes on TIMEPERIOD TRANSITION entries with an invalid syntax...

    Livestatus-Proxy:
    * 0970 FIX: liveproxyd: handle situations with more then 1024 open files...
    * 0613 FIX: liveproxyd: fewer log messages in case a site is unreachable

    HW/SW-Inventory:
    * 0913 lnx_distro: Now able to detect SuSE distributions...
    * 0610 mk_inventory: windows inventory check now included, install date added to data
    * 0886 FIX: Fix exception on non-UTF-8 encoded characters in software list
    * 0922 FIX: dmidecode: fixed exceptions on missing/unknown data


1.2.5i2:
    Checks & Agents:
    * 0147 enterasys_fans: New Check to monitor fans of enterasys swichtes
    * 0773 ibm_svc_system: new check for System Info of IBM SVC / V7000 devices
    * 0774 ibm_svc_nodestats.diskio: new check for disk troughput per node on IBM SVC / V7000 devices
    * 0775 ibm_svc_systemstats.diskio: new check for disk throughput in IBM SVC / V7000 devices in total
    * 0764 lnx_quota: Added new check to monitor Linux File System Quota...
    * 0776 ibm_svc_nodestats.cpu_util: new check for CPU Utilization per Node on IBM SVC / V7000 devices
    * 0600 nfsexports.solaris: new agent plugin for monitoring nfs exports on solaris systems...
    * 0743 mem, fortigate_memory, solaris_mem: display total SWAP info in check output
    * 0745 drbd: Roles and diskstates are now configurable via WATO...
    * 0740 FIX: winperf_if: now able to handle bandwidth > 4GBit...

    Multisite:
    * 0765 NagVis-Maps-Snapin: Now visualizes downtime / acknowledgment states of maps...
    * 0766 FIX: Changed transid implemtation to work as CSRF protection (Fixes CVE-2014-2330)...

    WATO:
    * 0767 FIX: Signing and verification of WATO snapshot (addresses CVE-2014-2330)...

    BI:
    * 0741 FIX: BI editor: fixed display bug in "Create nodes based on a service search"...

    Livestatus:
    * 0742 FIX: table statehist: now able to cancel a running query if limit is reached...


1.2.5i1:
    Core & Setup:
    * 0386 Added all active checks to check_mk -L output...
    * 0452 Speedup generation of configuration...
    * 0124 Support multiline plugin output for Check_MK Checks...
    * 0675 Activate inline SNMP per default (if available)...
    * 0695 Remove obsolete option -u, --cleanup-autochecks...
            NOTE: Please refer to the migration notes!
    * 0087 FIX: Fixed possible locking issue when using datasource program with long output...
    * 0313 FIX: Avoid duplicate reading of configuration file on --create-rrd...
    * 0379 FIX: check_mk -c: Now also rewrites the location of conf.d directory
    * 0354 FIX: Catch exception when check plugins do not return a state...
    * 0398 FIX: Tolerate debug output in check plugins when using CMC...
    * 0314 FIX: Fix CMC not executing any Check_MK checks after config reload...
    * 0401 FIX: Fix rule precedence in WATO-configured manual checks...
    * 0402 FIX: Fix exception in case of missing agent sections of cluster-aware checks...
    * 0426 FIX: Fixed processing of cached agent plugins / local scripts...
    * 0451 FIX: Ignore missing check types when creating configuration for Nagios
    * 0259 FIX: Fixed htpasswd permission problem in check_mk standalone installation...
    * 0453 FIX: Fix ugly Python exception in host diagnosis page in case of SNMP error...
    * 0696 FIX: Remove garbled output of cmk -v in state of CMC
    * 0682 FIX: Allow overriding of active and custom checks by more specific rule...
    * 0267 FIX: Fixed auth.serials permission problem in check_mk standalone installation...
    * 0282 FIX: TIMEPERIOD TRANSITION messages no longer cut at 64 bytes...
    * 0730 FIX: cmc: fixed bug displaying logentries after a logfile rotation...
    * 0140 FIX: Fixed unwanted handling of hostname as regex...
    * 0739 FIX: Availablity: Prevent crash if the notification period is missing...

    Checks & Agents:
    * 0306 esx_vsphere_counters: added missing ramdisk levels sfcbtickets
    * 0073 moxa_iologik_register: new check to monitor moxa e2000 series registers
    * 0105 apc_humidity: New Check for humidity levels on APC Devices
    * 0106 3ware_units: The verifying state is now handled as ok...
    * 0086 timemachine: new check checking the age of latest backup by timemachine on MAC OS
    * 0074 raritan_pdu_plugs: new check for Raritan PX-2000 family PDUs...
    * 0107 stulz_alerts, stulz_powerstate, stulz_temp, stulz_humidity: New Checks for Stulz clima devices
    * 0075 raritan_pdu_inlet: new check to monitor inlet sensors of the Raritan PX-2000 PDUs
    * 0315 hitachi_hnas_quorumdevice, hitachi_hnas_pnode, hitachi_hnas_vnode: New checks for Hitachi HNAS devices
    * 0316 hitachi_hnas_cpu: New check for CPU utilization of Hitachi HNAS devices
    * 0373 wut_webtherm: Supporting several other devices now
    * 0377 check_http: Certificate Age mode now supports SNI...
    * 0317 emc_isilon: New checks for EMC Isilon Storage System
    * 0395 cmctc.temp: also detect older CMC devices
    * 0396 cmciii_access cmciii_io cmciii_psm_current cmciii_psm_plugs: Support other firmeware versions as well...
    * 0111 kemp_loadmaster_ha, kemp_loadmaster_realserver, kemp_loadmaster_services: New Checks for Kemp Loadbalancer
    * 0318 hitachi_hnas_fan: New check for fans in Hitachi HNAS systems
    * 0319 hitachi_hnas_psu, hitachi_hnas_psu: New checks for Hitachi HNAS storage systems
    * 0320 hitachi_hnas_fpga: new check for Hitachi HNAS storage systems
    * 0321 brocade_mlx: enhancing checks (BR-MLX modules, more OK states)...
    * 0323 emcvnx_hwstatus, emcvnx_hba, emcvnx_disks: new checks for EMC VNX storage systems
    * 0254 agent_vsphere: Make handling of spaces in hostnames of ESX configurable...
    * 0077 cmciii.psm_current, cmciii_psm_plugs, cmciii_io, cmciii.access, cmciii.temp, cmciii.can_current, cmciii.sensor, cmciii.state: new sub checks included in one new check cmcmiii superseding and improving several previous checks of the Rittal CMCIII device...
            NOTE: Please refer to the migration notes!
    * 0078 job: check now monitors the time since last start of the job, limits can be configured in WATO
    * 0079 f5_bigip_conns: new check to monitor number of current connections
    * 0324 hitachi_hnas_cifs: new check for the number of users using a CIFS share
    * 0455 hitachi_hnas_span: new check for Spans (Storage Pools) in Hitachi HNAS storage systems
    * 0445 mem.win: Allow time-averaging of values before applying levels...
    * 0446 mem.used, solaris_mem: Introduce optional averaging of used memory...
    * 0566 services.summary: new check to monitor stopped services of mode autostart in windows
    * 0568 f5_big_ip_conns: check now supports predictive monitoring and both connections types are merged in one check
    * 0257 windows_agent: now reports extended process information (obsoletes psperf.bat plugin)...
    * 0457 hitachi_hnas_volume: New check for Usage and Status of Volumes in Hitachi HNAS storage systems
    * 0450 mem.used: Add information about shared memory (on Linux hosts)
    * 0458 hitachi_hnas_fc_if: New check for FibreChannel Interfaces in Hitachi HNAS storage systems
    * 0459 emcvnx_info: New info check providing Model, Revision and Serial Number of EMC VNX storage systems
    * 0461 emcvnx_raidgroups.list_luns: New check for EMC VNX storage system...
    * 0462 emcvnx_raidgroups.list_disks: New check for EMC VNX storage system...
    * 0463 emcvnx_raidgroups.capacity, emcvnx_raidgroups.capacity_contiguous: New Checks for EMC VNX Storage systems...
    * 0570 fileinfo.groups: file groups now allow exclude patterns as well
    * 0464 stulz_pump: new check for the status of pumps of Stulz clima units
    * 0125 unitrends_backup:Unitrends Backup...
    * 0126 mikrotik_signal: Check for mikrotik wifi bridges
    * 0127 hp_proliant_raid: Check for proliant RAID status.
    * 0571 cmciii_lcp_fans: now monitors the lower limit for the rpm
    * 0572 cmciii_lcp_waterflow: lower and upper limits to the flow are now monitored
    * 0573 cmciii_lcp_airin, cmciii_lcp_airout, cmciii_lcp_waterin, cmciii_lcp_waterout: checks now observe limits to the temperatures
    * 0128 unitrends_replication: Check for monitoring  Replicaion staus on Unitrend systems
    * 0265 mpre_include: run additional mrpe configs within user context...
    * 0266 windows_agent: now supports mrpe include files...
    * 0574 if64: check now supports clustering...
    * 0576 fileinfo.groups: new feature to include current date in file pattern
    * 0130 Support of new Firmware version of various Fujitsu Sotarge Systems
    * 0698 emc_isilon.nodehealth: new check for EMC Isilon Storage systems: NodeHealth
    * 0699 emc_isilon_iops: New check for Disk Operations per Second (IOPS) in EMC Isilon Storage
    * 0132 New checks fjdarye101_disks fjdarye101_rluns: Fujitsu Storage Systems with 2013 Firmware
    * 0697 check_dns: allow to specify multiple expected answers
    * 0700 arcserve_backup: new check for status of backups in an Arcserve Backup Server
    * 0580 emc_datadomain_fans, emc_datadomain_nvbat, emc_datadomain_power, emc_datadomain_temps: new hardware checks for EMC Datadomain
    * 0691 Solaris agent: include lofs in list of monitored filesystem types
    * 0694 wut_webtherm: Support new versions of WUT-Thermometer...
    * 0135 apc_inputs: New Check for APC Input Contacts
    * 0701 emc_isilon_diskstatus: new check for Status of Disks in EMC Isilon Storage Systems
    * 0581 emc_datadomain_disks emc_datadomain_fs:  new checks to monitor disks and filesystems of EMC Datadomain
    * 0718 logwatch.ec: Optionally monitor the list of forwarded logfiles...
    * 0556 esx_vsphere_counters.diskio: now also shows disk latency
    * 0583 stulz_pump: now monitors the pumps rpm in precent of maximum and gathers performance data
    * 0560 check_mk_agent.solaris: report statgrab_mem section if solaris_mem section is missing...
    * 0702 Rule for checking agents for wanted version...
    * 0586 rmon_stats: new snmp check to gather network traffic statistics on RMON enabled network interfaces
    * 0704 windows_os_bonding: new check for bonding interfaces on windows...
    * 0562 esx_vsphere_vm.guest_tools: new check to monitor guest tools status...
    * 0674 brocade_fcport: Now supporting interface speed of 16 Gbit (just discovered in the wild)
    * 0138 Removed caching function in Windows Update agent plugin...
            NOTE: Please refer to the migration notes!
    * 0564 esx_vsphere_vm.datastores: displays the datastores of the VM...
    * 0731 mk_postgres: improved support for versions postgres < 9.2...
    * 0588 dell_poweredge_amperage.current, dell_poweredge_amperage.power, dell_poweredge_cpu, dell_poweredge_status, dell_poweredge_temp: new checks for the Dell PowerEdge Blade Server
    * 0589 brocade_tm: new check monitoring traffic manager statistics for interfaces of brocade devices
    * 0591 dell_poweredge_mem: new check to monitor memory modules of Dell PowerEdge Servers
    * 0592 dell_poweredge_pci: new check for pci devices on dell PowerEdge Servers
    * 0141 ups_socomec_capacity: Battery Capacity Check for Socomec UPS Devices.
    * 0705 arcserve_backup: improved documentation (check manpage and comments in the agent plugin)
    * 0143 ups_socomec_in_voltage, ups_socomec_out_voltage: Socomec UPS Devices, Input and Output Voltages...
    * 0732 df: now able to monitor inodes...
    * 0716 Add Linux caching agent also to normal agent RPM...
    * 0594 dell_poweredge_netdev: new check to monitor the status of network devices on Dells Poweredge Servers
    * 0733 mem, solaris_mem: now able to configure amount of free memory...
    * 0706 EMC VNX: special agent can alternatively authenticate via security files...
    * 0734 esx_vsphere_vm.running_on: shows the esx host of the VM
    * 0144 enterasys_cpu_util enterasys_powersupply: New Checks for CPU Utilization and Power Supplies on enterasys switches
    * 0595 dell_chassis_power, dell_chassis_powersupplies: new checks for Dell Poweredge Chassis Ppower consumption...
    * 0596 dell_chassis_status, dell_chassis_temp, dell_chassis_kvm, dell_chassis_io, dell_chassis_fans: new checks to monitor the overall status of various sections of the Dell Poweredge Chassis via CMC
    * 0597 dell_chassis_slots: new check to monitor the status of the blade slots of the Dell Poweredge Blade Servers
    * 0145 apc_symmetra: Changed naming of Batterie Temperature to System Temerature...
            NOTE: Please refer to the migration notes!
    * 0146 innovaphone_priports_l1, innovaphone_priports_l2: New Checks for Innovaphone PRI Ports
    * 0707 ibm_svc_host: New check: Status of hosts an IBM SVC / V7000 presents volumes to
    * 0598 kentix_temp, kentix_humidity: new checks for Kentix MultiSensor-Rack
    * 0768 ibm_svc_license: New check for Licensing Status on IBM SVC / V7000 devices
    * 0778 New Special Agent for innovaphone gateways...
    * 0769 juniper_trpz_cpu_util, juniper_trpz_flash, juniper_trpz_info, juniper_trpz_power: new Checks for juniper trapeze switches
    * 0770 innovaphone_licenses: New check to monitor licenses on innovaphone devices"
    * 0771 juniper_trpz_aps: Show the number of connected access points on juniper wlan controllers
    * 0772 added special agent for IBM SVC / V7000 storage systems...
    * 0147 enterasys_fans: New Check to monitor fans of enterasys swichtes
    * 0759 check_notify_count: New active check to monitor the number of notifications sent to contacts...
    * 0760 The windows agent contains meta information about version, manufacturer etc....
    * 0103 FIX: services: Fixed bug with service inventory defined in main.mk...
    * 0299 FIX: borcade_mlx_fan: Prettified output, handling "other" state now
    * 0300 FIX: cisco_fru_power: Trying not to inventorize not plugged in FRUs...
    * 0305 FIX: apache_status: Fixed exception when agent reports HTML code as apache-status data...
    * 0104 FIX: mssql: Server instances with underline in name are now supported....
    * 0240 FIX: Virtualmachine names with space no longer have missing piggyback data...
    * 0310 FIX: apache_status: Improved handling of unexpeted data sent by agents...
    * 0088 FIX: esx_vsphere_datastores: fixed error with reported capacity of 0 bytes...
    * 0243 FIX: cisco_qos: no longer crashes when the qos policy name is not set...
    * 0326 FIX: hr_fs printer_supply: Improved translation of wrong encoded chars...
    * 0059 FIX: agent_vpshere: new option for supporting ESX 4.1...
    * 0334 FIX: cisco_fantray: Fixed error on Cisco devices which do not support this check...
    * 0355 FIX: heartbeat_crm: Now handling "Failed actions:" output in agent...
    * 0357 FIX: megaraid_bbu: Fixed expected state checking...
    * 0358 FIX: df: now ignores filesystems with a reported size of '-'...
    * 0360 FIX: multipath: Inventory handles non loaded kernel module now...
    * 0339 FIX: blade_bays blade_blades blade_blowers blade_health blade_mediatray blade_powerfan blade_powermod: fix scan function...
    * 0340 FIX: blade_health: fix check, it was totally broken...
    * 0363 FIX: mysql_capacity: Did use wrong calculated warn / crit thresholds...
    * 0364 FIX: brocade_mlx*: Several cleanups, fixed bug in brocade_mlx_fan where only the first worst state was shown in output
    * 0365 FIX: RPMs: Cleaning up xinetd checkmk.rpmnew file after updating package...
    * 0366 FIX: heartbeat_crm: Agent code is now compatible to pacemaker 1.1.9...
    * 0367 FIX: Now using /dev/null instead of closing stdin in linux agent...
    * 0342 FIX: postgres_stat_database: make agent compatible with PostgreSQL 8.4.x...
    * 0343 FIX: postgres_sessions: make agent plugin compatible with PostgreSQL 9.2...
    * 0369 FIX: cups_queues: Fixed bug checking the last queue reported by agent...
    * 0370 FIX: brocade_mlx_module*: Improved output of checks
    * 0372 FIX: megaraid_ldisks: Ignoring adapters without configured logical disks...
    * 0345 FIX: Linux agent: fix detaching of background plugins...
    * 0378 FIX: agent_vsphere.pysphere: Trying to deal with permissions only on some guests/hosts
    * 0245 FIX: Inline SNMP no longer throws an exception when using SNMPv3 credentials...
    * 0380 FIX: jolokia_metrics.mem: PNP-Template now handles non existant max values...
    * 0381 FIX: win_printers: Fixed creation of duplicate services...
    * 0347 FIX: smart.stats: Remove duplicate disks...
    * 0349 FIX: winperf.cpuusage: update man page: this check is deprecated
    * 0383 FIX: solaris_mem: Is now compatible to more systems...
    * 0109 FIX: cisco_fantray: Prevent inventory for not available fans
    * 0110 FIX: cisco_fru_power:  Prevent inventory for not available FRUs
    * 0350 FIX: nfsmounts: correctly handle mount points with spaces...
    * 0387 FIX: df*: Negative filesystem space levels get a more clear text in check output...
    * 0351 FIX: local: Catch invalid state codes and map to 3 (UNKNOWN)...
    * 0397 FIX: mrpe: tolerate performance variable names with spaces...
    * 0399 FIX: check_ftp: cleanup configuration via WATO, remove Hostname field...
    * 0435 FIX: esx_vsphere_sensors: Fix garbled output in case of placeholder VMs...
    * 0251 FIX: agent_vsphere / check_mk agent: fixed outdated systemtime of check_mk agent...
    * 0439 FIX: postfix_mailq: Linux agent better detects Postfix installation...
    * 0440 FIX: heartbeat_crm: Inventory more gracefully handles case where agent output is invalid...
    * 0113 FIX: blade_blades: Now only make inventory for blades that are powered on...
    * 0441 FIX: megaraid_bbu: Fix several false alarms and cases where inventory failed
    * 0442 FIX: dell_om_disks: Treat global hot spare disks as OK, instead of WARN...
    * 0443 FIX: brocade_fcport: cope with firmware that does not provide speed information...
    * 0322 FIX: timemachine: Check now also works if there are spaces in the name of the backup volume or the hostname
    * 0253 FIX: windows agent: fixed crash on processing eventlog records...
    * 0403 FIX: mem.used: Prefer statgrab on FreeBSD for supporting more than 4GB...
    * 0404 FIX: cups_queues: fix exception in case of alternative time format...
    * 0444 FIX: timemachine: do not inventorize check when timemachine is not used
    * 0116 FIX: cisco_vpn_tunnel: Fixed typo that lead to an exception
    * 0118 FIX: stulz_humidity: Fixed coloring in pnp template...
    * 0119 FIX: stulz_humidity: Fixed lower thresholds...
    * 0565 FIX: windows_updates: fix for some cases when forced_reboot is not set
    * 0255 FIX: windows_agent: now able to handle the removal of local/plugin scripts during runtime...
    * 0447 FIX: fortigate_memory: Fix inventory, do not add check if no info available...
    * 0567 FIX: apc_symmetra: transformation from old tuple to new dict format fixed and improved
    * 0432 FIX: stulz_humidity: Fixed syntax error...
    * 0120 FIX: stulz_humidity, apc_humidity: Fixed bug while processing check params...
    * 0460 FIX: endless waiting for printer queues fixed...
    * 0260 FIX: Fixed incorrect formatting of checks with long output...
    * 0261 FIX: df_netapp32 / df_netapp: Fixed bug with negative size in check output...
    * 0262 FIX: ps: Now able to skip disabled "Process Inventory" rules...
    * 0264 FIX: printer_supply_ricoh: now reports correct filling levels...
    * 0575 FIX: cmciii_lcp_airin, cmciii_lcp_airout, cmciii_lcp_waterin, cmciii_lcp_waterout: improved handling of warning state...
    * 0272 FIX: if checks: port type 56 (fibrechannel) is no longer inventorized per default...
    * 0577 FIX: fileinfo.groups: new date pattern is now available for inventory check as well
    * 0688 FIX: winperf_msx_queues: Support output of Exchange 2013...
    * 0578 FIX: zypper: check is always registered as soon as mk_zypper plugin detects zypper tool...
    * 0689 FIX: postgres_sessions: fix empty agent section in case of 0 sessions...
    * 0579 FIX: veeam_client: fix for case when no StopTime section in agent output
    * 0692 FIX: fileinfo: Avoid duplicate entries in Solaris agent...
    * 0693 FIX: hpux_lvm: avoid problem when alternative vgdisplay is installed...
    * 0708 FIX: ntp.time, ntp: avoid DNS lookups in NTP queries and avoid timeouts...
    * 0277 FIX: solaris agent: ntp now able to work with ntpd and xntpd...
    * 0279 FIX: check_mk_agent.solaris: removed proc section from statgrab...
    * 0281 FIX: statgrab_net.ctr: only inventorize interfaces with actual traffic...
    * 0582 FIX: cisco_sys_mem: check now has a man page and a new WATO integration
    * 0667 FIX: oracle_asm_diskgroup: Now really uses the generic filesystem levels...
    * 0555 FIX: snmp_uptime: no longer fails if uptime is < 1 seconds
    * 0136 FIX: cisco_fru_power: Prevent inventory of not exsisting devices
    * 0557 FIX: check_mk_agent.solaris: removed section statgrab mem...
    * 0673 FIX: zfsget: Fixed broken check - was not compatible to current agent output of "df"
    * 0719 FIX: postfix_mailq: fix Linux agent in case of ssmtp being installed
    * 0584 FIX: agent_vsphere: special agent now handles non-standard https port correctly...
    * 0585 FIX: check_mk_agent.linux: more efficient handling of cups printer queues...
    * 0703 FIX: brocade_mlx: omit inventory of cpu and memory on more states...
    * 0137 FIX: Fixed printer_pages...
    * 0587 FIX: if64: problems resolved when running as a clustered service...
    * 0563 FIX: windows agent: now able to process perl scripts...
    * 0729 FIX: esx_vsphere_hostsystem: fixed incorrect status label (not state)...
    * 0142 FIX: winperf_if: treat unknown packets no longer as error packets
    * 0593 FIX: zypper: agent plugin and check now lead to UNKNOWN result in case of repo problems
    * 0758 FIX: check_sql: Fixed monitoring of stored procedures with oracle
    * 0599 FIX: esx_vsphere_datastores: provisioning levels in WATO are no longer limited to 101%
    * 0737 FIX: megaraid_ldisks: now able to handle "No Virtual Drive Configured" states...
    * 0763 FIX: hpux_if: Fixed exception during parsing of provided data on some systems...

    Multisite:
    * 0371 Added log class filter to hostsvcevents view
    * 0352 Avoid Livestatus connections on pages that do not need them...
    * 0390 Added an icon selector to the view editor...
    * 0391 Added sorter / filter for host/service service levels...
    * 0247 New mkp package for web applications: iNag / nagstatus / nagios status.dat...
    * 0429 Implemented role permissions for dashboards...
    * 0430 It is now possible to define custom time ranges in PNP graph search...
    * 0449 Show all custom variables of hosts and services in the detail views...
    * 0665 Added mail notificaton method to custom user notification dialog...
    * 0123 New time range filter for Downtimes and Comments...
    * 0683 New column painter for the last time a service was OK...
    * 0561 quicksearch: now able to search with multiple filters...
    * 0748 Also custom views now have permissions...
    * 0302 FIX: Fixed highlight of choosen elements in foldertee/views snapin in Chrome/IE
    * 0239 FIX: Fixed incorrect html formatting when displaying host or service comments...
    * 0307 FIX: Increased performance of multisite GUI with a large userbase...
    * 0312 FIX: Hiding views related to not existing datasources, like the EC now...
    * 0325 FIX: Removed CSV export icon from availability views...
    * 0327 FIX: Most forms did now work with "Profile Requests" enabled...
    * 0333 FIX: Fixed too long page title during performing several actions...
    * 0356 FIX: Fixed exception caused by utf8 chars in tooltip text...
    * 0368 FIX: Generating selection id is hopefully now compatible to more systems...
    * 0374 FIX: Fixed syntax error in exception handler of LDAP search code...
    * 0375 FIX: LDAP: Now handling user-ids with umlauts...
    * 0246 FIX: brocade_fcport: fixed error in pnp-template...
    * 0393 FIX: LDAP: Enabled paged LDAP search by default now with a page size of 1000...
    * 0394 FIX: LDAP: Auth expiration plugin now checks users for being disabled (in AD)...
    * 0436 FIX: Fix broken Site status switching via sidebar snapin...
    * 0420 FIX: LDAP: Roles/Groups are now synced even if case of DNs do not match...
    * 0421 FIX: UserDB: Fixed lost passwords when changing users in large user databases...
    * 0423 FIX: Users are not logged out anymore during changing their own passwords...
    * 0424 FIX: Improved error handling in case of incorrect auth config in distributed WATO environments
    * 0425 FIX: Fix login loop bug in distributed environments with different auth secrets
    * 0117 FIX: Availability button is now visible for users without the right to edit views
    * 0431 FIX: LDAP: Fixed group syncrhonisation when nested group sync is enabled
    * 0122 FIX: Multisite view editor not longer throwing a exception when loading views from other users
    * 0569 FIX: recurring updates of serial numbers of disabled ldap users fixed...
    * 0676 FIX: Move view "Stale services" to Problems folder
    * 0270 FIX: Multisite host tag filter: Now uses exact match...
    * 0273 FIX: Fixed exceptions when modifying / cloning views...
    * 0274 FIX: Fixed exception when view title or description was missing
    * 0278 FIX: Fixed bookmark icon images for non-english user languages...
    * 0670 FIX: LDAP: Fixed sync when non lower case attributes are configured...
    * 0671 FIX: LDAP: Disable logging of password changes received from LDAP
    * 0558 FIX: availability: fixed exception on specific filter settings...
    * 0712 FIX: Fix multiple groups with same tag when grouping hosts after a tag...
    * 0738 FIX: csv_export: now able to handle umlauts in download filenames...
    * 0762 FIX: Fixed availability filters not opening in IE7

    WATO:
    * 0308 Multisite can now set rotation view permissions for NagVis...
    * 0329 Removed Distributed WATO peer mode...
            NOTE: Please refer to the migration notes!
    * 0244 New features for WATO page Backup & Restore...
    * 0382 Active HTTP check now supports multiline regexp matching...
    * 0112 Explicit mapping of clustered services can now be done with WATO...
    * 0437 Convert WATO rule for debug_log into simple Checkbox...
    * 0428 Changed user profiles (e.g. pw changes) are now replicated in distributed setups...
    * 0114 User Custom Attributes can now be exported to the core...
    * 0448 New button in WATO service list for displaying check parameters...
    * 0454 Add output of traceroute to host diagnostic page
    * 0677 Make title of tags and tag groups localizable...
    * 0685 Distributed WATO now disabled WATO on slave sites per default...
    * 0687 New summary pages with all settings of a host or service...
    * 0275 WATO "Notify Users" feature: Improved confirmation info...
    * 0134 New option to use expect string in response heads for check_http in wato...
    * 0717 Sort permissions of views, dashboards, commands and snapins alphabetically
    * 0761 New bulk host import mode in WATO...
    * 0057 FIX: Fix exception in WATO host editor on custom tag without topic...
    * 0241 FIX: Improved sorting of WATO folders in dropdown menu...
    * 0019 FIX: Fixed wording in WATO rule for MSSQL check
    * 0242 FIX: Parameters for clustered services can now be configured on the cluster host...
    * 0309 FIX: Trying to prevent read/write conflicts with a large user base...
    * 0311 FIX: Fixed "Inventory failed" message when trying an inventory on clusters via WATO...
    * 0330 FIX: Improved performance of WATO slave push with a large user base...
    * 0331 FIX: LDAP diagnostic LOG can now have the $OMD_SITE$ macro configured via WATO...
    * 0332 FIX: Own host tag groups without topics resulted in two groups "Host tags" in the rule editor
    * 0361 FIX: The page linked by "new rule" can now be bookmarked again
    * 0341 FIX: Avoid rare exception in WATO when deleting a host...
    * 0376 FIX: LDAP: Default configuration of attributes is reflected within WATO now
    * 0346 FIX: Fix folder visibility in WATO for unpriviledged users...
    * 0385 FIX: Better error handling for invalid service regex in rule conditions...
    * 0389 FIX: Showing LDAP settings on site specific global settings page now...
    * 0400 FIX: WATO BI editor now supports percentages for count_ok...
    * 0392 FIX: LDAP: Improved error messages of LDAP configuration test...
    * 0415 FIX: LDAP: The LDAP Settings dialog is now disabled when the LDAP Connector is disabled
    * 0416 FIX: When doing user sync on user page rendering, contact group memberships are shown correctly now...
    * 0417 FIX: LDAP: Fixed "Sync-Plugin: Roles" test with OpenLDAP
    * 0248 FIX: Backup & Restore: Snapshot comments now support unicode character...
    * 0418 FIX: LDAP: Fixed broken role sync plugin with OpenLDAP...
    * 0419 FIX: LDAP: The default user profile roles are only assigned to users without roles...
    * 0249 FIX: Backup & Restore: fixed bug when uploading legacy snapshots...
    * 0250 FIX: Fixed error on creating very large WATO snapshots...
    * 0422 FIX: Fixed numbers shown in log entries of bulk inventory...
    * 0252 FIX: ESX vSphere configuration: Fixed non-working configuration parameters...
    * 0456 FIX: Column was too short...
    * 0256 FIX: wato snapshots: snapshot restore no longer fails with older python versions...
    * 0433 FIX: Creating WATO lock during automations (like e.g. master to slave syncs)...
    * 0434 FIX: Fixed wrong count of failed hosts in bulk inventory mode...
    * 0678 FIX: Move two last global settings of Event Console to proper places
    * 0268 FIX: wato inventory: fixed missing services...
    * 0686 FIX: Fix replication with WATO if EC is enabled on master and disabled on slave
    * 0129 FIX: Fixed permission bug in "Edit user profile" dialog....
    * 0269 FIX: brocade_fcport: fixed problem on displaying check_parameters in WATO...
    * 0271 FIX: Fixed sorting in duallist element (two lists with interchangable elements)...
    * 0131 FIX: Error rates for network interfaces can now be set smaller then 0.1 when using Wato....
    * 0690 FIX: Fix language jumping to German when saving user profiles
    * 0666 FIX: Minimum port for the mknotifyd is now 1024 (never use well known ports)...
    * 0559 FIX: WATO snapshots: improved validation of (uploaded) snapshots...
    * 0709 FIX: Fix NoneType has not attribute userdb_automatic_sync bug in D-WATO
    * 0728 FIX: mem.win: fixed bug in WATO configuration rule...
    * 0139 FIX: ldap sync: syncing if rules against ldap is not longer case sensitiv
    * 0736 FIX: WATO backup and restore: improved error handling...

    Notifications:
    * 0362 sms: now searching PATH for sendsms and smssend commands...
    * 0684 New notification variables NOTIFY_LASTSERVICEOK and NOTIFY_LASTHOSTUP...
    * 0711 New rules based notifications...
    * 0713 New bulk notifications...
    * 0108 FIX: Prevent service notification on host alerts...
    * 0058 FIX: Fix email notifications containing non-ASCII characters in some situtations...
    * 0133 FIX: Fixed mkeventd notification plugin...
    * 0720 FIX: Fix timeperiod computation with CMC and flexible notifications...

    BI:
    * 0721 Use hard states in BI aggregates...
    * 0714 BI aggregations now also honor scheduled downtimes...
    * 0715 BI aggregates now acknowledgement information...
    * 0669 FIX: Fixed regex matching in BI when using character groups [...]...

    Reporting & Availability:
    * 0018 New option for displaying a legend for the colors used in the timeline...
    * 0405 Add CSV export to availability views...
    * 0338 FIX: Introduce time limit on availability queries...
    * 0681 FIX: Display correct year for availability range for last month in january
    * 0750 FIX: Availability: fix exception when summary is on and some elements have never been OK

    Event Console:
    * 0301 Handling messages of special syslog format correctly...
    * 0388 Moved Event Console related settings to own settings page...
    * 0710 Create a history entry for events that failed their target count...
    * 0749 Allow to restrict visibility of events by their host contacts...
    * 0303 FIX: Old log entries were shown in event history first...
    * 0304 FIX: Escaping several unwanted chars from incoming log messages...
    * 0089 FIX: CSV export of event console was broken...
    * 0359 FIX: Fixed exception in event simulator when one match group did not match
    * 0384 FIX: Trying to prevent problem when restarting mkeventd...
    * 0427 FIX: Fixed exception when handling connections from event unix socket...
    * 0679 FIX: Allow non-Ascii characters in generated events
    * 0680 FIX: Do not allow spaces in host names in event simulator...
    * 0672 FIX: Service item of "Check event state in event console" checks can now be configured...
    * 0590 FIX: mkeventd: fixed encoding of unicode characters in the snmptrap receiver...

    Livestatus:
    * 0337 New header for limiting the execution time of a query...
    * 0276 nagios4 livestatus support...
    * 0335 FIX: Parse state of downtime notification log entries correctly...
    * 0336 FIX: Limit the number of lines read from a single logfile...
    * 0344 FIX: Fix semantics of columns num_services_hard_*...

    Livestatus-Proxy:
    * 0263 FIX: livestatus log table: fixed missing logentries of archived logfiles...


1.2.3i7:
    Core & Setup:
    * 0011 Introduce optional lower limit for predicted levels...
    * 0217 FIX: More verbose error output for SNMP errors on the command line...
    * 0288 FIX: Error messages of datasource programs (e.g. VSphere Agent) are now visible within WATO...
    * 0010 FIX: Fix computation of hour-of-the-day and day-of-month prediction...
    * 0292 FIX: Inline SNMP: Check_MK check helpers are closing UDP sockets now...

    Checks & Agents:
    * 0060 cisco_fantray: new check for monitoring fan trays of Cisco Nexus switches
    * 0061 cisco_cpu: check now recognizes new object cpmCPUTotal5minRev...
    * 0063 veeam_client: new check to monitor status of veeam clients with special agent plugin...
    * 0064 veeam_jobs: new check to monitor the backup jobs of the veeam backup tool...
    * 0047 fritz.conn fritz.config fritz.uptime fritz.wan_if fritz.link: New checks for monitoring Fritz!Box devices...
    * 0027 esx_vsphere_sensors: it is now possible override the state of sensors...
    * 0090 apc_ats_status: New Check for monitoring APC Automatic Transfer Switches
    * 0080 Added new checks for Brocade NetIron MLX switching / routing devices...
    * 0091 apc_ats_output: new check for output measurements on APC ATS devices
    * 0068 check_sql: support for mssql databases included
    * 0208 fileinfo.groups: Added minimum/maximum file size parameters...
    * 0093 check_http: Default service description prefix can be avoided...
    * 0004 df: dynamic filesystem levels now reorder levels automatically...
    * 0069 veeam_client: limits for time since last backup introduced
    * 0214 Logwatch: context lines can now be disabled using nocontext=1...
    * 0038 casa_cpu_mem casa_cpu_temp casa_cpu_util casa_fan casa_power: New checks for casa Cable Modem Termination Systems...
    * 0097 arc_raid_status: New check for Areca RAID controllers
    * 0070 cmciii_lcp_airin cmciii_lcp_airout cmciii_lcp_fans cmciii_lcp_waterflow cmciii_lcp_waterin cmciii_lcp_waterout: new checks for the Rittal CMC-III LCP device
    * 0098 apc_inrow_airflow, apc_inrow_fanspeed, apc_inrow_temp: New checks for APC inrow devices
    * 0099 apc_mod_pdu_modules: New check for APC Modular Power Distribution Unit
    * 0072 cmciii_pu_access cmciii_pu_canbus cmciii_pu_io cmciii_pu_temp: New checks for the Rittal CMC-III PU Unit
    * 0100 juniper_cpu: New check for CPU utilization on Juniper switches
    * 0236 windows_agent: each script can now be configured to run sync / async...
    * 0101 liebert_chiller_status: New check for Liebert Chiller devices
    * 0083 brocade_mlx: Temperature sensors of one module now in one common check...
    * 0008 df: Solaris agent now also supports samfs
    * 0084 brocade_mlx: single checks now instead of sub checks...
    * 0291 winperf_ts_sessions: New check to monitor Microsoft Terminal Server sessions...
    * 0102 modbus_value: New check and Agent to modbus devices...
    * 0013 Solaris Agent: implement cached async plugins and local checks...
    * 0238 vsphere monitoring: new option to skip placeholder vms in agent output...
    * 0016 Linux+Windows agent: allow spooling plugin outputs via files...
    * 0017 local: New state type P for state computation based on perfdata...
    * 0085 brocade_mlx: now handles more different module states...
    * 0024 FIX: cisco_wlc: removed check configuration parameter ap_model...
    * 0003 FIX: ps: Remove exceeding [ and ] in service description when using process inventory...
    * 0037 FIX: checkman browser (cmk -m) was not working properly in network subtree...
    * 0283 FIX: Interface Checks: ignore invalid error counts while interface is down...
    * 0081 FIX: Fixed corruption in SNMP walks created with cmk --snmpwalk...
    * 0286 FIX: esx_vsphrere_counters.ramdisk: Better handling for non existant ramdisks...
    * 0290 FIX: winperf_processor mem.win: Handling no/empty agent responses correctly now...
    * 0293 FIX: esx_vsphere_counters_ramdisk_sizes: Handles ram disk "ibmscratch" by default now
    * 0012 FIX: Solaris Agent: fixed broken fileinfo section...
    * 0297 FIX: mk-job is now also usable on CentOS 5+...
    * 0298 FIX: win_dhcp_pools: Fixed wrong percentage calculation
    * 0237 FIX: tsm_sessions: fixed invalid check output during backups...

    Multisite:
    * 0001 New filters for selecting several host/service-groups at once...
    * 0050 New concept of favorite hosts and services plus matching filters and views...
    * 0211 GUI Notify: Added notify method "popup" to really create popup windows...
    * 0215 Added option to make HTML escape in plugin outputs configurable...
    * 0071 livedump: new option to include contact_groups instead of contacts when dumping configuration
    * 0043 FIX: LDAP: Improved error reporting during synchronisation...
    * 0044 FIX: LDAP: Fixed error with empty groups during non nested group sync...
    * 0045 FIX: LDAP: Fixed error when synchronizing non nested groups to roles...
    * 0046 FIX: Fixed editing contactgroup assignments of hosts or folders with "-" in names...
    * 0049 FIX: Fixed useless I/O during page processing...
    * 0203 FIX: Changed sidebar reload interval to be more random...
    * 0204 FIX: Reduced I/O on logins with access time recording or failed login counts...
    * 0206 FIX: Fixed logwatch permission check when using liveproxy for normal users...
    * 0210 FIX: LDAP: Fixed problem syncing contactgroups of a user with umlauts in CN
    * 0035 FIX: Convert HTTP(S) links in plugin output into clickable icon...
    * 0006 FIX: Checkboxes for hosts/services were missing on modified views...
    * 0284 FIX: Context help toggled on/off randomly...
    * 0285 FIX: Fixed bookmarking of absolute URLs or PNP/NagVis URLs in sidebar snapin...
    * 0296 FIX: Fixed moving of snapins while in scrolled sidebar...

    WATO:
    * 0053 New rule for configuring the display_name of a service...
    * 0216 Supporting float values as SNMP timeout value now...
    * 0082 Improved online help for LDAP connections...
    * 0009 Automatically schedule inventory check after service config change...
    * 0294 Added "services" button to host diagnose page
    * 0048 FIX: Tests on host diagnose page are executed parallel now...
    * 0033 FIX: Fixed problem when saving settings in WATOs host diagnostic page...
    * 0205 FIX: NagVis related permissions of roles can be edited again...
    * 0207 FIX: Explicit communities were not saved in all cases...
    * 0094 FIX: Hide SNMPv3 credentials in WATO...
    * 0212 FIX: Fixed broken site edit page in case a TCP socket has been configured...
    * 0095 FIX: Fixed problem with portnumber in Wato Distributed Monitoring dialog
    * 0213 FIX: LDAP: Various small improvements for handling the LDAP user connector...
    * 0039 FIX: Fixed exception on displaying WATO helptexts in the global settings...
    * 0219 FIX: Fixed display problems in WATO folders with long contact group names
    * 0220 FIX: Added HTML escaping to several global settings attributes...
    * 0234 FIX: Improved handling of interface inventory states / types...
    * 0289 FIX: Renamed "Hosts & Folders" page to "Hosts"
    * 0295 FIX: Fixed problem with new created tag groups with "/" in title...

    Notifications:
    * 0005 Added notification script for sending SMS via mobilant.com...
    * 0032 FIX: Fixed problem when forwarding notification mails in windows...
    * 0218 FIX: Fixed rendering of HTML mails for Outlook (at least 2013)...

    BI:
    * 0287 FIX: Fixed assuming states of services with backslashes in descriptions...

    Reporting & Availability:
    * 0051 Option for showing timeline directly in availability table...
    * 0052 Visual colorization of availability according to levels...
    * 0054 New labelling options for availability table...
    * 0055 Allow grouping by host, host group or service group...
    * 0056 New concept of service periods in availability reporting...
    * 0002 You can now annotate events in the availability reporting...
    * 0014 FIX: Fix styling of tables: always use complete width...
    * 0015 FIX: Fixed summary computation in availability when grouping is used...

    Event Console:
    * 0026 FIX: snmptd_mkevent.py: fixed crash on startup
    * 0036 FIX: Fixed bug where multsite commands did not work properly...

    Livestatus:
    * 0067 livedump: new option to mark the mode at the beginning of the dump and documentation fixes...
    * 0023 FIX: Fixed incorrect starttime of table statehist entries...
    * 0034 FIX: Availability no longer showes incorrect entries when only one logfile exists...
    * 0233 FIX: Fixed missing entries in log file and availability view...


1.2.3i6:
    Core & Setup:
    * 0041 FIX: setup.py now handles non existing wwwuser gracefully...

    Checks & Agents:
    * 0040 Add agent plugin to test local hostname resolving...
    * 0020 FIX: Inventory problem with inventory_processes parameter...

    Multisite:
    * 0000 Improved performance of LDAP sync by refactoring the group sync code

    WATO:
    * 0042 FIX: Removed debug outputs from service inventory...


1.2.3i5:
    Core:
    * Automatically remove duplicate checks when monitoring with Agent+SNMP
       at the same time. TCP based ones have precedence.
    * inventory check of SNMP devices now does scan per default (configurable)
    * FIX: inventory check now honors settings for exit code
    * FIX: avoid exception nodes of cluster have different agent type
    * FIX: continue inventory, if one check does not support it
    * FIX: fix configuration of explicit SNMP community, allow unicode
    * FIX: avoid invalid cache of 2nd and up hosts in bulk inventory
    * FIX: fixed error handling in SNMP scan, inventory check fails now
           if SNMP agent is not responding
    * FIX: Ignore snmp_check_interval cache in interactive situations (e.g.  -nv)
    * FIX: check_mk config generation: on computing the checks parameters
           there is no longer a small chance that existing rules get modified

    Event Console:
    * check_mkevents now available as C binary: check_mkevents_c
    * FIX: use default values for unset variables in actions

    Multisite:
    * Speed-O-Meter: now measure only service checks. Host checks
      are omitted, since they do not really matter and make the
      results less useful when using CMC.
    * Added host aliases filter to some views (host/service search)
    * It is now possible to enforce checkboxes in views upon view loading
      (needs to be confgured per view via the view editor)
    * Wiki Sidebar Snapin: showing navigation and quicksearch. OMD only.
    * Sidebar can now be folded. Simply click somewhere at the left 10 pixels.
    * Foldable sections now have an animated triangle icon that shows the folding state
    * Added new snapin "Folders", which interacts with the views snapin when
      both are enabled. You can use it to open views in a specific folder context
    * LDAP: Added option to make group and role sync plugin handle nested
            groups (only in Active Directory at the moment). Enabling this
	    feature might increase the sync time a lot - use only when really needed.
    * FIX: Fixed encoding problem in webservice column output
    * FIX: Fix output format python for several numeric columns
    * FIX: Fixed searching hosts by aliases/adresses
    * FIX: Remove duplicate entries from Quicksearch
    * FIX: Avoid timed browser reload after execution of exections
    * FIX: Hosttag filter now works in service related views
    * FIX: Added code to prevent injection of bogus varnames
           (This might break code which uses some uncommon chars for varnames)
    * FIX: Fixed computation of perfometer values, which did not care about
           the snmp_check_interval. Simplyfied computation of perfometer values
    * FIX: LDAP: Custom user attributes can now be synced again

    BI:
    * FIX: Fix exception when showing BI tree in reporting time warp
    * FIX: Fixed blue triangle link: would show more aggregations,
       if one name was the prefix of another

    Notifications:
    * Blacklisting for services in the felixble notification system
    * FIX: mail with graph plugin: set explicit session.save_path for php
           Fixes instances where the php command couldn't fetch any graphs

    Checks & Agents:
    * diskstat: removed (ever incorrect) latency computation for Linux
    * statgrab_load: support predictive levels, add perf-o-meter
    * ucd_cpu_load: support predictive levels
    * hpux_cpu, blade_bx_load: support predictive levels, add perf-o-meter,
       make WATO-configable
    * check_sql: Database port can now be explicitly set
    * steelhead_perrs: New check for Rivergate Gateways
    * alcatel_power: Check for power supplies on Alcatel switches
    * qnap_disks: New check for Hardisks in Qnap devices
    * Dell Open Manage: SNNP Checks for Physical Disks, CPU and Memory
    * check_tcp: Now able to set custom service description
    * Apache ActiveMQ: New Special Agent and Check to query ActiveMQ Queues
    * check_ftp: can now be configured via Wato
    * windows_tasks: New check to  monitor the Windows Task Scheduler
    * sensatronics_temp: New check for Sensatronic E4 Temperatur Sensor
    * akcp_sensor_drycontact: New Check for AKCP drycontact Sensors
    * esx_vsphere_vm.heartbeat: Heartbeat status alert level now configurable
    * ps:  new configuration option: handle_count (windows only)
    * FIX: Windows agent: gracefully handle garbled logstate.txt
    * FIX: esx_vsphere_counters: added missing ramdisk type upgradescratch
    * FIX: esx_vsphere_hostsystem: fixed bug in handling of params
    * FIX: local: tolerate invalid output lines
    * FIX: hp_proliant: Correct handling of missing snmp data
    * FIX: logwatch.ec: No longer forwards "I" lines to event console
    * FIX: check_dns: default to querying the DNS server on the localhost itself
    * FIX: ps: do not output perfdata of CPU averaging (use ps.perf for that)
    * FIX: nfsexports: also support systems with rpcbind instead of portmap
    * FIX: ups_in_freq: corrected spelling of service description
    * FIX: ups_bat_temp: renamed service description to "Temperature Battery",
           in order to make it consistent with the other temperature checks
    * FIX: hp_blade_blades: Fixed crash on inventory when receiving
           unexpected snmp data
    * FIX: apache_status: If ReqPerSec and BytesPerSec are not reported by
           the agent, no PNP graphs for them are drawn.
           (This is the case if ExtendedStatus set to Off in Apache config)
    * FIX: oracle_jobs: fixed issues with incorrect column count in check output
    * FIX: if/if64/...: layout fix in PNP template for packets


    WATO:
    * You can now have site-specific global settings when using
      distributed WATO (available in the "Distributed Monitoring")
    * bulk inventory: display percentage in progress bar
    * New option for full SNMP scan in bulk inventory
    * bulk operations now also available when checkboxes are off
    * LDAP: Added test to validate the configured role sync groups
    * LDAP: The sync hooks during activate changes can now be enabled/disabled
      by configuration (Global Settings)
    * Disabled replication type "peer" in site editor.
    * Added "permanently ignore" button to inventory services dialog which 
      links directly to the disabled services view
    * Added diagnose page linked from host edit dialog. This can be used to test
      connection capabilities of hosts
    * The rule "Process inventory" now offers the same configuration options 
      as its manual check equivalent "State and count of processes"
    * New configuration option handle_count (windows only) in the rules
      "Process inventory" and "State and count of processes"
    * FIX: correct display of number of hosts in bulk inventory
    * FIX: nailed down ".siteid" exception when added new site
    * FIX: fixed setting for locking mode from 'ait' to 'wait'
    * FIX: avoid removal of tags from rules when not yet acknowledged
    * FIX: avoid need for apache restart when adding new service levels
    * FIX: fix encoding problem on GIT integration

    Livestatus:
    * Removed "livecheck". It never was really stable. Nagios4 has something
      similar built in. And also the Check_MK Micro Core.
    * table statehist: no longer computes an unmonitored state for hosts and
                       services on certain instances.
                       (showed up as no hosts/services in the multisite gui)
    * table statehist: fixed SIGSEGV chance on larger queries

1.2.3i4:
    Core:
    * Create inventory check also for hosts without services, if they
          have *no* ping tag.

    WATO:
    * Bulk inventory: speed up by use of cache files and doing stuff in
          groups of e.g. 10 hosts at once
    * Multisite connection: new button for cloning a connection

    Checks & Agents:
    * Linux agent RPM: remove dependency to package "time". That package
         is just needed for the binary mk-job, which is useful but not
         neccessary.

    Multisite:
    * FIX: fix broken single-site setups due to new caching

1.2.3i3:
    Core:
    * FIX: fixed typo in core startup message "logging initial states"
    * FIX: livestatus table statehist: fixed rubbish entries whenever
           logfile instances got unloaded

    Livestatus:
    * FIX: check_mk snmp checks with a custom check interval no longer
           have an incorrect staleness value

    Notifications:
    * mkeventd: new notification plugin for forwarding notifications
       to the Event Console. See inline docu in share/check_mk/notification/mkeventd
       for documentation.
    * FIX: cleanup environment from notifications (needed for CMC)

    Checks & Agents:
    * Windows agent: increased maximum plugin output buffer size to 2MB
    * check_icmp: New WATO rule for custom PING checks
    * agent_vsphere: now able to handle < > & ' " in login credentials
    * if/if64 and friends: add 95% percentiles to graphs
    * services: inventory now also matches against display names of services
    * esx_vsphere_hostsystem.multipath: now able to set warn/crit levels
    * cpu_netapp: added Perf-O-Meter and PNP template
    * cisco_cpu: added Perf-O-Meter and PNP template
    * apc_symmetra: add input voltage to informational output
    * agent_vsphere: new debug option --tracefile
    * FIX: windows_agent: fixed bug in cleanup of open thread handles
    * FIX: cups default printer is now monitored again in linux agent
    * FIX: host notification email in html format: fixed formating error
           (typo in tag)
    * FIX: netapp_volumes: better output when volume is missing
    * FIX: winperf_phydisk: handle case where not performance counters are available
    * FIX: check_mk_agent.linux: limit Livestatus check to 3 seconds
    * FIX: esx_vsphere_vm: fixed exception when memory info for vm is missing
    * FIX: esx_vsphere_hostsystem: Fixed typo in check output
    * FIX: psperf.bat/ps: Plugin output processing no longer crashes when
           the ps service is clustered

    Multisite:
    * Filtering in views by Hostalias is possible now too
       (however the filter is not displayed in any standard view - user needs
       to enable it by customizing the needed views himself)
    * FIX: add missing service icons to view "All Services with this descr..."
    * FIX: ldap attribute plugins: fixed crash when parameters are None
    * FIX: avoid duplicate output of log message in log tables
    * FIX: fixed problem with ldap userid encoding
    * FIX: removed state-based colors from all Perf-O-Meters
    * FIX: brocade_fcport pnp-template: fixed incorrect display of average values
    * FIX: all log views are now correctly sorted from new to old

    Livestatus-Proxy:
    * Implement caching of non-status requests (together with Multisite)
    * FIX: fix exception when printing error message
    * FIX: honor wait time (now called cooling period) after failed TCP connection
    * FIX: fix hanging if client cannot accept large chunks (seen on RH6.4)

    WATO:
    * Rule "State and count of processes": New configuration options:
           virtual and resident memory levels
    * Added title of tests to LDAP diagnose table
    * Bulk inventory: new checkbox to only include hosts that have a failed
        inventory check.
    * Bulk inventory: yet another checkbox for skipping hosts where the
        Check_MK service is currently critical
    * New rule: Multipath Count (used by esx_vsphere_hostsystem.multipath)
    * FIX: The rule "State and count of processes" is no longer available
           in "Parameters for inventorized check". This rule was solely
           intented for "Manual checks" configuration
    * FIX: Trying to prevent auth.php errors while file is being updated

1.2.3i2:
    Core:
    * New option -B for just generating the configuration
    * Introduced persistent host address lookup cache to prevent issues
      loading an unchanged configuration after a single address is not resolvable anymore
    * Assigning a service to a cluster host no longer requires a reinventory
    * Setting a check_type or service to ignore no longer requires a reinventory
      Note: If the ignore rule is removed the services will reappear
    * Config creation: The ignore services rule now also applies to custom, active
                       and legacy checks
    * Predictive monitoring: correctly handle spaces in variable names (thanks
       to Karl Golland)
    * New man page browser for console (cmk -m)
    * New option explicit_snmp_communities to override rule based SNMP settings
    * Preparations for significant SNMP monitoring performance improvement
      (It's named Inline SNMP, which is available as special feature via subscriptions)
    * Allow to specify custom host check via WATO (arbitrary command line)
    * Implement DNS caching. This can be disabled with use_dns_cache = False

    Livestatus:
    * new service column staleness: indicator for outdated service checks
    * new host    column staleness: indicator for outdated host checks

    Checks & Agents:
    * esx_hostystem multipath: criticize standby paths only if not equal to active paths
    * mk_logwatch: fixed bug when rewriting logwatch messages
    * check_mk: Re-inventory is no longer required when a service is ignored via rule
    * check_mk: Now possible to assign services to clusters without the need to
                reinventorize
    * lnx_if: Fixed crash on missing "Address" field
    * viprinet_router: Now able to set required target state via rule
    * windows_agent: Now available as 64 bit version
    * agent_vsphere: fix problem where sensors were missing when
      you queried multiple host systems via vCenter
    * cached checks: no longer output cached data if the age of the
                     cache file is twice the maximum cache age
    * windows agent: no longer tries to execute directories
    * fileinfo: no longer inventorize missing files(reported by windows agent)
    * New checks for Brocade fans, temperature and power supplies
    * cluster hosts: removed agent version output from Check_MK service (this
      was misleading for different agent versions on multiple nodes)
    * job check: better handling of unexpected agent output
    * lnx_thermal: Added check for linux thermal sensors (e.g. acpi)
    * hwg_temp: Make WATO-Rule "Room Temperature" match, add man page, graph
                and Perf-O-Meter
    * ps.perf: Support Windows with new plugin "psperf.bat". wmicchecks.bat
               is obsolete now.
    * Special Agent vSphere: support ESX 4.1 (thanks to Mirko Witt)
    * esx_vsphere_object: make check state configurable
    * mk_logwatch: support continuation lines with 'A'. Please refer to docu.
    * mk_oracle: Added plugin for solaris
    * win_netstat: New check for Windows for checking the existance of a UDP/TCP
        connection or listener
    * ps/ps.perf: allow to set levels on CPU util, optional averaging of CPU
    * diskstat: Agent is now also processing data of mmcblk devices
    * qmail: Added check for mailqueue 
    * cisco_locif: removed obsolete and already disabled check completely
    * fc_brocade_port: removed obsolete check
    * fc_brocade_port_detailed: removed obsolete check
    * tsm_stgpool: removed orphaned check
    * vmware_state: removed ancient, now orphaned check. Use vsphere_agent instead.
    * vms_{df,md,netif,sys}: remove orphaned checks that are not needed by the current agent
    * tsm: Added new TSM checks with a simple windows agent plugin
    * windows_agent: now starts local/plugin scripts in separate threads/processes
                     new script parameters cache_age, retry_count, timeout
                     new script caching options "off", "async", "sync"
    * windows_agent: increased maximum local/plugin script output length to 512kB
                     (output buffer now grows dynamically)
    * jolokia_metrics: fixed incorrect plugin output for high warn/crit levels
    * jolokia_metrics.uptime: Added pnp template
    * hyperv: Added a check for checking state changes.
    * df / esx_vsphere_datastore: now able to set absolute levels and levels depending
                                  on total disk space of used and free space
    * cisco_wlc: New check for monitoring cisco wireless lan access points 
    * cisco_wlc_clients: New check for the nummber of clients in a wlc wifi
    * df: Negative integer levels for MB left on a device
    * win_printers: Monitoring of printer queue on a windows printserver
    * cisco_qos: Updated to be able to mintor IOS XR 4.2.1 (on a ASR9K device)
    * New active check, check_form_submit, to submit HTML forms and check the resulting page
    * mk-job: /var/lib/check_mk_agent/job directory is now created with mode 1777 so 
              mk-job can be used by unprivileged users too
    * ADD: etherbox: new check for etherbox (messpc) sensors.
           currently supported: temperature, humidity, switch contact and smoke sensors
    * cisco_wlc_client: now supports low/high warn and crit levels
    * cisco_wlc: now supports configuration options for missing AP
    * agent_vsphere: completely rewritten, now considerably faster
                     vCenter is still queried by old version
    * windows_agent: windows eventlog informational/audit logs now reported with O prefix
    * mk_logwatch: ignored loglines now reported with an "." prefix (if required)
    * apache_status: Nopw also supports multithreaded mpm
    * windows_agent: now able to suppress context messages in windows eventlogs
    * agent_vsphere: completely rewritten, now considerably faster
                     vCenter is still queried by old version
    * windows_agent: windows eventlog informational/audit logs now reported with O prefix
    * mk_logwatch: ignored loglines now reported with an "." prefix (if required)
    * check_mk-if.pnp: fixed bug with pnp template on esx hosts without perfdata
    * jolokia checks (JVM): uptime, threads, sessions, requests, queue
      now configurable via WATO
    * vSphere checks: secret is not shown to the user via WATO anymore
    * WATO rule to check state of physical switch (currently used by etherbox check)
    * cisco_wlc: Allows to configure handling of missing AP
    * logwatch.ec: show logfiles from that we forwarded messages
    * FIX: blade_blades: Fixed output of "(UNKNOWN)" even if state is OK
    * FIX: apache_status: fix exception if parameter is None
    * FIX: hr_mem: handle virtual memory correct on some devices
    * FIX: apache_status agent plugin: now also works, if prog name contains slashes
    * FIX: check_dns: parameter -A does not get an additional string
    * FIX: cisco_qos: Catch policies without post/drop byte information
    * FIX: cisco_qos: Catch policies without individual bandwidth limits
    * FIX: windows_agent: fixed bug on merging plugin output buffers
    * FIX: esx_vsphere_datastores: Fix incomplete performance data and Perf-O-Meter
    * FIX: cleaned up fileinfo.groups pattern handling, manual configuration
      is now possible using WATO
    * FIX: check_mk-ipmi.php: PNP template now displays correct units as delivered
           by the check plugin
    * FIX: check_disk_smb: Remove $ from share when creating service description.
           Otherwise Nagios will not accept the service description.
    * FIX: mrpe: gracefully handle invalid exit code of plugin

    Notifications:
    * notify.py: Matching service level: Use the hosts service level if a
                 service has no service level set
    * notify.py: fixed bug with local notification spooling
    * HTML notifications: Now adding optional links to host- and service names
      when second argument notification script is configured to the base url of the
      monitoring installation (e.g. http://<host>/<site>/ in case of OMD setups)
    * HTML notifications: Added time of state change

    Multisite:
    * Finally good handling of F5 / browser reloads -> no page switching to
      start page anymore (at least in modern browsers)
    * User accounts can now be locked after a specified amount of auth
      failures (lock_on_logon_failures can be set to a number of tries)
    * Column Perf-O-Meter is now sortable: it sorts after the *first*
      performance value. This might not always be the one you like, but
      its far better than nothing.
    * logwatch: Logwatch icon no longer uses notes_url
    * Inventory screen: Host inventory also displays its clustered services
    * Rules: Renamed "Ignored services" to "Disabled services"
             Renamed "Ignored checks" to "Disabled checks"
    * Sorter Host IP address: fixed sorting, no longer uses str compare on ip
    * Views: New: Draw rule editor icon in multisite views (default off)
             Can be activated in global settings
    * New global multisite options: Adhoc downtime with duration and comment
                                    Display current date in dashboard
    * LDAP: Using asynchronous searches / added optional support for paginated
      searches (Can be enabled in connection settings)
    * LDAP: It is now possible to provide multiple failover servers, which are
      tried when the primary ldap server fails
    * LDAP: Supporting posixGroup with memberUid as member attribute
    * LDAP: Added filter_group option to user configuration to make the
    synchonized users filterable by group memberships in directories without
    memberof attributes
    * LDAP: Moved configuration to dedicated page which also provides some
      testing mechanisms for the configuration
    * Added option to enable browser scrollbar to the multisite sidebar (only
      via "sidebar_show_scrollbar = True" in multisite.mk
    * Added option to disable automatic userdb synchronizations in multisite
    * Implemented search forms for most data tables
    * New icons in view footers: export as CSV, export as JSON
    * Availability: new columns for shortest, longest, average and count
    * Editing localized strings (like the title) is now optional when cloning
      views or editing cloned views. If not edited, the views inherit the
      localized strings from their ancestors
    * Added simple problems Dashboard
    * New filter and column painter for current notification number (escalations)
    * Added new painters for displaying host tags (list of tags, single tag
    groups). All those painters are sortable. Also added new filters for tags.
    * Added painters, icon and filters for visualizing staleness information
    * Improved filtering of the foldertree snapin by user permissions (when a user is
      only permitted on one child folder, the upper folder is removed from the
      hierarchy)
    * "Unchecked Services" view now uses the staleness of services for filtering
    * Globe dashlets make use of the parameter "id" to make it possible to
      provide unique ids in the render HTML code to the dashlets
    * Multisite can now track wether or not a user is online, this need to be
      enabled e.g. via Global Settings in WATO (Save last access times of
      users)
    * Added popup message notification system to make it possible to notify
      multisite users about various things. It is linked on WATO Users page at
      the moment. An image will appear for a user in the sidebar footer with
      the number of pending messages when there are pending messages for a user.
      To make the sidebar check for new messages on a regular base, you need
      to configure the interval of sidebar popup notification updates e.g. via
      WATO Global Settings.
    * Event views: changed default horizon from 31 to 7 days
    * New option for painting timestamp: as Unix Epoch time
    * New filters: Host state type and Service state type
    * FIX: better error message in case of exception in SNMP handling
    * FIX: Inventory screen: Now shows custom checks
    * FIX: Fixed locking problem of multisite pages related to user loading/saving
    * FIX: Fixed wrong default settings of view filters in localized multisite
    * FIX: line wrapping of logwatch entries
    * FIX: Fixed button dragging bug when opening the view editor
           (at least in Firefox)

    WATO:
    * Allow to configure check-/retry_interval in second precision
    * Custom user attributes can now be managed using WATO
    * Allow GIT to be used for change tracking (enable via global option)
    * Hosts/Folders: SNMP communities can now be configured via the host
      and folders hierarchy. Those settings override the rule base config.
    * Require unique alias names in between the following elements:
      Host/Service/Contact Groups, Timeperiods and Roles
    * Removed "do not connect" option from site socket editor. Use the
      checkbox "Disable" to disable the site for multisite.
    * Converted table of Event Console Rules to new implementation, make it sortable
    * FIX: do validation of check items in rule editor
    * FIX: More consistent handling of folderpath select in rule editor
    * FIX: Now correctly handling depends_on_tags on page rendering for
           inherited values
    * FIX: Changed several forms from GET to POST to prevent "Request-URI too
           large" error messages during submitting forms
    * FIX: automation snmp scan now adhere rules for shoddy snmp devices
           which have no sys description
    * FIX: Cisco ruleset "Cisco WLC WiFi client connections" has been generalized to
           "WLC WiFi client connections"
    * FIX: Snapshot handling is a little more robust agains manually created
           files in snapshot directory now
    * FIX: Slightly more transparent handling of syntax errors when loading rules.mk

    Notifications:
    * Flexible Notification can now filter service levels
    * FIX: check_tcp corrected order of parameters in definition

    Event Console:
    * New global setting "force message archiving", converts the EC into
      a kind of syslog archive
    * New built-in snmptrap server to directly receive snmp traps
    * FIX: fix layout of filter for history action type
    * FIX: better detect non-IP-number hosts in hostname translation

1.2.3i1:
    Core:
    * Agents can send data for other hosts "piggyback". This is being
      used by the vSphere and SAP plugins
    * New variable host_check_commands, that allows the definition of
      an alternative host check command (without manually defining one)
    * New variable snmp_check_interval which can be used to customize
      the check intervals of SNMP based checks
    * setup: Added missing vars rrd_path and rrdcached_sock
    * new variable check_mk_exit_status: allows to make Check_MK service OK,
      even if host in not reachable.
    * set always_cleanup_autochecks to True per default now
    * check_mk: new option --snmptranslate

    Multisite:
    * New availability view for arbitrary host/service collections
    * New option auth_by_http_header to use the value of a HTTP header
      variable for authentication (Useful in reverse proxy environments)
    * New permission that is needed for seeing views that other users
      have defined (per default this is contained in all roles)
    * New path back to the view after command exection with all
      checkboxes cleared
    * Added plugins to config module to make registration of default values
      possible for addons like mkeventd - reset to default values works now
      correctly even for multisite related settings
    * perfometer: Bit values now using base of 1000
    * Added PNP tempate for check_disk_smb
    * Dashboards can now be configured to be reloaded on resizing
      (automatically adds width/height url parameters)
    * LDAP authentification: New config option "Do not use persistent
                             connections to ldap server"
    * Hosttags and auxiliary tags can now be grouped in topics
    * Fixed output of time in view if server time differs from user time

    Event Console:
    * New rule feature: automatically delete event after actions
    * New filter for maximum service level (minimum already existed)
    * New global setting: hostname translation (allows e.g. to drop domain name)
    * New rule match: only apply rule within specified time period

    Checks & Agents:
    * solaris_mem: New check for memory and swap for Solaris agent
    * agent_vsphere: New VMWare ESX monitoring that uses pySphere and the VMWare
      API in order to get data very efficiently. Read (upcoming) documentation
      for details.
    * new special agent agent_random for creating random monitoring data
    * New checks: windows_intel_bonding / windows_broadcom_bonding
    * Implemented SAP monitoring based on the agent plugin mk_sap. This
      must be run on a linux host. It connects via RFC calls to SAP R/3
      systems to retrieve monitoring information for this or other machines.
    * sap.dialog: Monitors SAP dialog statistics like the response time
    * sap.value: Simply processes information provided by SAP to Nagios
    * openvpn_clients: new check for OpenVPN connections
    * if64_tplink: special new check for TP Link switches with broken SNMP output
    * job: Monitoring states and performance indicators of any jobs on linux systems
    * oracle_asm_diskgroups: Added missing agent plugin + asmcmd wrapper script
    * oracle_jobs: New check to monitor oracle database job execution
    * oracle_rman_backups: New check to monitor state of ORACLE RMAN backups
    * jar_signature: New check to monitor wether or not a jar is signed and
      certificate is not expired
    * cisco_qos: adhere qos-bandwidth policies
    * check_disk_smb: WATO formalization for active check check_disk_smb
    * if.include: new configurable parameters for assumed input and output speed
    * cisco_qos: new param unit:    switches between bit/byte display
                 new param average: average the values over the given minute
                 new params post/drop can be configured via int and float
                 fixed incorrect worst state if different parameters exceed limit
    * logwatch.ec: Added optional spooling to the check to prevent dataloss
      when processing of current lines needs more time than max execution time
    * mounts: ignore multiple occurrances of the same device
    * Linux agent: allow cached local/plugins checks (see docu)
    * mem.include: Linux memory check now includes size of page tables. This
      can be important e.g. on ORACLE systems with a lot of memory
    * windows_agent: Now buffers output before writing it to the socket
                     Results in less tcp packages per call
    * smart.stats: rewrote check. Please reinventorize. Error counters are now
      snapshotted during inventory.
    * smart.temp: add WATO configuration
    * windows_agent: check_mk.ini: new option "port" - specifies agent port
    * winperf_processor: introduce averaging, support predictive levels
    * cpu_util.include: fixed bug when params are set to None
    * predictive levels: fixed bug when existing predictive levels get new options
    * windows_plugin mssql.vbs: No longer queries stopped mssql instances
    * cisco_hsrp: fixed problem when HSRP groups had same ip address
    * winperf_if: hell has frozen over: a new check for network adapters on Windows
    * windows agent: new config section plugins, now able to set timeouts for specific plugins
                     new global config option: timeout_plugins_total
    * lnx_if in Linux agent: force deterministical order of network devices
    * Linux agent: remove obsolete old <<<netif>>> and <<<netctr>>> sections
    * logwatch, logwatch.ec: detect error in agent configuration
    * Linux agent: cups_queues: do not monitor non-local queues (thanks to Olaf Morgenstern)
    * AIX agent: call lparstat with argument 1 1, this give more accurate data
    * Check_MK check: enable extended performance data per default now
    * viprinet checks: New checks for firmware version/update, memory usage, power supply status, 
                       router mode, serialnumber and temperature sensors
    * uptime, snmp_uptime, esx_vsphere_counters.uptime: allow to set lower and upper levels
    * winperf_processor: Now displays (and scales) to number of cpus in pnpgraph
    * mk_postgres plugin: replace select * with list of explicit columns (fix for PG 9.1)
    * lnx_if: show MAC address for interfaces (needs also agent update)
    * winperf_tcp_conn: New check. Displays number of established tcpv4 connections in windows
                        Uses WATO Rule "TCP connection stats (Windows)"
    * windows_agent: fixed timeouts for powershell scripts in local/plugins
    * logwatch: Agent can now use logwatch.d/ to split config to multipe files
    * logwatch: Agent can now rewrite Messages
    * apache_status: New rule: set levels for number of remaining open slots
    * mrpe: handle long plugin output correctly, including performance data
    * cisco_qos: parameters now configurable via WATO

    Notifications:
    * notify.py: unique spoolfiles name no longer created with uuid
    * Warn user if only_services does never match

    Livestatus:
    * Table statehist: Improved detection of vanished hosts and services.
                       Now able to detect and remove nonsense check plugin output
    * FIX: able to handle equal comment_id between host and service
    * livestatus.log: show utf-8 decoding problems only with debug logging >=2
    * livestatus: fixed incorrect output formatting of comments_with_info column

    BI:
    * Integrated availability computing, including nifty time warp feature

    WATO:
    * Configuration of datasource programs via dedicated rules
    * New editor for Business Intelligence rules
    * Rule Editor: Now able to show infeffective rules
    * Valuespec: CascadingDropdown now able to process choice values from functions
    * Removed global option logwatch_forward_to_ec, moved this to the
      logwatch_ec ruleset. With this option the forwarding can now be enabled
      for each logfile on a host
    * Configuration of an alternative host check command
    * Inventory: Display link symbol for ps ruleset
    * New rule for notification_options of hosts and services
    * FIX: Rulesets: correct display of rules within subfolders
    * Remove Notification Command user settings, please use flexible notifications instead


1.2.2p3:
    Core:
    * FIX: get_average(): Gracefully handle time anomlies of target systems
    * FIX: notifications: /var/lib/check_mk/notify directory is now created 
           correctly during setup from tgz file. (Without it notifications
           did not get sent out.)
    * FIX: add missing $DESTDIR to auth.serials in setup.sh

    Checks & Agents:
    * FIX: winperf_processor: fix case where CPU percent is exactly 100%
    * FIX: blade_powerfan: fix mixup of default levels 50/40 -> 40/50
    * FIX: Cleaned up graph rendering of Check_MK services 
    * FIX: zypper: deal with output from SLES 10
    * FIX: zpool_status: Ignoring "No known data errors" text
    * FIX: dmi_sysinfo: Handling ":" in value correctly
    * FIX: check_http: Fixed syntax error when monitoring certificates
    * FIX: check_dns: parameter -A does not get an additional string
    * FIX: diskstat: Fixed wrong values for IO/s computation on linux hosts
    * FIX: blade_healts: Fixed wrong index checking resulting in exceptions
    * FIX: notifications: /var/lib/check_mk/notify directory is now created 
           correctly during setup from tgz file. (Without it notifications
           did not get sent out.)

    Multisite:
    * FIX: LDAP: Disabling use of referrals in active directory configuration
    * FIX: Fixed missing roles in auth.php (in some cases) which resulted in
           non visible pnp graphs and missing nagvis permissions
    * FIX: Fixed label color of black toner perfometers when fuel is low
    * FIX: Fixed wrong default settings of view filters in localized multisite
    * FIX: Fixed exception when enabling sounds for views relying on 
           e.g. alert statistics source
    * FIX: Folder Tree Snapin: make folder filter also work for remote
           folders that do not exist locally
    * FIX: correctly display sub-minute check/retry intervals
    * FIX: fix logic of some numeric sorters
    * FIX: Improved user provided variable validation in view code
    * FIX: Escaping html code in plugin output painters

    WATO:
    * FIX: fix layout of Auxiliary tags table
    * FIX: avoid exception when called first time and first page ist host tags
    * FIX: fix validation of time-of-day input field (24:00)
    * FIX: automation users can now be deleted again (bug was introduced in 1.2.2p1)
    * FIX: fix logwatch pattern analyzer message "The host xyz is not
           managed by WATO." after direct access via snapin
    * FIX: Fixed first toggle of flags in global settings when default is set to True
    * FIX: fix exception and loss of hosts in a folder when deleting all site connections
           of a distributed WATO setup
    * FIX: avoid Python exception for invalid parameters even in debug mode
    * FIX: check_ldap: Removed duplicate "-H" definition
    * FIX: Fixed some output encoding problem in snapshot restore / deletion code
    * FIX: Improved user provided variable validation in snapshot handling code
    * FIX: Improved user provided variable validation in inventory dialog

    Event Console:
    * FIX: apply rewriting of application/hostname also when cancelling events
    * FIX: check_mkevents now uses case insensitive host name matching

    Livestatus:
    * FIX: fixed incorrect output formatting of comments_with_info column
    * FIX: statehist table: fixed memory leak

1.2.2p2:
    Core:
    * FIX: livecheck: fixed handling of one-line plugin outputs and missing \n
           (Thanks to Florent Peterschmitt)

    Checks & Agents:
    * FIX: jolokia_info: ignore ERROR instances
    * FIX: apache_status: use (also) apache_status.cfg instead of apache_status.conf
    * FIX: f5_bigip_vserver: fix wrong OID (13 instead of 1), thanks to Miro Ramza
    * FIX: f5_bigip_psu: handle more than first power supply, thanks to Miro Ramza
    * FIX: ipmi_sensors: ignore sensors in state [NA] (not available)
    * FIX: aix_lvm: handle agents that output an extra header line
    * FIX: zfsget: do not assume that devices begin with /, but mountpoints
    * FIX: ipmi_sensors: handle two cases for DELL correctly (thanks to Sebastian Talmon)
    * FIX: check_dns: enable performance data
    * FIX: free_ipmi: fix name of sensor cache file if hostname contains domain part
    * FIX: ad_replication plugin: Fixed typo (Thanks to Dennis Honke)

    Multisite:
    * List of views: Output the alias of a datasource instead of internal name
    * FIX: fix column editor for join columns if "SERVICE:" is l10n'ed
    * FIX: fix invalid request in livestatus query after reconnect

    WATO:
    * FIX: convert editing of global setting to POST. This avoid URL-too-long
      when defining lots of Event Console actions
    * FIX: LDAP configuration: allow DNs without DC=

    Event Console:
    * FIX: fix icon in events check if host specification is by IP address
    * Renamed "Delete Event" to "Archive Event" to clearify the meaning

    Notifications:
    * FIX: contacts with notifications disabled no longer receive 
           custom notifications, unless forced

1.2.2p1:
    Core:
    * FIX: correctly quote ! and \ in active checks for Nagios
    * FIX: Performing regular inventory checks at configured interval even
           when the service is in problem state
    * Check_MK core now supports umlauts in host-/service- and contactgroup names

    Checks & Agents:
    * FIX: vsphere_agent: fix problems whith ! and \ in username or password
    * FIX: check_mk_agent.aix: fix shebang: was python, must be ksh
    * FIX: cisco_qos: Be compatible to newer IOS-XE versions (Thanks to Ken Smith)
    * FIX: mk_jolokia: Handling spaces in application server instances correctly

    Multisite:
    * FIX: do not remove directories of non-exisant users anymore. This lead to
           a deletion of users' settings in case of an external authentication
           (like mod_ldap).
    * FIX: Fixed handling of dashboards without title in sidebar view snapin
    * FIX: titles and services got lost when moving join-columns in views
    * FIX: Fixed exception during initial page rendering in python 2.6 in special cases
           (Internal error: putenv() argument 2 must be string, not list)

    Livestatus:
    * livestatus.log: show utf-8 decoding problems only with debug logging >=2

    Notifications:
    * FIX: HTML mails: Handle the case where plugin argument is not set
    * FIX: HTML mails: remove undefinded placeholders like $GRAPH_CODE$

    WATO:
    * Improved handling of valuespec validations in WATO rule editor. Displaying a
      warning message when going to throw away the current settings.
    * FIX: fix bug where certain settings where not saved on IE. This was mainly
           on IE7, but also IE8,9,10 in IE7 mode (which is often active). Affected
           was e.g. the nodes of a cluster or the list of services for service
           inventory

1.2.2:
    Core:
    * Added $HOSTURL$ and $SERVICEURL$ to notification macros which contain an
      URL to the host/service details views with /check_mk/... as base.

    Checks & Agents:
    * FIX: blade_bx_load: remove invalid WATO group
    * FIX: lnx_bonding: handle also 802.3ad type bonds

    Notifications:
    * FIX: Removing GRAPH_CODE in html mails when not available
    * Using plugin argument 1 for path to pnp4nagios index php to render graphs
    * Little speedup of check_mk --notify

    Multisite:
    * FIX: Fixed umlaut handling in reloaded snapins

    WATO:
    * FIX: Fix several cases where WATO rule analyser did not hilite all matching rules
    * Added tcp port parameter to SSL certificate check (Thanks to Marcel Schulte)

    Event Console:
    * FIX: Syslog server is now able to parse RFC 5424 syslog messages

1.2.2b7:
    Checks & Agents:
    * FIX: postfix_mailq: fix labels in WATO rule, set correct default levels
    

1.2.2b6:
    Core:
    * FIX: setup: detect check_icmp also on 64-Bit CentOS
           (thanks to あきら) 
    * FIX: setup.sh: create auth.serials, fix permissions of htpasswd
    * FIX: livecheck: now able to handle check output up to 16kB

    Checks & Agents:
    * FIX: apc_symmetra_power: resurrect garble PNP template for 
    * FIX: check_mk_agent.freebsd: remove garble from output
           (Thanks to Mathias Decker)
    * FIX: check_mk-mssql_counters.locks: fix computation, was altogether wrong
    * FIX: check_mk-mssql_counters.transactions: fix computation also
    * check_http: now support the option -L (urlizing the result)
    * Added mem section to Mac OSX agent (Thanks to Brad Davis)
    * FIX: mssql.vbs (agent plugin) now sets auth options for each instance
    * FIX: jolokia_metrics.mem: error when missing max values
    * Make levels for SMART temperature editable via WATO

    Multisite:
    * FIX: fix localization in non-OMD environment
           (thanks to あきら)
    * FIX: hopefully fix computation of Speed-O-Meter
    * Add $SERVICEOUTPUT$ and $HOSTOUTPUT$ to allowed macros for
      custom notes
    * FIX: Writing one clean message to webserver error_log when write fails
    * FIX: Escaping html entities when displaying comment fields
    * FIX: Monitored on site attribute always has valid default value

    Notifications:
    * FIX: fix event type for recoveries
    * FIX: fix custom notifications on older nagios versions
    * FIX: handle case where type HOST/SERVICE not correctly detected
    
    Livestatus:
    * FIX: memory leak when removing downtime / comment 

    WATO:
    * FIX: Removed "No roles assigned" text in case of unlocked role attribute
           in user management dialog
    * FIX: Fix output of rule search: chapters appeared twice sometimes

    Event Console:
    * FIX: check_mkevents: fix usage help if called with illegal options
    * check_mkevents now allows specification of a UNIX socket
      This is needed in non-OMD environments
    * setup.py now tries to setup Event Console even in non-OMD world

1.2.2b5:
    Core:
    * Checks can now omit the typical "OK - " or "WARN -". This text
      will be added automatically if missing.
    * FIX: livecheck: fixed compilation bug
    * FIX: check_mk: convert service description unicode into utf-8
    * FIX: avoid simultanous activation of changes by means of a lock
    
    Checks & Agents:
    * FIX: jolokia_metrics.mem - now able to handle negative/missing max values
    * ADD: tcp_conn_stats: now additionally uses /proc/net/tcp6
    * ADD: wmic_processs: cpucores now being considered when calculating 
           user/kernel percentages. (thanks to William Baum)
    * FIX: UPS checks support Eaton Evolution
    * FIX: windows agent plugin: mssql now exits after 10 seconds

    Notifications:
    * FIX: fixed crash on host notification when contact had explicit services set

    Livestatus:
    * FIX: possible crash with VERY long downtime comments

    WATO:
    * FIX: Fix hiliting of errors in Nagios output
    * FIX: localisation error

    Multisite:
    * FIX: Avoid duplicate "Services" button in host detail views
    * FIX: fix rescheduling icon for services with non-ASCII characters
    * New filter for IP address of a host
    * Quicksearch: allow searching for complete IP addresses and IP
      address prefixes
    * Add logentry class filter to view 'Host- and Service events'

    BI:
    * FIX: fix exception with expansion level being 'None'
    * FIX: speedup for single host tables joined by hostname (BI-Boxes)
    * FIX: avoid closing BI subtree while tree is being loaded

    Event Console:
    * FIX: make hostname matching field optional. Otherwise a .* was
           neccessary for the rule in order to match
    * FIX: event_simulator now also uses case insensitive matches

1.2.2b4:
    Core:
    * FIX: Fix output of cmk -D: datasource programs were missing
    * FIX: allow unicode encoded extra_service_conf
    * FIX: no default PING service if custom checks are defined
    * FIX: check_mk_base: fixed rounding error in get_bytes_human_readable
    * FIX: check_mk: improved support of utf-8 characters in extra_service_conf
    * FIX: livestatus: table statehist now able to check AuthUser permissions
    * New configuration variable contactgroup_members

    Checks & Agents:
    * FIX: smart - not trying to parse unhandled lines to prevent errors
    * FIX: winperf_processor - fixed wrong calculations of usage
    * FIX: WATO configuration of filesystem trends: it's hours, not days!
    * FIX: mysql: fixed crash on computing IO information
    * FIX: diskstat: fix local variable 'ios_per_sec' referenced before assignment
    * FIX: multipath: ignore warning messages in agent due to invalid multipath.conf
    * FIX: megaraid_bbu: deal with broken output ("Adpater"), found in Open-E
    * FIX: megaraid_pdisk: deal with special output of Open-E
    * FIX: jolokia_metrics.mem: renamed parameter totalheap to total
    * FIX: megaraid_bbu: deal with broken output ("Adpater")
    * FIX: check_ldap: added missing host address (check didn't work at all)
    * FIX: check_ldap: added missing version option -2, -3, -3 -T (TLS)
    * FIX: mssql: Agent plugin now supports MSSQL Server 2012
    * FIX: hr_mem: fix max value in performance data (thanks to Michaël COQUARD)
    * FIX: f5_bigip_psu: fix inventory function (returned list instead of tuple)
    * FIX: mysql.connections: avoid crash on legacy agent output
    * FIX: tcp_conn_stats: use /proc/net/tcp instead of netstat -tn. This
           should avoid massive performance problems on system with many
           connections
    * Linux agent: limit netstat to 10 seconds
    * ps: Allow %1, %2, .. instead of %s in process_inventory. That allows
      reordering of matched groups
    * FIX: f5_bigip_psu - fixed inventory function
    * FIX: printer_supply - fixed inventory function for some kind of OKI printers

    Multisite:
    * FIX: Fixed problem with error during localization scanning
    * FIX: Fixed wrong localization right after a user changed its language
    * FIX: Improved handling of error messages in bulk inventory
    * FIX: fixed focus bug in transform valuespec class
    * FIX: stop doing snapin refreshes after they have been removed
    * FIX: sidebar snapins which refresh do not register for restart detection anymore
    * FIX: fix user database corruption in case of a race condition
    * FIX: added checks wether or not a contactgroup can be deleted
    * FIX: Avoid deadlock due to lock on contacts.mk in some situations
    * Changed sidebar snapin reload to a global interval (option:
      sidebar_update_interval), defaults to 30 seconds
    * Sidebar snapins are now bulk updated with one HTTP request each interval

    BI:
    * FIX: fixed invalid links to hosts and services in BI tree view
    * FIX: fix exception in top/down and bottom/up views
    * FIX: fix styling of top/down and bottom/up views (borders, padding)
    * FIX: fix style of mouse pointer over BI boxes
    * FIX: list of BI aggregates was incomplete in some cases
    * FIX: single host aggregations didn't work for aggregations += [...]
    * FIX: top-down and bottom-up was broken in case of "only problems"
    * FIX: BI see_all permission is now working again
    * Do not handle PENDING as "problem" anymore
    * Make titles of non-leaf tree nodes klickable

    WATO:
    * FIX: flexible notification valuespec is now localizable
    * FIX: Alias values of host/service/contact groups need to be set and unique
           within the group
    * FIX: Fixed exception when editing contactgroups without alias
    * FIX: Fix localization of rule options
    * FIX: ValueSpec OptionalDropDown: fix visibility if default is "other"
    * Suggest use default value for filesystem levels that make sense
    * Valuespec: CascadingDropdown now able to process choice values from functions
    * Freshness checking for classical passive Nagios checks (custom_checks)

1.2.2b3:
    Checks & Agents:
    * FIX: Fixed date parsing code ignoring the seconds value in several checks
           (ad_replication, cups_queues, heartbeat_crm, mssql_backup, smbios_sel)
    * FIX: Fixed pnp template for apc_symmetra check when using multiple rrds

    Multisite:
    * FIX: Removed uuid module dependency to be compatible to python < 2.5
    * FIX: remove Javascript debug popup from multi-string input fields
    * FIX: list of strings (e.g. host list in rule editor) didn't work anymore

1.2.2b2:
    Checks & Agents:
    * Added dynamic thresholds to the oracle_tablespace check depending on the
      size of the tablespaces.

    BI:
    * FIX: fix exception in BI-Boxes views of host groups
    * FIX: fix problem where BI-Boxes were invisible if not previously unfolded

    Event Console:
    * FIX: support non-Ascii characters in matching expressions. Note:
           you need to edit and save each affected rule once in order
           to make the fix work.
    * FIX: Fixed exception when logging actions exectuted by mkeventd
    * FIX: etc/init.d/mkeventd flush did not work when mkeventd was stopped

    Multisite:
    * FIX: Fixed several minor IE7 related layout bugs
    * FIX: title of pages was truncated and now isn't anymore
    * Cleanup form for executing commands on hosts/services

    WATO:
    * FIX: Fixed layout of rulelist table in IE*
    * FIX: Fixed adding explicit host names to rules in IE7
    * Add: Improved navigation convenience when plugin output contains [running on ... ]

1.2.2b1:
    Core:
    * cmk --notify: added notification script to generate HTML mails including
      the performance graphs of hosts and services
    * cmk --notify: added the macros NOTIFY_LASTHOSTSTATECHANGE, NOTIFY_HOSTSTATEID,
      NOTIFY_LASTSERVICESTATECHANGE, NOTIFY_SERVICESTATEID, NOTIFY_NOTIFICATIONCOMMENT,
      NOTIFY_NOTIFICATIONAUTHOR, NOTIFY_NOTIFICATIONAUTHORNAME, NOTIFY_NOTIFICATIONAUTHORALIAS
    * FIX: more robust deletion of precompiled files to ensure the correct 
      creation of the files (Thanks to Guido Günther)
    * FIX: Inventory for cluster nodes who are part of multiple clusters 
    * cmk --notify: added plugin for sms notification
    * FIX: precompiled checks: correct handling of sys.exit() call when using python2.4 
    * cmk --notify: improved logging on wrong notification type
    * RPM: Added check_mk-agent-scriptless package (Same as normal agent rpm,
      but without RPM post scripts)

    Checks & Agents:
    * winperf_processor now outputs float usage instead of integer
    * FIX: mssql_counters.file_sizes - Fixed wrong value for "Log Files" in output
    * FIX: drbd: Parameters for expected roles and disk states can now be set to 
           None to disable alerting on changed values
    * printer_supply_ricoh: New check for Ricoh printer supply levels
    * jolokia_metrics.mem: now supports warn/crit levels for heap, nonheap, totalheap
    * jolokia_metrics.mem: add dedicated PNP graph
    * FIX: logwatch.ec: use UNIX socket instead of Pipe for forwarding into EC 
    * FIX: logwatch.ec: fixed exception when forwarding "OK" lines
    * FIX: logwatch.ec: fixed forwarding of single log lines to event console
    * Improved performance of logwatch.ec check in case of many messages
    * livestatus_status: new check for monitoring performance of monitoring
    * FIX: diskstat.include: fix computation of queue length on windows
      (thanks to K.H. Fiebig)
    * lnx_bonding: new check for bonding interfaces on Linux
    * ovs_bonding: new check for bonding interfaces on Linux / Open vSwitch
    * if: Inventory settings can now be set host based
    * FIX: lnx_bonding/ovs_bonding: correct definition of bonding.include
    * Add: if check now able to handle interface groups  (if_groups)
    * Add: New check for DB2 instance memory levels
    * Add: winperf_phydisk can now output IOPS
    * Add: oracle_tablespace now with flexible warn/crit levels(magic number)
    
    Livestatus:
    * Add: new column in hosts/services table: comments_with_extra_info
    Adds the entry type and entry time

    Multisite:
    * Added comment painter to notification related views
    * Added compatibility code to use hashlib.md5() instead of md5.md5(), which
      is deprecated in python > 2.5 to prevent warning messages in apache error log
    * Added host filter for "last host state change" and "last host check"
    * FIX: Preventing autocomplete in password fields of "edit profile" dialog
    * The ldap member attribute of groups is now configruable via WATO
    * Added option to enforce lower User-IDs during LDAP sync
    * Improved debug logging of ldap syncs (Now writing duration of queries to log)
    * Displaying date/time of comments in comment icon hover menu (Please
      note: You need to update your livestatus to current version to make this work)
    * FIX: Making "action" context link unclickable during handling actions / confirms

    BI:
    * Use Ajax to delay rendering of invisible parts of the tree (this
      saves lots of HTML code)

    WATO:
    * Added hr_mem check to the memory checkgroup to make it configurable in WATO
    * Make page_header configurable in global settings
    * FIX: Fixed some typos in ldap error messages
    * FIX: Fixed problem on user profile page when no alias set for a user
    * FIX: list valuespecs could not be extended after once saving
    * FIX: fix title of foldable areas contained in list valuespecs
    * FIX: Fixed bug where pending log was not removed in multisite setup
    * FIX: Fixed generation of auth.php (Needed for NagVis Multisite Authorisation)
    * FIX: Fixed missing general.* permissions in auth.php on slave sites in 
      case of distributed WATO setups
    * Added oracle_tablespaces configuration to the application checkgroup
    * FIX: Fixed synchronisation of mkeventd configs in distributed WATO setups
    * FIX: "Sync & Restart" did not perform restart in distributed WATO setups
    * FIX: Fixed exception in editing code of ldap group to rule plugin
    * FIX: Don't execute ldap sync while performing actions on users page

    Event Console:
    * Added UNIX socket for sending events to the EC
    * Speed up rule matches in some special cases by factor of 100 and more
    * Init-Script: Improved handling of stale pidfiles
    * Init-Script: Detecting and reporting already running processes
    * WATO: Added hook to make the mkeventd reload in distributed WATO setups
      during "activate changes" process
    * Added hook mkeventd-activate-changes to add custom actions to the mkeventd
      "activate changes" GUI function
    * FIX: When a single rule matching raises an exception, the line is now
      matched agains the following rules instead of being skipped. The
      exception is logged to mkeventd.log

1.2.1i5:
    Core:
    * Improved handling of CTRL+C (SIGINT) to terminate long runnining tasks 
      (e.g.  inventory of SNMP hosts)
    * FIX: PING services on clusters are treated like the host check of clusters
    * cmk --notify: new environment variable NOTIFY_WHAT which has HOST or SERVICE as value
    * cmk --notify: removing service related envvars in case of host notifications
    * cmk --notify: added test code to help developing nitofication plugins.
      Can be called with "cmk --notify fake-service debug" for example

    Checks & Agents:
    * Linux Agent, diskstat: Now supporting /dev/emcpower* devices (Thanks to Claas Rockmann-Buchterkirche)
    * FIX: winperf_processor: Showing 0% on "cmk -nv" now instead of 100%
    * FIX: win_dhcp_pools: removed faulty output on non-german windows 2003 servers 
           with no dhcp server installed (Thanks to Mathias Decker)
    * Add: fileinfo is now supported by the solaris agent. Thanks to Daniel Roettgermann
    * Logwatch: unknown eventlog level ('u') from windows agent treated as warning
    * FIX: logwatch_ec: Added state undefined as priority
    * Add: New Check for Raritan EMX Devices
    * Add: mailman_lists - New check to gather statistics of mailman mailinglists
    * FIX: megaraid_bbu - Handle missing charge information (ignoring them)
    * FIX: myssql_tablespaces - fix PNP graph (thanks to Christian Zock)
    * kernel.util: add "Average" information to PNP graph
    * Windows Agent: Fix startup crash on adding a logfiles pattern, but no logfile specified
    * Windows Agent: check_mk.example.ini: commented logfiles section

    Multisite:
    * FIX: Fixed rendering of dashboard globes in opera
    * When having row selections enabled and no selected and performing
      actions an error message is displayed instead of performing the action on
      all rows
    * Storing row selections in user files, cleaned up row selection 
      handling to single files. Cleaned up GET/POST mixups in confirm dialogs
    * Add: New user_options to limit seen nagios objects even the role is set to see all
    * Fix: On site configaration changes, only relevant sites are marked as dirty
    * Fix: Distributed setup: Correct cleanup of pending changes logfile after "Activate changes"
    * FIX: LDAP: Fixed problem with special chars in LDAP queries when having
    contactgroup sync plugin enabled
    * FIX: LDAP: OpenLDAP - Changed default filter for users
    * FIX: LDAP: OpenLDAP - Using uniqueMember instead of member when searching for groups of a user
    * FIX: LDAP: Fixed encoding problem of ldap retrieved usernames
    * LDAP: Role sync plugin validates the given group DNs with the group base dn now
    * LDAP: Using roles defined in default user profile in role sync plugin processing
    * LDAP: Improved error handling in case of misconfigurations
    * LDAP: Reduced number of ldap querys during a single page request / sync process
    * LDAP: Implemnted some kind of debug logging for LDAP communication
    * FIX: Re-added an empty file as auth.py (wato plugin) to prevent problems during update 

    WATO:
    * CPU load ruleset does now accept float values
    * Added valuespec for cisco_mem check to configure thresholds via WATO
    * FIX: Fixed displaying of tag selections when creating a rule in the ruleeditor
    * FIX: Rulesets are always cloned in the same folder
    * Flexibile notifications: removed "debug notification" script from GUI (you can make it
      executable to be choosable again)
    * Flexibile notifications: added plain mail notification which uses the
      mail templates from global settings dialog

    BI:
    * Added FOREACH_SERVICE capability to leaf nodes
    * Add: Bi views now support debug of livestatus queries

1.2.1i4:
    Core:
    * Better exception handling when executing "Check_MK"-Check. Printing python
      exception to status output and traceback to long output now.
    * Added HOSTTAGS to notification macros which contains all Check_MK-Tags
      separated by spaces
    * Output better error message in case of old inventory function
    * Do object cache precompile for monitoring core on cmk -R/-O
    * Avoid duplicate verification of monitoring config on cmk -R/-O
    * FIX: Parameter --cleanup-autochecks (long for -u) works now like suggested in help
    * FIX: Added error handling when trying to --restore with a non existant file

    Notifications:
    * Fix flexible notifications on non-OMD systems
    
    Checks & Agents:
    * Linux Agent, mk_postgres: Supporting pgsql and postgres as user
    * Linux Agent, mk_postgres: Fixed database stats query to be compatible
      with more versions of postgres
    * apache_status: Modified to be usable on python < 2.6 (eg RHEL 5.x)
    * apache_status: Fixed handling of PIDs with more than 4 numbers
    * Add: New Check for Rittal CMC PSM-M devices
    * Smart plugin: Only use relevant numbers of serial
    * Add: ibm_xraid_pdisks - new check for agentless monitoring of disks on IBM SystemX servers.
    * Add: hp_proliant_da_cntlr check for disk controllers in HP Proliant servers
    * Add: Check to monitor Storage System Drive Box Groups attached to HP servers
    * Add: check to monitor the summary status of HP EML tape libraries
    * Add: apc_rackpdu_status - monitor the power consumption on APC rack PDUs
    * Add: sym_brightmail_queues - monitor the queue levels on Symantec Brightmail mail scanners.
    * Add: plesk_domains - List domains configured in plesk installations
    * Add: plesk_backups - Monitor backup spaces configured for domains in plesk
    * Add: mysql_connections - Monitor number of parallel connections to mysql daemon
    * Add: flexible notifcations: filter by hostname
    * New script multisite_to_mrpe for exporting services from a remote system
    * FIX: postgres_sessions: handle case of no active/no idle sessions
    * FIX: correct backslash representation of windows logwatch files
    * FIX: postgres_sessions: handle case of no active/no idle sessions
    * FIX: zfsget: fix exception on snapshot volumes (where available is '-')
    * FIX: zfsget: handle passed-through filesystems (need agent update)
    * FIX: loading notification scripts in local directory for real
    * FIX: oracle_version: return valid check result in case of missing agent info
    * FIX: apache_status: fixed bug with missing 'url', wrote man page
    * FIX: fixed missing localisation in check_parameteres.py 
    * FIX: userdb/ldap.py: fixed invalid call site.getsitepackages() for python 2.6
    * FIX: zpool_status: fixed crash when spare devices were available
    * FIX: hr_fs: handle negative values in order to larger disks (thanks to Christof Musik)
    * FIX: mssql_backup: Fixed wrong calculation of backup age in seconds


    Multisite:
    * Implemented LDAP integration of Multisite. You can now authenticate your
      users using the form based authentication with LDAP. It is also possible
      to synchronize some attributes like mail addresses, names and roles from
      LDAP into multisite.
    * Restructured cookie auth cookies (all auth cookies will be invalid
      after update -> all users have to login again)
    * Modularized login and cookie validation
    * Logwatch: Added buttons to acknowledge all logs of all hosts or really
      all logs which currently have a problem
    * Check reschedule icon now works on services containing an \
    * Now showing correct representation of SI unit kilo ( k )
    * if perfometer now differs between byte and bit output
    * Use pprint when writing global settings (makes files more readable)
    * New script for settings/removing downtimes: doc/treasures/downtime
    * New option when setting host downtimes for also including child hosts
    * Option dials (refresh, number of columns) now turnable by mouse wheel
    * Views: Commands/Checkboxes buttons are now activated dynamically (depending on data displayed)
    * FIX: warn / crit levels in if-check when using "bit" as unit
    * FIX: Fixed changing own password when notifications are disabled
    * FIX: On page reload, now updating the row field in the headline
    * FIX: ListOfStrings Fields now correctly autoappend on focus
    * FIX: Reloading of sidebar after activate changes
    * FIX: Main Frame without sidebar: reload after activate changes
    * FIX: output_format json: handle newlines correctly
    * FIX: handle ldap logins with ',' in distinguished name
    * FIX: quote HTML variable names, fixes potential JS injection
    * FIX: Sidebar not raising exceptions on configured but not available snapins
    * FIX: Quicksearch: Fixed Up/Down arrow handling in chrome
    * FIX: Speedometer: Terminating data updates when snapin is removed from sidebar
    * FIX: Views: toggling forms does not disable the checkbox button anymore
    * FIX: Dashboard: Fixed wrong display options in links after data reloads
    * FIX: Fixed "remove all downtimes" button in views when no downtimes to be deleted 
    * FIX: Services in hosttables now use the service name as header (if no custom title set)
    * New filter for host_contact and service_contact
    
    WATO:
    * Add: Creating a new rule immediately opens its edit formular
    * The rules formular now uses POST as transaction method
    * Modularized the authentication and user management code
    * Default config: add contact group 'all' and put all hosts into it
    * Reverse order of Condition, Value and General options in rule editor
    * Allowing "%" and "+" in mail prefixes of contacts now
    * FIX: Fixed generated manual check definitions for checks without items
      like ntp_time and tcp_conn_stats
    * FIX: Persisting changing of folder titles when only the title has changed
    * FIX: Fixed rendering bug after folder editing

    Event Console:
    * Replication slave can now copy rules from master into local configuration
      via a new button in WATO.
    * Speedup access to event history by earlier filtering and prefiltering with grep
    * New builtin syslog server! Please refer to online docu for details.
    * Icon to events of host links to view that has context button to host
    * FIX: remove event pipe on program shutdown, prevents syslog freeze
    * FIX: hostnames in livestatus query now being utf8 encoded
    * FIX: fixed a nastiness when reading from local pipe
    * FIX: fix exception in rules that use facility local7
    * FIX: fix event icon in case of using TCP access to EC
    * FIX: Allowing ":" in application field (e.g. needed for windows logfiles)
    * FIX: fix bug in Filter "Hostname/IP-Address of original event"

    Livestatus:
    * FIX: Changed logging output "Time to process request" to be debug output

1.2.1i3:
    Core:
    * added HOST/SERVICEPROBLEMID to notification macros
    * New configuration check_periods for limiting execution of
      Check_MK checks to a certain time period.

    Checks & Agents:
    * Windows agent: persist offsets for logfile monitoring

    Notifications:
    * fix two errors in code that broke some service notifications

    Event Console:
    * New performance counter for client request processing time
    * FIX: fixed bug in rule optimizer with ranges of syslog priorities

    WATO:
    * Cloning of contact/host/service groups (without members)

    Checks & Agents:
    * logwatch: Fixed confusion with ignore/ok states of log messages
    * AIX Agent: now possible to specify -d flag. Please test :)

1.2.1i2:
    Core:
    * Improved validation of inventory data reported by checks
    * Added -d option to precompiled checks to enable debug mode
    * doc/treasures: added script for printing RRD statistics

    Notifications:
    * New system of custom notification, with WATO support

    Event Console:
    * Moved source of Event Console into Check_MK project 
    * New button for resetting all rule hits counters
    * When saving a rule then its hits counter is always reset
    * New feature of hiding certain actions from the commands in the status GUI
    * FIX: rule simulator ("Try out") now handles cancelling rules correctly
    * New global option for enabling log entries for rule hits (debugging)
    * New icon linking to event views for the event services
    * check_mkevents outputs last worst line in service output
    * Max. number of queued connections on status sockets is configurable now
    * check_mkevents: new option -a for ignoring acknowledged events
    * New sub-permissions for changing comment and contact while updating an event
    * New button for generating test events directly via WATO
    * Allow Event Console to replicate from another (master) console for
      fast failover.
    * Allow event expiration also on acknowledged events (configurable)

    Multisite:
    * Enable automation login with _username= and _secret=, while
      _secret is the content of var/check_mk/web/$USER/automation.secret
    * FIX: Fixed releasing of locks and livestatus connections when logging out
    * FIX: Fixed login/login confusions with index page caching
    * FIX: Speed-o-meter: Fixed calculation of Check_MK passive check invervals
    * Removed focus of "Full name" attribute on editing a contact
    * Quicksearch: Convert search text to regex when accessing livestatus
    * FIX: WATO Folder filter not available when WATO disabled
    * WATO Folder Filter no longer available in single host views
    * Added new painters "Service check command expanded" and
      "Host check command expanded"
    * FIX: Corrected garbled description for sorter "Service Performance data" 
    * Dashboard globes can now be filtered by host_contact_group/service_contact_group
    * Dashboard "iframe" attribute can now be rendered dynamically using the
      "iframefunc" attribute in the dashlet declaration
    * Dashboard header can now be hidden by setting "title" to None
    * Better error handling in PNP-Graph hover menus in case of invalid responses

    Livestatus:
    * Added new table statehist, used for SLA queries
    * Added new column check_command_expanded in table hosts
    * Added new column check_command_expanded in table services
    * New columns livestatus_threads, livestatus_{active,queued}_connections

    BI:
    * Added missing localizations
    * Added option bi_precompile_on_demand to split compilations of
      the aggregations in several fragments. If possible only the needed
      aggregations are compiled to reduce the time a user has to wait for
      BI based view. This optimizes BI related views which display
      information for a specific list of hosts or aggregation groups.
    * Added new config option bi_compile_log to collect statistics about
      aggregation compilations
    * Aggregations can now be part of more than one aggregation group
      (just configure a list of group names instead of a group name string)
    * Correct representation of (!), (!!) and (?) markers in check output
    * Corrected representation of assumed state in box layout
    * Feature: Using parameters for hosttags

    WATO:
    * Added progress indicator in single site WATO "Activate Changes"
    * Users & Contacts: Case-insensitive sorting of 'Full name' column
    * ntp/ntp.time parameters are now configurable via WATO
    * FIX: Implemented basic non HTTP 200 status code response handling in interactive
           progress dialogs (e.g. bulk inventory mode)
    * FIX: Fixed editing of icon_image rules
    * Added support of locked hosts and folders ( created by CMDB )
    * Logwatch: logwatch agents/plugins now with ok pattern support 
    * Valuespec: Alternative Value Spec now shows helptext of its elements
    * Valuespec: DropdownChoice, fixed exception on validate_datatype

    Checks & Agents:
    * New check mssql_counters.locks: Monitors locking related information of
      MSSQL tablespaces
    * Check_MK service is now able to output additional performance data
      user_time, system_time, children_user_time, children_system time
    * windows_updates agent plugin: Fetching data in background mode, caching
      update information for 30 minutes
    * Windows agent: output ullTotalVirtual and ullAvailVirtual (not yet
      being used by check)
    * Solaris agent: add <<<uptime>>> section (thanks to Daniel Roettgermann)
    * Added new WATO configurable option inventory_services_rules for the
      windows services inventory check
    * Added new WATO configurable option inventory_processes_rules for the
      ps and ps.perf inventory
    * FIX: mssql_counters checks now really only inventorize percentage based
      counters if a base value is set
    * win_dhcp_pools: do not inventorize empty pools any more. You can switch
      back to old behaviour with win_dhcp_pools_inventorize_empty = True
    * Added new Check for Eaton UPS Devices
    * zfsget: new check for monitoring ZFS disk usage for Linux, Solaris, FreeBSD
      (you need to update your agent as well)
    * Added new Checks for Gude PDU Units
    * logwatch: Working around confusion with OK/Ignore handling in logwatch_rules
    * logwatch_ec: Added new subcheck to forward all incoming logwatch messages
      to the event console. With this check you can use the Event Console 
      mechanisms and GUIs instead of the classic logwatch GUI. It can be 
      enabled on "Global Settings" page in WATO for your whole installation.
      After enabling it you need to reinventorize your hosts.
    * Windows Update Check: Now with caching, Thanks to Phil Randal and Patrick Schlüter
    * Windows Check_MK Agent: Now able to parse textfiles for logwatch output
    * Added new Checks sni_octopuse_cpu, sni_octopuse_status, sni_octopuse_trunks: These
      allow monitoring Siemens HiPath 3000/5000 series PBX.
    * if-checks now support "bit" as measurement unit
    * winperf_phydisk: monitor average queue length for read/write

1.2.0p5:
    Checks & Agents:
    * FIX: windows agent: fixed possible crash in eventlog section

    BI:
    * FIX: fixed bug in aggregation count (thanks Neil) 

1.2.0p4:
    WATO:
    * FIX: fixed detection of existing groups when creating new groups
    * FIX: allow email addresses like test@test.test-test.com
    * FIX: Fixed Password saving problem in user settings

    Checks & Agents:
    * FIX: postgres_sessions: handle case of no active/no idle sessions
    * FIX: winperf_processor: handle parameters "None" (as WATO creates)
    * FIX: mssql_counters: remove debug output, fix bytes output
    * FIX: mssql_tablespaces: gracefully handle garbled agent output

    Multisite:
    * FIX: performeter_temparature now returns unicode string, because of °C
    * FIX: output_format json in webservices now using " as quotes

    Livestatus:
    * FIX: fix two problems when reloading module in Icinga (thanks to Ronny Biering)

1.2.0p3:
    Mulitisite
    * Added "view" parameter to dashlet_pnpgraph webservice
    * FIX: BI: Assuming "OK" for hosts is now possible
    * FIX: Fixed error in makeuri() calls when no parameters in URL
    * FIX: Try out mode in view editor does not show context buttons anymore
    * FIX: WATO Folder filter not available when WATO disabled
    * FIX: WATO Folder Filter no longer available in single host views
    * FIX: Quicksearch converts search text to regex when accessing livestatus
    * FIX: Fixed "access denied" problem with multisite authorization in PNP/NagVis
           in new OMD sites which use the multisite authorization
    * FIX: Localize option for not OMD Environments

    WATO:
    * FIX: Users & Contacts uses case-insensitive sorting of 'Full name' column  
    * FIX: Removed focus of "Full name" attribute on editing a contact
    * FIX: fix layout bug in ValueSpec ListOfStrings (e.g. used in
           list of explicit host/services in rules)
    * FIX: fix inheritation of contactgroups from folder to hosts
    * FIX: fix sorting of users, fix lost user alias in some situations
    * FIX: Sites not using distritubed WATO now being skipped when determining
           the prefered peer
    * FIX: Updating internal variables after moving hosts correctly
      (fixes problems with hosts tree processed in hooks)

    BI:
    * FIX: Correct representation of (!), (!!) and (?) markers in check output

    Livestatus:
    * FIX: check_icmp: fixed calculation of remaining length of output buffer
    * FIX: check_icmp: removed possible buffer overflow on do_output_char()
    
    Livecheck:
    * FIX: fixed problem with long plugin output
    * FIX: added /0 termination to strings
    * FIX: changed check_type to be always active (0)
    * FIX: fix bug in assignment of livecheck helpers 
    * FIX: close inherited unused filedescriptors after fork()
    * FIX: kill process group of called plugin if timeout is reached
           -> preventing possible freeze of livecheck
    * FIX: correct escaping of character / in nagios checkresult file
    * FIX: fixed SIGSEGV on hosts without defined check_command
    * FIX: now providing correct output buffer size when calling check_icmp 

    Checks & Agents:
    * FIX: Linux mk_logwatch: iregex Parameter was never used
    * FIX: Windows agent: quote '%' in plugin output correctly
    * FIX: multipath check now handles '-' in "user friendly names"
    * New check mssql_counters.locks: Monitors locking related information of
      MSSQL tablespaces
    * FIX: mssql_counters checks now really only inventorize percentage based
      counters if a base value is set
    * windows_updates agent plugin: Fetching data in background mode, caching
      update information for 30 minutes
    * FIX: netapp_vfiler: fix inventory function (thanks to Falk Krentzlin)
    * FIX: netapp_cluster: fix inventory function
    * FIX: ps: avoid exception, when CPU% is missing (Zombies on Solaris)
    * FIX: win_dhcp_pools: fixed calculation of perc_free
    * FIX: mssql_counters: fixed wrong log size output

1.2.0p3:
    Multisite:
    * Added "view" parameter to dashlet_pnpgraph webservice

    WATO:
    * FIX: It is now possible to create clusters in empty folders
    * FIX: Fixed problem with complaining empty ListOf() valuespecs

    Livestatus:
    * FIX: comments_with_info in service table was always empty

1.2.1i1:
    Core:
    * Allow to add options to rules. Currently the options "disabled" and
      "comment" are allowed. Options are kept in an optional dict at the
      end of each rule.
    * parent scan: skip gateways that are reachable via PING
    * Allow subcheck to be in a separate file (e.g. foo.bar)
    * Contacts can now define *_notification_commands attributes which can now
      override the default notification command check-mk-notify
    * SNMP scan: fixed case where = was contained in SNMP info
    * check_imap_folder: new active check for searching for certain subjects
      in an IMAP folder
    * cmk -D shows multiple agent types e.g. when using SNMP and TCP on one host

    Checks & Agents:
    * New Checks for Siemens Blades (BX600)
    * New Checks for Fortigate Firewalls
    * Netapp Checks for CPU Util an FC Port throughput
    * FIX: megaraid_pdisks: handle case where no enclosure device exists
    * FIX: megaraid_bbu: handle the controller's learn cycle. No errors in that period.
    * mysql_capacity: cleaned up check, levels are in MB now
    * jolokia_info, jolokia_metrics: new rewritten checks for jolokia (formerly
      jmx4perl). You need the new plugin mk_jokokia for using them
    * added preliminary agent for OpenVMS (refer to agents/README.OpenVMS) 
    * vms_diskstat.df: new check file usage of OpenVMS disks
    * vms_users: new check for number of interactive sessions on OpenVMS
    * vms_cpu: new check for CPU utilization on OpenVMS
    * vms_if: new check for network interfaces on OpenVMS
    * vms_system.ios: new check for total direct/buffered IOs on OpenVMS
    * vms_system.procs: new check for number of processes on OpenVMS
    * vms_queuejobs: new check for monitoring current VMS queue jobs
    * FIX: mssql_backup: Fixed problems with datetime/timezone calculations
    * FIX: mssql agent: Added compatibility code for MSSQL 9
    * FIX: mssql agent: Fixed connection to default instances ("MSSQLSERVER")
    * FIX: mssql agent: Fixed check of databases with names starting with numbers
    * FIX: mssql agent: Fixed handling of databases with spaces in names
    * f5_bigip_temp: add performance data
    * added perf-o-meters for a lot of temperature checks
    * cmctc_lcp.*: added new checks for Rittal CMC-TC LCP
    * FIX: diskstat (linux): Don't inventorize check when data empty
    * Cisco: Added Check for mem an cpu util
    * New check for f5 bigip network interfaces
    * cmctc.temp: added parameters for warn/crit, use now WATO rule
      "Room temperature (external thermal sensors)"
    * cisco_asa_failover: New Check for clustered Cisco ASA Firewalls 
    * cbl_airlaser.status: New Check for CBL Airlaser IP1000 laser bridge.
    * cbl_airlaser.hardware: New Check for CBL Airlaser IP1000 laser bridge.
      Check monitors the status info and allows alerting based on temperature.
    * df, hr_fs, etc.: Filesystem checks now support grouping (pools)
      Please refer to the check manpage of df for details
    * FIX: windows agent: try to fix crash in event log handling
    * FreeBSD Agent: Added swapinfo call to mem section to make mem check work again
    * windows_multipath: Added the missing check for multipath.vbs (Please test)
    * carel_uniflair_cooling: new check for monitoring datacenter air conditioning by "CAREL"
    * Added Agent for OpenBSD
    * Added Checks for UPS devices
    * cisco_hsrp: New Check for monitoring HSRP groups on Cisco Routers. (SMIv2 version)
    * zypper: new check and plugin mk_zypper for checking zypper updates.
    * aironet_clients: Added support for further Cisco WLAN APs (Thanks to Stefan Eriksson for OIDs)
    * aironet_errors: Added support for further Cisco WLAN APs
    * apache_status: New check to monitor apache servers which have the status-module enabled.
      This check needs the linux agent plugin "apache_status" installed on the target host.

    WATO:
    * Added permission to control the "clone host" feature in WATO
    * Added new role/permission matrix page in WATO to compare
      permissions of roles
    * FIX: remove line about number of rules in rule set overview
      (that garbled the logical layout)
    * Rules now have an optional comment and an URL for linking to 
      documntation
    * Rule now can be disabled without deleting them.
    * Added new hook "sites-saved"
    * Allow @ in user names (needed for some Kerberos setups)
    * Implemented new option in WATO attributes: editable
      When set to False the attribute can only be changed during creation
      of a new object. When editing an object this attribute is only displayed.
    * new: search for rules in "Host & Service Configuration"
    * parent scan: new option "ping probes", that allows skipping 
      unreachable gateways.
    * User managament: Added fields for editing host/service notification commands
    * Added new active check configuration for check_smtp
    * Improved visualization of ruleset lists/dictionaries
    * Encoding special chars in RegExp valuespec (e.g. logwatch patterns)
    * Added check_interval and retry_interval rules for host checks
    * Removed wmic_process rule from "inventory services" as the check does not support inventory
    * Made more rulegroup titles localizable
    * FIX: Fixed localization of default permissions
    * FIX: Removed double collect_hosts() call in activate changes hook
    * FIX: Fixed double hook execution when using localized multisite
    * FIX: User list shows names of contactgroups when no alias given
    * FIX: Reflecting alternative mode of check_http (check ssl certificate
    age) in WATO rule editor
    * FIX: Fixed monitoring of slave hosts in master site in case of special
      distributed wato configurations
    * FIX: Remove also user settings and event console rule on factory reset
    * FIX: complex list widgets (ListOf) failed back to old value when
           complaining
    * FIX: complex list widgets (ListOf) lost remaining entries after deleting one
    * FIX: Fixed error in printer_supply valuespec which lead to an exception
           when defining host/service specific rules
    * FIX: Fixed button url icon in docu-url link

    BI:
    * Great speed up of rule compilation in large environments

    Multisite:
    * Added css class="dashboard_<name>" to the dashboard div for easier
    customization of the dashboard style of a special dashboard
    * Dashboard: Param wato_folder="" means WATO root folder, use it and also
      display the title of this folder
    * Sidebar: Sorting aggregation groups in BI snapin now
    * Sidebar: Sorting sites in master control snapin case insensitive
    * Added some missing localizations (error messages, view editor)
    * Introducted multisite config option hide_languages to remove available
      languages from the multisite selection dialogs. To hide the builtin
      english language simply add None to the list of hidden languages.
    * FIX: fixed localization of general permissions
    * FIX: show multisite warning messages even after page reload
    * FIX: fix bug in Age ValueSpec: days had been ignored
    * FIX: fixed bug showing only sidebar after re-login in multisite
    * FIX: fixed logwatch loosing the master_url parameter in distributed setups
    * FIX: Fixed doubled var "site" in view editor (site and siteopt filter)
    * FIX: Don't crash on requests without User-Agent HTTP header
    * Downtimes: new conveniance function for downtime from now for ___ minutes.
      This is especially conveniant for scripting.
    * FIX: fixed layout of login dialog when showing up error messages
    * FIX: Fixed styling of wato quickaccess snapin preview
    * FIX: Made printer_supply perfometer a bit more robust against bad perfdata
    * FIX: Removed duplicate url parameters e.g. in dashboard (display_options)
    * FIX: Dashboard: If original request showed no "max rows"-message, the
           page rendered during reload does not show the message anymore
    * FIX: Fixed bug in alert statistics view (only last 1000 lines were
           processed for calculating the statistics)
    * FIX: Added missing downtime icon for comment view
    * FIX: Fixed handling of filter configuration in view editor where filters
           are using same variable names. Overlaping filters are now disabled
	   in the editor.
    * FIX: Totally hiding hidden filters from view editor now

    Livecheck:
    * FIX: Compile livecheck also if diet libc is missing

1.2.0p2:
    Core:
    * simulation_mode: legacy_checks, custom_checks and active_checks
      are replaced with dummy checks always being OK
    * FIX: Precisely define order of reading of configuration files. This
      fixes a WATO rule precedence problem

    Checks & Agents:
    * FIX: Fixed syntax errors in a bunch of man pages
    * if_lancom: silently ignore Point-To-Point interfaces
    * if_lancom: add SSID to logical WLAN interface names
    * Added a collection of MSSQL checks for monitoring MSSQL servers
      (backups, tablespaces, counters)
    * New check wut_webio_io: Monitor the IO input channels on W&T Web-IO 
      devices
    * nfsmounts: reclassify "Stale NFS handle" from WARN to CRIT
    * ORACLE agent/checks: better error handling. Let SQL errors get
      through into check output, output sections even if no database
      is running.
    * oracle_version: new check outputting the version of an ORACLE
      database - and using uncached direct SQL output.
    * ORACLE agent: fix handling of EXCLUDE, new variable ONLY_SIDS
      for explicitely listing SIDs to monitor
    * mk_logwatch on Linux: new options regex and iregex for file selection
    * remove obsolete ORACLE checks where no agent plugins where available
    * FIX: printer_supply: Fix problem on DELL printers with "S/N" in output
      (thanks to Sebastian Talmon)
    * FIX: winperf_phydisk: Fix typo (lead to WATO rule not being applied)
    * Windows agent: new [global] option crash_debug (see online docu)
    * AIX agent: new check for LVM volume status in rootvg.
    * PostgreSQL plugin: agent is now modified to work with PostgreSQL 
      versions newer than 8.1. (multiple reports, thanks!)

    Multisite:
    * Show number of rows and number of selected rows in header line
      (also for WATO hosts table)
    * FIX: fix problem in showing exceptions (due to help function)
    * FIX: fixed several localization problems in view/command processing
    * FIX: fixed duplicated settings in WATO when using localisation
    * FIX: fixed exception when refering to a language which does not exist
    * FIX: Removing all downtimes of a host/service is now possible again
    * FIX: The refresh time in footer is updated now when changing the value
    * FIX: view editor shows "(Mobile)" hint in view titles when linking to views

    WATO: 
    * Main menu of ruleeditor (Host & Service Parameters) now has
      a topic for "Used rules" - a short overview of all non-empty
      rulesets.
    * FIX: add missing context help to host details dialog
    * FIX: set new site dirty is host move due to change of
      folder attributes
    * FIX: fix exception on unknown value in DropdownChoice
    * FIX: add service specification to ruleset Delay service notifications
    * FIX: fixed problem with disabled sites in WATO
    * FIX: massive speedup when changing roles/users and activing changes
      (especially when you have a larger number of users and folders)
    * Add variable CONTACTPAGER to allowed macros in notifications
    * FIX: fixed default setting if "Hide names of configuration variables"
      in WATO
    * FIX: ListOfString Textboxes (e.g. parents of folders) do now extend in IE
    * FIX: fixed duplicated sections of permissions in rule editor

    BI:
    * New iterators FOREACH_CHILD and FOREACH_PARENT
    * FIX: fix handling of FOREACH_ in leaf nodes (remove hard coded
      $HOST$, replace with $1$, $2$, ..., apply argument substitution)
    * New logical datatable for aggregations that have the same name
      as a host. Converted view "BI Boxes" to this new table. This allows
      for Host-Aggregations containing data of other hosts as well.
    * count_ok: allow percentages, e.g. "count_ok!70%!50%"

1.2.0p1:
    Core:
    * Added macros $DATE$, $SHORTDATETIME$ and $LONGDATETIME$' to
      notification macros

    Checks & Agents:
    * FIX: diskstat: handle output 'No Devices Found' - avoiding exception
    * 3ware_units: Following states now lead to WARNING state instead of
      CRITICAL: "VERIFY-PAUSED", "VERIFYING", "REBUILDING"
    * New checks tsm_stagingpools, tsm_drive and tsm_storagepools
      Linux/UNIX
    * hpux_fchba: new check for monitoring FibreChannel HBAs und HP-UX

    Multisite:
    * FIX: fix severe exception in all views on older Python versions
      (like RedHat 5.5).

    WATO:
    * FIX: fix order of rule execution: subfolders now take precedence
      as they should.

1.2.0:
    Setup:
    * FIX: fix building of RPM packages (due to mk_mysql, mk_postgres)

    Core:
    * FIX: fix error message in case of duplicate custom check

    WATO:
    * FIX: add missing icon on cluster hosts to WATO in Multisite views
    * FIX: fix search field in host table if more than 10 hosts are shown
    * FIX: fix bulk edit and form properties (visibility of attributes was broken)
    * FIX: fix negating hosts in rule editor

    Checks & Agents: 
    * fileinfo: added this check to Linux agent. Simply put your
      file patterns into /etc/check_mk/fileinfo.cfg for configuration.
    * mysql.sessions: New check for MySQL sessions (need new plugin mk_mysql)
    * mysql.innodb_io: New check for Disk-IO of InnoDB
    * mysql_capacity: New check for used/free capacity of MySQL databases
    * postgres_sessions: New check for PostgreSQL number of sessions
    * postgres_stat_database: New check for PostgreSQL database statistics
    * postgres_stat_database.size: New check for PostgreSQL database size
    * FIX: hpux_if: convert_to_hex was missing on non-SNMP-hosts -replace
      with inline implementation
    * tcp_conn_stats: handle state BOUND (found on Solaris)
    * diskstat: support for checking latency, LVM and VxVM on Linux (needs 
      updated agent)
    * avoid duplicate checks cisco_temp_perf and cisco_sensor_temp

1.2.0b6:
    Multisite:
    * FIX: Fixed layout of some dropdown fields in view filters
    * Make heading in each page clickable -> reload page
    * FIX: Edit view: couldn't edit filter settings
    * FIX: Fixed styling of links in multisite context help
    * FIX: Fixed "select all" button for IE
    * FIX: Context links added by hooks are now hidden by the display
           option "B" again
    * FIX: preselected "refresh" option did not reflect view settings
           but was simply the first available option - usually 30.
    * FIX: fixed exception with custom views created by normal users

    WATO:
    * FIX: Fixed "select all" button in hosts & folders for IE
    * Optically mark modified variables in global settings
    * Swapped icons for rule match and previous rule match (makes for sense)

    Core:
    * FIX: Fixed "make_utf is not defined" error when having custom
           timeperiods defined in WATO

    Checks & Agents: 
    * MacOS X: Agent for MacOS (Thanks to Christian Zigotzky)
    * AIX: New check aix_multipath: Supports checking native AIX multipathing from AIX 5.2 onward
    * Solaris: New check solaris_multipath: Supports checking native Solaris multipath from Solaris10 and up.
    * Solaris: The ZFS Zpool status check now looks more closely at the reported messages. (It's also tested to work on Linux now)

1.2.0b5:
    Core:
    * FIX: handle UTF-8 encoded binary strings correctly (e.g. in host alias)
    * FIX: fix configuration of passive checks via custom_checks
    * Added NOTIFICATIONTYPE to host/service mail bodies

    WATO:
    * Site management: "disabled" only applies to Livestatus now
    * FIX: fix folding problems with dependent host tags
    * FIX: Detecting duplicate tag ids between regular tags and auxtags
    * FIX: Fixed layout problem of "new special rule" button in rule editor
    * FIX: Fixed layout problem on "activate changes" page
    * FIX: Added check if contacts belong to contactgroup before contactgroup deletion
    * FIX: fix site configuration for local site in Multisite environments
    * FIX: "(no not monitor)" setting in distributed WATO now works
    * FIX: Site management: replication setting was lost after re-editing
    * FIX: fixed problems after changing D/WATO-configuration
    * FIX: D/WATO: mark site dirty after host deletion
    * FIX: D/WATO: replicate auth.secret, so that login on one site also
           is valid on the replication slaves
    * FIX: implement locking in order to prevent data corruption on
           concurrent changes
    * FIX: Fixed handling of validation errors in cascading dropdown fields
    * FIX: fix cloning of users
    * Keep track of changes made by other users before activating changes,
      let user confirm this, new permission can be used to prevent a user
      from activating foreign changes.
    * FIX: Allowing german umlauts in users mail addresses
    * Allow list of aux tags to be missing in host tag definitions. This
      makes migration from older version easier.
    * FIX: user management modules can now deal with empty lines in htpasswd
    * FIX: Fixed js error on hostlist page with search form

    Multisite:
    * New display type 'boxes-omit-root' for BI views
    * Hostgroup view BI Boxes omits the root level
    * Finalized layout if view options and commands/filters/painteroptions.
    * Broken plugins prevent plugin caching now
    * FIX: remove refresh button from dashboard.
    * FIX: remove use of old option defaults.checkmk_web_uri
    * FIX: fixed outgoing bandwidth in fc port perfometer
    * FIX: remove nasty JS error in sidebar
    * FIX: fix folding in custom links (directories would not open)
    * FIX: animation of rotation treeangle in trees works again
    * FIX: Logwatch: Changed font color back to black
    * FIX: show toggle button for checkboxes in deactivated state
    * FIX: fix repeated stacked refresh when toggling columns
    * FIX: disable checkbox button in non-checkboxable layouts
    * FIX: fix table layout for views (gaps where missing sometimes)
    * FIX: Fixed sorting views by perfdata values which contain floats
    * FIX: fix sometimes-broken sizing of sidebar and dashboard on Chrome
    * FIX: fix dashboard layout on iPad
    * FIX: Fixed styling issues of sidebar in IE7
    * FIX: fix problem where filter settings (of checkboxes) are not effective
           when it comes to executing commands
    * FIX: Fixed styling issues of view filters with dropdown fields
    * FIX: multisite login can now deal with empty lines in htpasswd
    * FIX: Fixed a bunch of js/css errors

    Mobile:
    * FIX: Fixed logtime filter settings in all mobile views
    * FIX: fix some layout problems

    BI:
    * New aggregation function count_ok, that counts the number
      of nodes in state OK.
    * FIX: Removed debug output int count_ok aggregation

    Checks & Agents:
    * Linux: Modified cluster section to allow pacemaker/corosync clusters without heartbeat
    * AIX: convert NIC check to lnx_if (now being compatible with if/if64)
    * AIX: new check for CPU utilization (using section lparstat_aix)
    * ntp checks: Changed default value of time offsets to be 200ms (WARN) / 500ms (CRIT)
    * aironet_{errors,clients}: detect new kinds of devices (Thanks to Tiago Sousa)
    * check_http, check_tcp: allow to omit -I and use dynamic DNS name instead

1.2.0b4:
    Core:
    * New configuration variable snmp_timing, allowing to 
      configure timeout and retries for SNMP requests (also via WATO)
    * New configuration variable custom_checks. This is mainly for
      WATO but also usable in main.mk It's a variant of legacy_checks that
      automatically creates the required "define command" sections.

    WATO:
    * ps and ps.perf configurable via WATO now (without inventory)
    * New layout of main menu and a couple of other similar menus
    * New layout of ruleset overviews
    * Hide check_mk variable names per default now (change via global settings)
    * New layout of global settings
    * Folder layout: show contact groups of folder
    * Folder movement: always show complete path to target folder
    * Sidebar snapin: show pending changes
    * New rule for configuring custom_checks - allowing to run arbitrary
      active checks even if not yet formalized (like HTTP and TCP)
    * Added automation_commands to make automations pluginable
    * New layout and new internal implementation of input forms
    * New layout for view overview and view editor
    * Split up host search in two distinct pages
    * Use dynamic items in rule editor for hosts and items (making use
      of ListOfStrings())
    * FIX: audit log was not shown if no entry for today existed
    * FIX: fix parent scan on single site installations
    * FIX: fix folder visibility permission handling
    * FIX: honor folder-permissions when creating, deleting 
           and modifiying rules
    * FIX: detect non-local site even if unix: is being used
    * FIX: better error message if not logged into site during 
           action that needs remote access
    * FIX: send automation data via POST not GET. This fixes inventory
           on hosts with more than 500 services.
    * FIX: make config options directly active after resetting them
           to their defaults (didn't work for start_url, etc.
    * FIX: Fixed editing of ListOf in valuespec editors (e.g. used in logwatch
    pattern editor)
    * FIX: Reimplemented correct behaviour of the logwatch pattern "ignore"
    state which is used to drop the matching log lines

    Multisite:
    * FIX: fixed filter of recent event views (4 hours didn't catch)
    * FIX: convert more buttons to new graphical style
    * FIX: Logwatch handles logs with only OK lines in it correctly in logfile list views
    * FIX: Fixed syntax error in "Single-Host Problems" view definition
    * New help button at top right of each page now toggles help texts
    * Snapin Custom Links allows to specify HTTP link target
    * Redesign of bar with Display/Filter/Commands/X/1,2,3,4,6,8/30,60,90/Edit

    Mobile GUI:
    * FIX: commands can be executed again
    * FIX: fixed styling of buttons

    Checks & Agents:
    * FIX: Logwatch: fixed missing linebreak during reclassifing lines of logfiles
    * FIX: Logwatch: Logwatch services in rules configured using WATO must be
      given as item, not as whole service name
    * New active check via WATO: check_ldap
    * printer_alerts: new configuration variable printer_alerts_text_map. Make
      'Energiesparen' on Brother printers an OK state.
    * services: This check can now be parameterized in a way that it warn if
      a certain service is running. WATO formalization is available.

    BI:
    * FIX: make rotating folding arrows black (white was not visible)
    * Display format 'boxes' now in all BI views available
    * Display format 'boxes' now persists folding state

1.2.0b3:
    Core:
    * FIX: fixed SNMP info declaration in checks: could be garbled
      up in rare cases
    * avoid duplicate parents definition, when using 'parents' and
      extra_host_conf["parents"] at the same time. The later one has
      precedence.

    Multisite:
    * Logwatch: Colorizing OK state blocks correctly
    * FIX: allow web plugins to be byte compiled (*.pyc). Those
      are preferred over *.py if existing
    * View Editor: Fixed jump to top of the page after moving painters during
      editing views
    * FIX: Fixed login redirection problem after relogging
    * Filter for times now accept ranges (from ... until)
    * New view setting for page header: repeat. This repeats the
      column headers every 20'th row.
    * FIX: Fixed problem with new eval/pickle
    * FIX: Fixed commands in host/service search views

    Checks & Agents:
    * FIX: Made logwatch parsing mechanism a little more robust
      (Had problems with emtpy sections from windows agent)
    * FIX: brocade_fcport: Configuration of portsates now possible  
    * if_lancom: special version for if64 for LANCOM devices (uses
      ifName instead of ifDescr)


    WATO:
    * Reimplemented folder listing in host/folders module
    * Redesigned the breadcrumb navigation
    * Global settings: make boolean switches directly togglable
    * New button "Recursive Inventory" on folder: Allows to do
      a recursive inventory over all hosts. Also allows to selectively
      retry only hosts that have failed in a previous inventory.
    * You can configure parents now (via a host attribute, no rules are
      neccessary).
    * You can now do an automated scan for parents and layer 3 (IP)
    * You can configure active checks (check_tcp, ...) via WATO now
    * FIX: fix page header after confirmation dialogs
    * FIX: Fixed umlaut problem in host aliases and ip addresses created by WATO
    * FIX: Fixed exception caused by validation problems during editing tags in WATO
    * FIX: create sample config only if both rules.mk and hosttags.mk are missing
    * FIX: do not loose host tags when both using WATO-configured and 
      manual ones (via multisite.mk)
    * Timeperiods: Make list of exceptions dynamic, not fixed to 10 entries
    * Timeperiods: Configure exclusion of other timeperiods
    * Configuration of notification_delay and notification_interval

1.2.0b2:
    Core:
    * FIX: Cluster host checks were UNKNOWN all the time
    * FIX: reset counter in case of (broken) future time
    * FIX: Automation try-inventory: Fixed problem on where checks which
      produce equal service descriptions could lead to invalid inventory
      results on cluster hosts.
    * FIX: do not create contacts if they won't be assigned to any host
      or service. Do *not* assign to dummy catch-all group "check_mk".

    WATO:
    * Added new permission "move hosts" to allow/deny moving of hosts in WATO
    * Also write out contact definitions for users without contactgroups to
      have the mail addresses and other notification options persisted
    * FIX: deletion of automation accounts now works
    * FIX: Disabling notifications for users does work now
    * New main overview for rule editor
    * New multisite.mk option wato_hide_varnames for hiding Check_MK 
      configuration variable names from the user
    * New module "Logwatch Pattern Analyzer" to verify logwatch rules
    * Added new variable logwatch_rules which can also be managed through the
      WATO ruleset editor (Host/Service Parameters > Parameters and rules for
      inventorized checks > Various applications > Logwatch Patterns)
    * Users & Contacts: Added new option wato_hidden_users which holds a list
      of userids to hide the listed users from the WATO user management GUI.
    * WATO API: Added new method rewrite_configuration to trigger a rewrite of
      all host related wato configuration files to distribute changed tags
    * Added new internal hook pre-activate-changes to execute custom
      code BEFORE Check_MK is called to restart Nagios
    * FIX: Only showing sudo hint message on sudo error message in automation
      command
    * FIX: Fixed js eror in IE7 on WATO host edit page
    * FIX: Using pickle instead of repr/eval when reading data structures from
      urls to prevent too big security issues
    * Rule editor: improve sorting of groups and rulesets
    * FIX: Escaping single quotes in strings when writing auth.php
    * FIX: Fix resorting of host tags (was bug in ListOf)

    Multisite
    * Added config option default_ts_format to configure default timestamp
      output format in multisite
    * Layout and design update
    * Quicksearch: display site name if more than one different site
      is present in the current search result list
    * FIX: Fixed encoding problem in "custom notification" message
    * New configuration parameter page_heading for the HTML page heads
      of the main frameset (%s will be replaced with OMD site name)
    * FIX: Fix problem where snapins where invisible
    * FIX: Fixed multisite timeout errors when nagios not running
    * Sidebar: some new layout improvements
    * Login page is not shown in framesets anymore (redirects framed page to
      full screen login page)
    * FIX: fix exception when disallowing changing display options
    * FIX: Automatically redirect from login page to target page when already
      logged in
    * FIX: Updating the dashboard header time when the dashlets refresh

    BI:
    * Added new painter "affected hosts (link to host page)" to show all
      host names with links to the "hosts" view
    * FIX: Fixed filtering of Single-Host Aggregations
    * New sorter for aggregation group
    * FIX: fix sorting of Single-Host Aggregations after group
    * Avoid duplicate rule incarnations when using FOREACH_*
    * BI Boxes: allow closing boxes (not yet persisted)
    * New filter for services (not) contained in any aggregate
    * Configure sorting for all BI views

    Checks & Agents:
    * FIX: snmp_uptime handles empty snmp information without exception
    * FIX: Oracle checks try to handle ORA-* errors reported by the agent
      All oracle checks will return UNKNOWN when finding an ORA-* message
    * FIX: filesystem levels set via WATO didn't work, but do now
    * FIX: Group filters can handle groups without aliases now
    * nfsmounts: Added nfs4 support thanks to Thorsten Hintemann
    * megaraid_pdisks megaraid_ldisks: Support for Windows.  Thanks to Josef Hack

1.2.0b1:
    Core, Setup, etc.:
    * new tool 'livedump' for dumping configuration and status
      information from one monitoring core and importing this
      into another.
    * Enable new check registration API (not yet used in checks)
    * FIX: fix handling of prefix-tag rules (+), needed for WATO
    * FIX: handle buggy SNMP devices with non-consecutive OIDS
      (such as BINTEC routers)
    * Check API allows a check to get node information
    * FIX: fix problem with check includes in subchecks
    * Option --checks now also applies to ad-hoc check (e.g.
      cmk --checks=mrpe,df -v somehost)
    * check_mk_templates.cfg: added s to notification options
      of host and service (= downtime alerts)

    WATO:
    * Hosttag-editor: allow reordering of tags
    * Create very basic sample configuration when using
      WATO the first time (three tag groups, two rules)
    * Much more checks are configurable via WATO now
    * Distributed WATO: Made all URL calls using curl now
    * FIX: fix bug in inventory in validate_datatype()
    * Better output in case of inventory error
    * FIX: fix bug in host_icon rule on non OMD
    * FIX: do not use isdisjoint() (was in rule editor on Lenny)
    * FIX: allow UTF-8 encoded permission translations
    * FIX: Fixed several problems in OMD apache shared mode
    * FIX: Do not use None$ as item when creating new rules
    * FIX: Do load *all* users from htpasswd, so passwords from
      users not created via WATO will not be lost.
    * FIX: honor site disabling in replication module
    * FIX: honor write permissions on folder in "bulk delete"
    * FIX: honor permissions for "bulk cleanup" and "bulk edit"
    * FIX: honor write permissions and source folder when moving hosts
    * FIX: honor permissions on hosts also on bulk inventory
    * Only create contacts in Nagios if they are member of at
      least one contact group.
    * It is now possible to configure auxiliary tags via WATO
      (formerly also called secondary tags)
    * FIX: Fixed wrong label "Main Overview" shown for moved WATO folders
      in foldertree snapin
    * FIX: Fixed localization of empty host tags
    * FIX: User alias and notification enabling was not saved

    Checks & Agents:
    * hpux_if: fix missing default parameter errors
    * hpux_if: make configurable via WATO
    * if.include: fix handling of NIC with index 0
    * hpux_lunstats: new check for disk IO on HP-UX
    * windows - mk_oracle tablespace: Added missing sid column
    * diskstat: make inventory mode configurable via WATO
    * added new checks for Fujitsu ETERNUS DX80 S2 
      (thanks to Philipp Höfflin)
    * New checks: lgp_info, lgp_pdu_info and lgp_pdu_aux to monitor Liebert
      MPH/MPX devices
    * Fix Perf-O-Meter of fileage
    * hpux_snmp_cs.cpu: new SNMP check for CPU utilization
      on HP-UX.
    * if/if64: inventory also picks up type 62 (fastEther). This
      is needed on Cisco WLC 21xx series (thanks to Ralf Ertzinger)
    * FIX: fix inventory of f5_bigip_temp
    * mk_oracle (lnx+win): Fixed TEMP tablespace size calculations
    * ps: output node process is running on (only for clusters)
    * FIX: Linux Agent: Fixed ipmi-sensors handling of Power_Unit data
    * hr_mem: handle rare case where more than one entry is present
      (this prevents an exception of pfSense)
    * statgrab_load: level is now checked against 15min average - 
      in order to be consistent with the Linux load check
    * dell_powerconnect_cpu: hopefully correctly handle incomplete
      output from agent now.
    * ntp: do not check 'when' anymore since it can produce false
      alarms.
    * postfix_mailq: handle output with 'Total requests:' in last line
    * FIX: check_mk-hp_blade_psu.php: allow more than 4 power supplies
    * FIX: smart plugin: handle cases with missing vendor (thanks
      to Stefan Kärst)
    * FIX: megaraid_bbu: fix problem with alternative agent output
      (thanks to Daniel Tuecks)
    * mk_oracle: fix quoting problem, replace sessions with version,
      use /bin/bash instead of /bin/sh

    Multisite:
    * Added several missing localization strings
    * IE: Fixed problem with clicking SELECT fields in the new wato foldertree snapin
    * Fixed problem when trying to visit dashboards from new wato foldertree snapin
    * Chrome: Fixed styling problem of foldertree snapin
    * Views: Only show the commands and row selection options for views where
      commands are possible
    * The login mask honors the default_language definition now
    * check_bi_local.py: works now with cookie based authentication
    * FIX: Fixed wrong redirection after login in some cases
    * FIX: Fixed missing stats grouping in alert statistics view
    * FIX: Fixed preview table styling in view editor
    * FIX: Multisite authed users without permission to multisite are
      automatically logged out after showing the error message
    * Retry livestatus connect until timeout is used up. This avoids
      error messages when the core is being restarted
    * Events view now shows icon and text for "flapping" events
    * Use buffer for HTML creation (this speeds up esp. HTTPS a lot)
    * FIX: Fixed state filter in log views

    Livestatus:
    * Add missing column check_freshness to services table

    BI:
    * New column (painter) for simplistic box display of tree.
      This is used in a view for a single hostgroup.

1.1.13i3:
    Core, Setup, etc.:
    * *_contactgroups lists: Single group rules are all appended. When a list
      is found as a value this first list is used exclusively. All other
      matching rules are ignored
    * cmk -d does now honor --cache and --no-tcp
    * cmk -O/-R now uses omd re{start,load} core if using OMD
    * FIX: setup.sh now setups up permissions for conf.d/wato
      correctly
    * cmk --localize update supports an optional ALIAS which is used as
      display string in the multisite GUI
    * FIX: Fixed encoding problems with umlauts in group aliases
    * FIX: honor extra_summary_host_conf (was ignored)
    * new config variable snmpv2c_hosts that allows to enable SNMP v2c
      but *not* bulkwalk (for some broken devices). bulkwalk_hosts still
      implies v2c.

    Checks & Agents:
    * Windows agent: output eventlog texts in UTF-8 encoding. This
      should fix problems with german umlauts in message texts.
    * Windows agent: Added installer for the windows agent (install_agent.exe)
    * Windows agent: Added dmi_sysinfo.bat plugin (Thanks to Arne-Nils Kromer for sharing)
    * Disabled obsolete checks fc_brocade_port and fc_brocade_port_detailed.
      Please use brocade_fcport instead.
    * aironet_errors, statgrab_disk, statgrab_net: Performance data has
      been converted from counters to rates. You might need to delete your
      existing RRDs of these checks. Sorry, but these have been that last
      checks still using counters...
    * ibm_imm_health: added last missing scan function
    * Filesystem checks: trend performance data is now normalized to MB/24h.
      If you have changed the trend range, then your historic values will
      be displayed in a wrong scale. On the other hand - from now on changes
      in the range-setting will not affect the graph anymore.
    * if/if64/lnx_if: pad port numbers with zeros in order to sort correctly.
      This can be turned off with if_inventory_pad_portnumbers = False.
    * Linux agent: wrap freeipmi with lock in order to avoid cache corruption
    * New check: megaraid_bbu - check existance & status of LSI MegaRaid BBU module
    * HP-UX Agent: fix mrpe (remove echo -e and test -e, thanks to Philipp Lemke)
    * FIX: ntp checks: output numeric data also if stratum too high
    * Linux agent: new check for dmraid-based "bios raid" (agent part as plugin)
    * FIX: if64 now uses ifHighSpeed instead of ifSpeed for determining the
      link speed (fixes speed of 10GBit/s and 20GBit/s ports, thanks Marco Poet)
    * cmctc.temp: serivce has been renamed from "CMC Temperature %s" to just
      "Temperature %s", in order to be consistent with the other checks.
    * mounts: exclude changes of the commit option (might change on laptops),
      make only switch to ro critical, other changes warning.
    * cisco_temp_sensor: new check for temperature sensors of Cisco NEXUS
      and other new Cisco devices
    * oracle_tablespace: Fixed tablespace size/free space calculations
    * FIX: if/if64: omit check result on counter wrap if bandwidth traffic levels
      are used.

    Multisite:
    * Improve transaction handling and reload detection: user can have 
      multiple action threads in parallel now
    * Sounds in views are now enabled per default. The new configuration
      variable enable_sounds can be set to False in multisite.mk in order
      to disable sounds.
    * Added filter for log state (UP,DOWN,OK,CRIT...) to all log views
    * New painter for normal and retry check interval (added to detail views)
    * Site filter shows "(local)" in case of non multi-site setup
    * Made "wato folder" columns sortable
    * Hiding site filter in multisite views in single site setups
    * Replaced "wato" sidebar snapin which mixed up WATO and status GUIs with
      the new "wato_foldertree" snapin which only links to the status views
      filtered by the WATO folder.
    * Added "Dashboard" section to views snapin which shows a list of all dashboards
    * FIX: Fixed auth problem when following logwatch icon links while using
      the form based auth
    * FIX: Fix problem with Umlaut in contact alias
    * FIX: Creating auth.php file on first login dialog based login to ensure
      it exists after login when it is first needed
    * Dashboard: link problem views to *unhandled* views (this was
      inconsistent)
    * Localization: Fixed detection of gettext template file when using the
      local/ hierarchy in OMD

    Mobile:
    * Improved sorting of views in main page 
    * Fix: Use all the availiable space in header
    * Fix: Navigation with Android Hardwarekeys now working
    * Fix: Links to pnp4nagios now work better
    * Fix: Host and Service Icons now finger friendly
    * Fix: Corrected some buildin views

    WATO:
    * Removed IP-Address attribute from folders
    * Supporting localized tag titles
    * Using Username as default value for full names when editing users
    * Snapshot/Factory Reset is possible even with a broken config
    * Added error messages to user edit dialog to prevent notification problems
      caused by incomplete configuration
    * Activate Changes: Wato can also reload instead of restarting nagios
    * Replication: Can now handle replication sites which use the form based auth
    * Replication: Added option to ignore problems with the ssl certificates
                   used in ssl secured replications
    * WATO now supports configuring Check_MK clusters
    * FIX: Fixed missing folders in "move to" dropdown fields
    * FIX: Fixed "move to target folders" after CSV import
    * FIX: Fixed problem with duplicate extra_buttons when using the i18n of multiisite
    * FIX: Fixed problem with duplicate permissions when using the i18n of multiisite
    * FIX: Writing single host_contactgroups rules for each selected
      contactgroup in host edit dialog
    * FIX: Fixed wrong folder contacgroup related permissions in auth.php api
    * FIX: Fixed not up-to-date role permission data in roles_saved hook
    * FIX: Fixed duplicate custom columns in WATO after switching languages

    BI:
    * improve doc/treasures/check_bi_local.py: local check that creates
      Nagios services out of BI aggregates

    Livestatus:
    * ColumnHeaders: on is now able to switch column header on even if Stats:
      headers are used. Artifical header names stats_1, stats_2, etc. are
      begin used. Important: Use "ColumnHeaders: on" after Columns: and 
      after Stats:.

1.1.13i2:
    Core, Setup, etc.:
    * cmk -I: accept host tags and cluster names

    Checks & Agents:
    * linux agent - ipmi: Creating directory of cache file if not exists
    * dell_powerconnect_cpu: renamed service from CPU to "CPU utilization", in
      order to be consistent with other checks
    
    Multisite:
    * Several cleanups to prevent css/js warning messages in e.g. Firefox
    * Made texts in selectable rows selectable again
    * Adding reschedule icon to all Check_MK based services. Clicks on these
      icons will simply trigger a reschedule of the Check_MK service
    * FIX: ship missing CSS files for mobile GUI
    * FIX: rename check_mk.js into checkmk.js in order to avoid browser
      caching problems during version update

    WATO:
    * Optimized wraps in host lists tag column
    * Bulk inventory: Remove leading pipe signs in progress bar on main
      folder inventory
    * NagVis auhtorization file generation is also executed on activate_changes
    * Implemented a new inclusion based API for using multisite permissions
      in other addons
    * Inventory of SNMP devices: force implicit full scan if no services
      are configured yet
    * FIX: Calling activate_changes hook also in distributed WATO setups
    * FIX: Fixed display bug in host tags drop down menu after POST of form
    * FIX: Fixed javascript errors when doing replication in distributed
      wato environments when not having the sidebar open
    * FIX: Fixed search form dependant attribute handling
    * FIX: Fixed search form styling issues
    * You can now move folders to other folders
    * FIX: Distributed WATO: Supressing site sync progress output written in
      the apache error log

1.1.13i1:
    Multisite:
    * New nifty sidebar snapin "Speed-O-Meter"
    * Implemented new cookie based login mechanism including a fancy login GUI
    * Implemented logout functionality for basic auth and the new cookie based auth
    * Implemented user profile management page for changing the user password and
      the default language (if available)
    * New filter for the (new) state in host/service alerts
    * New command for sending custom notifications
    * FIX: Fixed encoding problem when opening dashboard
    * New icon on a service whos host is in downtime
    * Only show most frequently used context buttons (configurable
      in multisite.mk via context_buttons_to_show)
    * Show icon if user has modified a view's filter settings
    * New config option debug_livestatus_queries, normal debug
      mode does not include this anymore
    * Icons with link to page URL at bottom of each page
    * Logwatch: Switched strings in logwatch to i18n strings
    * Logwatch: Fixed styling of context button when acknowleding log messages
    * Logwatch: Implemented overview page to show all problematic logfiles
    * Add Snapin page: show previews of all snapins
    * Add Snapin page: Trying to prevent dragging confusions by using other click event
    * New (hidden) button for reloading a snapin (left to the close button)
    * Automatically falling back to hardcoded default language if configured
    language is not available
    * Repair layout of Perf-O-Meter in single dataset layout
    * FIX: Fixed duplicate view plugin loading when using localized multisite
    * FIX: Host-/Servicegroup snapin: Showing group names when no alias is available
    * FIX: Removed double "/" from pnp graph image urls in views

    BI:
    * Host/Service elements are now iterable via FOREACH_HOST, e.g.
      (FOREACH_HOST, ['server'], ALL_HOSTS, "$HOST$", "Kernel" ),
    * FIX: Assuming host states is possible again (exception: list index "3")

    WATO:
    * Evolved to full featured monitoring configuration tool!
    * Major internal code cleanup
    * Hosts can now be created directly in folders. The concept of host lists
      has been dropped (see migration notes!)
    * Configuration of global configuration variables of Check_MK via WATO
    * Configuration of main.mk rules
    * Configuration of Nagios objects and attributes
    * Configuration of users and roles
    * Configuration of host tags
    * Distributed WATO: replication of the configuration to slaves and peers
    * Added missing API function update_host_attributes() to change the
      attributes of a host
    * Added API function num_hosts_in_folder() to count the number of hosts
      below the given folder
    * Added option to download "latest" snapshot
    * extra_buttons can now register a function to gather the URL to link to
    * Implemented NagVis Authorisation management using WATO users/permissions

    Livestatus:
    * Experimental feature: livecheck -> super fast active check execution
      by making use of external helper processes. Set livecheck=PATH_TO_bin/livecheck
      in nagios.cfg where you load Livestatus. Optional set num_livecheck_helpers=NUM
      to set number of processes. Nagios will not fork() anymore for check exection.
    * New columns num_hosts and num_services in status table
    * New aggregation functions suminv and avginv (see Documentation)

    Core, Setup, etc.:
    * New configuration variable static_checks[] (used by WATO)
    * New configuration variable checkgroup_parameters (mainly for WATO)
    * check_submission defaults now to "file" (was "pipe")
    * Added pre-configured notification via cmk --notify
    * Drop RRA-configuration files for PNP4Nagios completely
    * New configuration variable ping_levels for configuring parameters
      for the host checks.
    * cmk --notify: new macros $MONITORING_HOST$, $OMD_ROOT$ and $OMD_SITE$
    * make ping_levels also apply to PING services for ping-only hosts
      (thanks to Bernhard Schmidt)

    Checks & Agents:
    * if/if64: new ruleset if_disable_if64_hosts, that force if on
      hosts the seem to support if64
    * Windows agent: new config variable "sections" in [global], that
      allows to configure which sections are being output.
    * Windows agent: in [logwatch] you can now configure which logfiles
      to process and which levels of messages to send.
    * Windows agent: new config variable "host" in all sections that
      restricts the folling entries to certain hosts.
    * Windows agent: finally implemented <<<mrpe>>. See check_mk.ini
      for examples.
    * Windows agent: do not execute *.txt and *.dir in <<<plugins>>> and
      <<<local>>>
    * Windows agent: make extensions to execute configurable (see
      example check_mk.ini)
    * Windows agent: agent now reuses TCP port even when taskkill'ed, so
      a system reboot is (hopefully) not neccessary anymore
    * Windows agent: section <<<df>>> now also outputs junctions (windows
      mount points). No external plugin is needed.
    * Windows agent: new section <<<fileinfo>>> for monitoring file sizes
      (and later possible ages)
    * logwatch: allow to classify messages based on their count (see
      man page of logwatch for details)
    * fileinfo: new check for monitoring age and size of files
    * heartbeat_crm: apply patches from Václav Ovsík, so that the check
      should work on Debian now.
    * ad_replication: added warninglevel 
    * fsc_*: added missing scan functions
    * printer_alerts: added further state codes (thanks to Matthew Stew)
    * Solaris agent: changed shell to /usr/bin/bash (fixes problems with LC_ALL=C)

1.1.12p7:
    Multisite:
    * FIX: detail view of host was missing column headers
    * FIX: fix problem on IE with background color 'white'
    * FIX: fix hitting enter in host search form on IE
    * FIX: fix problem in ipmi_sensors perfometer

    Checks & Agents:
    * FIX: fixed man pages of h3c_lanswitch_sensors and statgrab_cpu
    * FIX: netapp_volumes: added raid4 as allowed state (thanks to Michaël Coquard)

    Livestatus
    * FIX: fix type column in 'GET columns' for dict-type columns (bug found
      by Gerhard Lausser)

1.1.12p6:
    Checks & Agents:
    * FIX: lnx_if: remove debug output (left over from 1.1.12p5)
    
1.1.12p5:
    Multisite:
    * FIX: fix hitting enter in Quicksearch on IE 8
    * FIX: event/log views: reverse sorting, so that newest entries
      are shown first
    * FIX: fix dashboard dashlet background on IE
    * FIX: fix row highlight in status GUI on IE 7/8
    * FIX: fix row highlight after status page reload
    * FIX: single dataset layout honors column header settings
    * FIX: quote '#' in PNP links (when # is contained in services)
    * FIX: quote '#' in PNP image links also
    * FIX: add notifications to host/service event view

    Checks & Agents:
    * FIX: lnx_if: assume interfaces as up if ethtool is missing or
      not working but interface has been used since last reboot. This
      fixes the problem where interface are not found by inventory.
    * FIX: snmp_uptime: handels alternative timeformat
    * FIX: netapp_*: scan functions now detect IBM versions of firmware
    * FIX: bluecoat_diskcpu: repair scan function
    * FIX: mem.vmalloc: fix default levels (32 and 64 was swapped)
    * FIX: smart: make levels work (thanks to Bernhard Schmidt)
    * FIX: PNP template if if/if64: reset LC_ALL, avoids syntax error
    * FIX: dell_powerconnect_cpu: handle sporadic incomplete output
      from SNMP agent

1.1.12p4:
    Multisite:
    * FIX: sidebar snapin Hostgroups and Servicegroups sometimes
           failed with non-existing "available_views".
    * FIX: Fix host related WATO context button links to point to the hosts site
    * FIX: Fixed view editor redirection to new view after changing the view_name
    * FIX: Made icon painter usable when displaying hostgroup rows
    * Logwatch: Switched strings in logwatch to i18n strings
    * Logwatch: Fixed styling of context button when acknowleding log messages
    * Logwatch: Implemented overview page to show all problematic logfiles

    WATO:
    * FIX: add missing icon_csv.png
    * FIX: WATO did not write values of custom macros to extra_host_conf definitions

1.1.12p3:
    Core, Setup, etc.:
    * FIX: really suppress precompiling on PING-only hosts now

1.1.12p2:
    Core, Setup, etc.:
    * FIX: fix handling of empty suboids
    * FIX: do not create precomiled checks for host without Check_MK services

    Checks & Agents:
    * FIX: mem.win: Default levels now works, check not always OK
    * FIX: blade_health: fix OID specification
    * FIX: blade_bays: fix naming of item and man page

    Multisite:
    * FIX: Fixed styling of view header in older IE browsers
    * FIX: Do not show WATO button in views if WATO is disabled
    * FIX: Remove WATO Folder filter if WATO is disabled 
    * FIX: Snapin 'Performance': fix text align for numbers
    * FIX: Disallow setting downtimes that end in the past
    * FIX: Fix links to downtime services in dashboard
    * FIX: Fix popup help of reschedule icon

1.1.12p1:
    Core, Setup, etc.:
    * FIX: fix aggregate_check_mk (Summary host agent status)

    Checks & Agents:
    * FIX: mk_oracle now also detects XE databases
    * FIX: printer_alerts: handle 0-entries of Brother printers
    * FIX: printer_supply: fix Perf-O-Meter if no max known
    * FIX: Added id parameter to render_statistics() method to allow more than
      one pie dashlet for host/service stats
    * FIX: drbd: fixed inventory functions
    * FIX: printer_supply: handle output of Brother printers
    * FIX: ps.perf PNP template: show memory usage per process and not
      summed up. This is needed in situations where one process forks itself
      in irregular intervals and rates but you are interested just in the
      memory usage of the main process.

    Multisite:
    * FIX: finally fixed long-wanted "NagStaMon create hundreds
      of Apache processes" problem!
    * FIX: query crashed when sorting after a join columns without
      an explicit title.
    * FIX: filter for WATO file/folder was not always working.
    * Added filter for hard services states to search and service
      problems view
    * FIX: dashboard problem views now ignore notification period,
      just as tactical overview and normal problem views do
    * FIX: Loading dashboard plugins in dashboard module
 

1.1.12:
    Checks & Agents:
    * dell_powerconnect_*: final fixed, added PNP-templates
    * ps.perf: better error handling in PNP template

    Multisite:
    * Dashboard: fix font size of service statistics table
    * Dashboard: insert links to views into statistics
    * Dashboard: add links to PNP when using PNP graphs
    
1.1.12b2:
    Core, Setup, etc.:
    * FIX: fix crash with umlauts in host aliases
    * FIX: remove duplicate alias from Nagios config

    Checks & Agents:
    * services: better handling of invalid patterns
    * FIX: multipath: fix for another UUID format
    * AIX agent: fix implementation of thread count
    * blade_bays: detect more than 16 bays
    * statgrab_*: added missing inventory functions
    * FIX: fix smart.temp WARN/CRIT levels were off by one degree

    Multisite:
    * Remove Check_MK logo from default dashboard
    * Let dashboard use 10 more pixels right and bottom
    * FIX: do not show WATO icon if no WATO permission
    * Sidebar sitestatus: Sorting sites by sitealias
    * FIX: removed redundant calls of view_linktitle()

    WATO:
    * FIX: fix update of file/folder title after title property change

    Livestatus:
    * FIX: fix crash on imcomplete log lines (i.e. as
      as result of a full disk)
    * FIX: Livestatus-API: fix COMMAND via persistent connections
	

1.1.12b1:
    Core, Setup, etc.:
    * FIX: fix cmk -D on cluster hosts
    * Made profile output file configurable (Variable: g_profile_path)

    Checks & Agents:
    * FIX: j4p_performance: fix inventory functions 
    * FIX: mk_oracle: fix race condition in cache file handling (agent data
      was missing sections in certain situations)
    * mrpe: make check cluster-aware and work as clustered_service
    * cups_queues: Run agent part only on directly on CUPS servers,
      not on clients
    * FIX: mbg_lantime_state: Fixed output UOM to really be miliseconds
    * FIX: ntp: Handling large times in "poll" column correctly
    * New check dmi_sysinfo to gather basic hardware information
    * New check bintec_info to gather the software version and serial number
    of bintec routers

    Multisite:
    * FIX: fix rescheduling of host check
    * FIX: fix exception when using status_host while local site is offline
    * FIX: Fixed not updating pnp graphs on dashboard in some browsers (like chrome)
    * FIX: fix URL-too-long in permissions page
    * FIX: fix permission computation
    * FIX: fixed sorting of service perfdata columns
    * FIX: fixed sorting of multiple joined columns in some cases
    * FIX: fixed some localisation strings
    * Cleanup permissions page optically, add comments for views and snapins
    * Added some missing i18n strings in general HTML functions
    * Added display_option "w" to disable limit messages and livestatus errors in views
    * Service Perfdata Sorters are sorting correctly now
    * Added "Administration" snapin to default sidebar
    * Tactical Overview: make link clickable even if count is zero
    * Minor cleanup in default dashboard
    * Dashboard: new dashlet attribute title_url lets you make a title into a link
    * Dashboard: make numbers match "Tactical Overview" snapin

    Livestatus:
    * Write messages after initialization into an own livestatus.log

    WATO:
    * FIX: "bulk move to" at the top of wato hostlists works again
    * FIX: IE<9: Fixed problem with checkbox events when editing a host
    * FIX: "move to" dropdown in IE9 works again

1.1.11i4:
    Core, Setup, etc.:
    * FIX: use hostgroups instead of host_groups in Nagios configuration.
      This fixes a problem with Shinken
    * --scan-parents: detected parent hosts are now tagged with 'ping', so
      that no agent will be contacted on those hosts

    Checks & Agents:
    * Added 4 new checks dell_powerconnect_* by Chris Bowlby
    * ipmi_sensors: correctly handle further positive status texts
      (thanks to Sebastian Talmon)
    * FIX: nfsmounts handles zero-sized volumes correctly
    * AIX agent now outputs the user and performance data in <<<ps>>>

    Multisite:
    * FIX: WATO filtered status GUIs did not update the title after changing
      the title of the file/folder in WATO
    * FIX: Removed new python syntax which is incompatible with old python versions
    * FIX: Made bulk inventory work in IE
    * FIX: Fixed js errors in IE when having not enough space on dashboard 
    * FIX: fix error when using non-Ascii characters in view title
    * FIX: fix error on comment page caused by missing sorter
    * FIX: endless javascript when fetching pnp graphs on host/service detail pages
    * FIX: Not showing the action form in "try" mode of the view editor
    * FIX: Preventing up-then-over effect while loading the dashboard in firefox
    * Added missing i18n strings in command form and list of views
    * Views are not reloaded completely anymore. The data tables are reloaded
      on their own.
    * Open tabs in views do not prevent reloading the displayed data anymore
    * Added display_option "L" to enable/disable column title sortings
    * Sorting by joined columns is now possible
    * Added missing sorters for "service nth service perfdata" painters
    * Implemented row selection in views to select only a subset of shown data
      for actions
    * Sort titles in views can be enabled by clicking on the whole cells now
    * Submitting the view editor via ENTER key saves the view now instead of try mode
    * Host comments have red backgrounded rows when host is down
    * Implemented hook api to draw custom link buttons in views

    WATO:
    * Changed row selection in WATO to new row selection mechanism
    * Bulk action buttons are shown at the top of hostlists too when the lists
      have more than 10 list items
    * New function for backup and restore of the configuration

    Livestatus:
    * FIX: fix compile error in TableLog.cc by including stddef.h
    * FIX: tables comments and downtimes now honor AuthUser
    * Table log honors AuthUser for entries that belong to hosts
      (not for external commands, though. Sorry...)
    * FIX: fix Stats: sum/min/max/avg for columns of type time

1.1.11i3:
    Core, Setup, etc.:
    * FIX: allow host names to have spaces
    * --snmpwalk: fix missing space in case of HEX strings
    * cmk --restore: be aware of counters and cache being symbolic links
    * do_rrd_update: direct RRD updates have completely been removed.
      Please use rrdcached in case of performance problems.
    * install_nagios.sh has finally been removed (was not maintained anyway).
      Please use OMD instead.
    * Inventory functions now only take the single argument 'info'. The old
      style FUNC(checkname, info) is still supported but deprecated.
    * Show datasource program on cmk -D
    * Remove .f12 compile helper files from agents directory
    * Output missing sections in case of "WARNING - Only __ output of __..."
    * Remove obsolete code of snmp_info_single
    * Remove 'Agent version (unknown)' for SNMP-only hosts
    * Options --version, --help, --man, --list-checks and --packager now
      work even with errors in the configuration files
    * Minor layout fix in check man-pages

    Checks & Agents:
    * FIX: hr_mem: take into account cache and buffers
    * FIX: printer_pages: workaround for trailing-zero bug in HP Jetdirect
    * mk_logwatch: allow to set limits in processing time and number of
      new log messages per log file
    * Windows Agent: Now supports direct execution of powershell scripts
    * local: PNP template now supports multiple performance values
    * lnx_if: make lnx_if the default interface check for Linux
    * printer_supply: support non-Ascii characters in items like
      "Resttonerbehälter". You need to define snmp_character_encodings in main.mk
    * mem.win: new dedicated memory check for Windows (see Migration notes)
    * hr_mem: added Perf-O-Meter
    * Renamed all temperature checks to "Temperature %s". Please
      read the migration notes!
    * df and friends: enabled trend performance data per default. Please
      carefully read the migration notes!
    * diskstat: make summary mode the default behavious (one check per host)

    MK Livestatus:
    * WaitObject: allow to separate host name and service with a semicolon.
      That makes host names containing spaces possible.
    * Better error messages in case of unimplemented operators

    Multisite:
    * FIX: reschedule now works for host names containing spaces
    * FIX: correctly sort log views in case of multi site setups
    * FIX: avoid seven broken images in case of missing PNP graphs
    * FIX: Fixed javascript errors when opening dashboard in IE below 9
    * FIX: Views: Handling deprecated value "perpage" for option
      column_headers correctly
    * FIX: Fixed javascript error when saving edited views without sidebar
    * FIX: Showing up PNP hover menus above perfometers
    * Host/Service Icon column is now modularized and can be extended using
      the multisite_icons list.
    * New sorters for time and line number of logfile entries
    * Bookmarks snapin: save relative URLs whenever possible
    * Man-Pages of Check_MK checks shown in Multisite honor OMD's local hierarchy
    * nicer output of substates, translate (!) and (!!) into HTML code
    * new command for clearing modified attributes (red cross, green checkmark)
    * Perf-O-Meters: strip away arguments from check_command (e.g.
      "check-foo!17!31" -> "check-foo").
    * Added several missing i18n strings in view editor
    * Views can now be sorted by the users by clicking on the table headers.
      The user sort options are not persisted.
    * Perf-O-Meters are now aware if there really is a PNP graph

    WATO:
    * Show error message in case of empty inventory due to agent error
    * Commited audit log entries are now pages based on days
    * Added download link to download the WATO audit log in CSV format

1.1.11i2:
    Core, Setup, etc.:
    * FIX: sort output of cmk --list-hosts alphabetically
    * FIX: automatically remove leading and trailing space from service names
      (this fixes a problem with printer_pages and an empty item)
    * Great speed up of cmk -N/-C/-U/-R, especially when number of hosts is
      large.
    * new main.mk option delay_precompile: if True, check_mk will skip Python 
      precompilation during cmk -C or cmk -R, but will do this the first 
      time the host is checked.  This speeds up restarts. Default is False.
      Nagios user needs write access in precompiled directory!
    * new config variable agent_ports, allowing to specify the agent's
      TCP port (default is 6556) on a per-host basis.
    * new config variable snmp_ports, allowing to specify the UDP port
      to used with SNMP, on a per-host basis.
    * new config variable dyndns_hosts. Hosts listed in this configuration
      list (compatible to bulkwalk_hosts) use their hostname as IP address.
    
    Checks & Agents:
    * FIX: AIX agent: output name of template in case of MRPE
    * FIX: cisco_temp: skip non-present sensors at inventory
    * FIX: apc_symmetra: fix remaining runtime calculation (by factor 100)
    * FIX: Added PNP-template for winperf_phydisk
    * FIX: if64: fix UNKNOWN in case of non-unique ifAlias
    * FIX: lnx_if/if/if64: ignore percentual traffic levels on NICs without
           speed information.
    * FIX: cisco_temp_perf: add critical level to performance data
    * FIX: windows agent: hopefully fix case with quotes in directory name
    * FIX: printer_supply: fixed logic of Perf-O-Meter (mixed up crit with ok)
    * FIX: Solaris agent: reset localization to C, fixes problems with statgrab
    * FIX: blade_*: fix SNMP scan function for newer firmwares (thanks to Carlos Peón)
    * snmp_uptime, snmp_info: added scan functions. These checks will now
      always be added. Please use ingored_checktypes to disable, if non needed.
    * brocade_port: check for Brocade FC ports has been rewritten with
      lots of new features.
    * AIX agent now simulates <<<netctr>>> output (by Jörg Linge)
    * mbg_lantime_state: Handling refclock offsets correctly now; Changed
      default thresholds to 5/10 refclock offset
    * brocade_port: parameter for phystate, opstate and admstate can now
      also be lists of allowed states.
    * lnx_if: treat interfaces without information from ethtool as
      softwareLoopback interface. The will not be found by inventory now.
    * vbox_guest: new check for checking guest additions of Linux virtual box hosts
    * if/if64: Fixed bug in operstate detection when using old tuple based params
    * if/if64: Fixed bug in operstate detection when using tuple of valid operstates
    * mk_oracle: Added caching of results to prevent problems with long
    running SQL queries. Cache is controlled by CACHE_MAXAGE var which is preset to
    120 seconds 
    * mk_oracle: EXCLUDE_<sid>=ALL or EXCLUDE_<sid>=oracle_sessions can be
    used to exclude specific checks now
    * mk_oracle: Added optional configuration file to configure the new options
    * j4p_performance agent plugin: Supports basic/digest auth now
    * New checks j4p_performance.threads and j4p_performance.uptime which
      track the number of threads and the uptime of a JMX process
    * j4p_performance can fetch app and servlet specific status data. Fetching
      the running state, number of sessions and number of requests now. Can be
      extended via agent configuration (j4p.cfg).
    * Added some preflight checks to --scan-parents code
    * New checks netapp_cluster, netapp_vfiler for checking NetAPP filer 
      running as cluster or running vfilers.
    * megaraid_pdisks: Better handling of MegaCli output (Thanks to Bastian Kuhn)
    * Windows: agent now also sends start type (auto/demand/disabled/boot/system)
    * Windows: inventory_services now allowes regexes, depends and state/start type
      and also allows host tags.

    Multisite:
    * FIX: make non-Ascii characters in services names work again
    * FIX: Avoid exceptions in sidebar on Nagios restart
    * FIX: printer_supply perfometer: Using white font for black toners
    * FIX: ipmi: Skipping items with invalid data (0.000 val, "unspecified" unit) in summary mode
    * FIX: ipmi: Improved output formating in summary mode
    * FIX: BI - fixed wrong variable in running_on aggregation function
    * FIX: "view_name" variable missing error message when opening view.py
      while using the "BI Aggregation Groups" and "Hosts" snapins in sidebar
    * FIX: Fixed styling of form input elements in IE + styling improvements
    * FIX: Fixed initial folding state on page loading on pages with multiple foldings opened
    * Introduced basic infrastructure for multilanguage support in Multisite
    * Make 'Views' snapin foldable
    * Replace old main view by dashboard
    * Sidebar: Snapins can register for a triggered reload after a nagios
      restart has been detected. Check interval is 30 seconds for now.
    * Quicksearch snapin: Reloads host lists after a detected nagios restart.
    * New config directory multisite.d/ - similar to conf.d/
    * great speed up of HTML rendering
    * support for Python profiling (set profile = True in multisite.mk, profile
      will be in var/check_mk/web)
    * WATO: Added new hook "active-changes" which calls the registered hosts
      with a dict of "dirty" hosts
    * Added column painter for host contacts
    * Added column painters for contact groups, added those to detail views
    * Added filters for host and service contact groups
    * Detail views of host/service now show contacts
    * Fix playing of sounds: All problem views now have play_sounds activated,
      all other deactivated.
    * Rescheduling of Check_MK: introduce a short sleep of 0.7 sec. This increases
      the chance of the passive services being updated before the repaint.
    * Added missing i18n strings in filter section of view editor
    * Added filter and painter for the contact_name in log table
    * Added several views to display the notification logs of Nagios

    WATO:
    * Configration files can now be administered via the WEB UI
      (config_files in multisite.mk is obsolete)
    * Snapin is tree-based and foldable
    * Bulk operation on host lists (inventory, tags changed, etc)
    * Easy search operation in host lists
    * Dialog for global host search
    * Services dialog now tries to use cached data. On SNMP hosts
      no scan will be done until new button "Full Scan" is pressed.

    BI:
    * FIX: Fixed displaying of host states (after i18n introduction)h
    * FiX: Fixed filter for aggregation group
    * FIX: Fixed assumption button for services with non-Ascii-characters

    MK Livestatus:
    * FIX: fix compile problem on Debian unstable (Thanks to Sven Velt)
    * Column aggregation (Stats) now also works for perf_data
    * New configuration variable data_encoding and full UTF-8 support.
    * New column contact_groups in table hosts and services (thanks to
      Matthew Kent)
    * New headers Negate:, StatsNegate: and WaitConditionNegate:

1.1.11i1:
    Core, Setup, etc.:
    * FIX: Avoid duplicate SNMP scan of checktypes containing a period
    * FIX: honor ignored_checktypes also on SNMP scan
    * FIX: cmk -II also refreshes cluster checks, if all nodes are specified
    * FIX: avoid floating points with 'e' in performance data
    * FIX: cmk -D: drop obsolete (and always empty) Notification:
    * FIX: better handling of broken checks returning empty services
    * FIX: fix computation of weight when averaging
    * FIX: fix detection of missing OIDs (led to empty lines) 
    * SNMP scan functions can now call oid(".1.3.6.1.4.1.9.9.13.1.3.1.3.*")
      That will return the *first* OID beginning with .1.3.6.1.4.1.9.9.13.1.3.1.3
    * New config option: Set check_submission = "file" in order to write
      check result files instead of using Nagios command pipe (safes
      CPU ressources)
    * Agent simulation mode (for internal use and check development)
    * Call snmpgetnext with the option -Cf (fixes some client errors)
    * Call snmp(bulk)walk always with the option -Cc (fixes problems in some
      cases where OIDs are missing)
    * Allow merging of dictionary based check parameters
    * --debug now implies -v
    * new option --profile: creates execution profile of check_mk itself
    * sped up use of stored snmp walks
    * find configuration file in subdirectories of conf.d also
    * check_mk_templates.cfg: make check-mk-ping take arguments

    Multisite:
    * FIX: Display limit-exceeded message also in multi site setups
    * FIX: Tactical Overview: fix unhandled host problems view
    * FIX: customlinks snapin: Suppressing exception when no links configured
    * FIX: webservice: suppress livestatus errors in multi-site setups
    * FIX: install missing example icons in web/htdocs/images/icons
    * FIX: Nagios-Snapin: avoid duplicate slash in URL
    * FIX: custom_style_sheet now also honored by sidebar
    * FIX: ignore case when sorting groups in ...groups snapin
    * FIX: Fixed handling of embedded graphs to support the changes made to
    * FIX: avoid duplicate import of plugins in OMD local installation
    the PNP webservice
    * FIX: Added host_is_active and host_flapping columns for NagStaMon views
    * Added snmp_uptime, uptime and printer_supply perfometers
    * Allow for displaying service data in host tables
    * View editor foldable states are now permament per user
    * New config variable filter_columns (default is 2)

    BI:
    * Added new component BI to Multisite.

    WATO:
    * FIX: fix crash when saving services after migration from old version
    * Allow moving hosts from one to another config file

    Checks & Agents:
    * FIX: hr_mem: ignore devices that report zero memory
    * FIX: cisco_power: fix syntax error in man page (broke also Multisite)
    * FIX: local: fixed search for custom templates PNP template
    * FIX: if/if64: always generate unique items (in case ifAlias is used)
    * FIX: ipmi: fix ugly ouput in case of warning and error
    * FIX: vms_df: fix, was completely broken due to conversion to df.include
    * FIX: blade_bays: add missing SNMP OIDs (check was always UNKNOWN)
    * FIX: df: fix layout problems in PNP template
    * FIX: df: fix trend computation (thanks to Sebastian Talmon)
    * FIX: df: fix status in case of critical trend and warning used
    * FIX: df: fix display of trend warn/crit in PNP-graph
    * FIX: cmctc: fix inventory in case of incomplete entries
    * FIX: cmctc: add scan function
    * FIX: ucd_cpu_load and ucd_cpu_util: make scan function find Rittal
    * FIX: ucd_cpu_util: fix check in case of missing hi, si and st
    * FIX: mk_logwatch: improve implementation in order to save RAM
    * FIX: mk_oracle: Updated tablespace query to use 'used blocks' instead of 'user blocks'
    * FIX: mk_oracle: Fixed computation for TEMP table spaces
    * FIX: bluecoat_sensors: Using scale parameter provided by the host for reported values
    * FIX: fjdarye60_devencs, fjdarye60_disks.summary: added snmp scan functions
    * FIX: decru_*: added snmp scan functions
    * FIX: heartbeat_rscstatus handles empty agent output correctly
    * FIX: hp_procurve_cpu: fix synatx error in man page
    * FIX: hp_procurve_memory: fix syntax error in man page
    * FIX: fc_brocade_port_detailed: fix PNP template in MULTIPLE mode
    * FIX: ad_replication.bat only generates output on domain controllers now.
           This is useful to prevent checks on non DC hosts (Thanks to Alex Greenwood)
    * FIX: cisco_temp_perf: handle sensors without names correctly
    * printer_supply: Changed order of tests. When a printer reports -3 this
      is used before the check if maxlevel is -2.
    * printer_supply: Skipping inventory of supplies which have current value
    and maxlevel both set to -2.
    * cisco_locif: The check has been removed. Please switch to if/if64
      has not the index 1
    * cisco_temp/cisco_temp_perf: scan function handles sensors not beginning
      with index 1
    * df: split PNP graphs for growth/trend into two graphs
    * omd_status: new check for checking status of OMD sites
    * printer_alerts: Added new check for monitoring alert states reported by
      printers using the PRINTER-MIB
    * diskstat: rewritten check: now show different devices, r+w in one check
    * canon_pages: Added new check for monitoring processed pages on canon
    printer/multi-function devices
    * strem1_sensors: added check to monitor sensors attached to Sensatorinc EM1 devices
    * windows_update: Added check to monitor windows update states on windows
      clients. The check monitors the number of pending updates and checks if
      a reboot is needed after updates have been installed.
    * lnx_if: new check for Linux NICs compatible with if/if64 replacing 
      netif.* and netctr.
    * if/if64: also output performance data if operstate not as expected
    * if/if64: scan function now also detects devices where the first port
    * if/if64: also show perf-o-meter if speed is unknown
    * f5_bigip_pool: status of F5 BIP/ip load balancing pools
    * f5_bigip_vserver: status of F5 BIP/ip virtual servers
    * ipmi: new configuration variable ipmi_ignored_sensors (see man page)
    * hp_procurve_cpu: rename services description to CPU utilization
    * ipmi: Linux agent now (asynchronously) caches output of ipmitool for 20 minutes
    * windows: agent has new output format for performance counters
    * winperf_process.util: new version of winperf.cpuusage supporting new agent
    * winperf_system.diskio: new version of winperf.diskstat supporting new agent
    * winperf_msx_queues: new check for MS Exchange message queues
    * winperf_phydisk: new check compatible with Linux diskstat (Disk IO per device!)
    * smart.temp/smart.stats: added new check for monitoring health of HDDs
      using S.M.A.R.T
    * mcdata_fcport: new check for ports of MCData FC Switches
    * hp_procurve_cpu: add PNP template
    * hp_procurve_cpu: rename load to utilization, rename service to CPU utilizition
    * df,df_netapp,df_netapp32,hr_fs,vms_df: convert to mergeable dictionaries
    * mbg_lantime_state,mbg_lantime_refclock: added new checks to monitor 
      Meinberg LANTIME GPS clocks

    Livestatus:
    * Updated Perl API to version 0.74 (thanks to Sven Nierlein)

1.1.10:
    Core, Setup, etc.:
    * --flush now also deletes all autochecks 
    
    Checks & Agents:
    * FIX: hr_cpu: fix inventory on 1-CPU systems (thanks to Ulrich Kiermayr)


1.1.10b2:
    Core, Setup, etc.:
    * FIX: setup.sh on OMD: fix paths for cache and counters
    * FIX: check_mk -D did bail out if host had no ip address
    * cleanup: all OIDs in checks now begin with ".1.3.6", not "1.3.6"

    WATO:
    * FIX: Fixed bug that lost autochecks when using WATO and cmk -II together

    Checks & Agents:
    * Added check man pages for systemtime, multipath, snmp_info, sylo,
      ad_replication, fsc_fans, fsc_temp, fsc_subsystems
    * Added SNMP uptime check which behaves identical to the agent uptime check


1.1.10b1:
    Core, Setup, etc.:
    * FIX: do not assume 127.0.0.1 as IP address for usewalk_hosts if
      they are not SNMP hosts.
    * FIX: precompile: make sure check includes are added before actual
      checks
    * FIX: setup.sh: do not prepend current directory to url_prefix
    * FIX: output agent version also for mixed (tcp|snmp) hosts
    * RPM: use BuildArch: noarch in spec file rather than as a command
      line option (thanks to Ulrich Kiermayr)
    * setup.sh: Allow to install Check_MK into existing OMD site (>= 0.46).
      This is still experimental!

    Checks & Agents:
    * FIX: Windows agent: fix output of event ID of log messages
    * FIX: if/if64: output speed correctly (1.50MB/s instead of 1MB/s)
    * FIX: drbd now handles output of older version without an ep field
    * FIX: repaired df_netapp32
    * FIX: Added SNMP scan function of df_netapp and df_netapp32
    * FIX: repaired apc_symmetra (was broken due to new option -Ot 
      for SNMP)
    * FIX: df, hr_fs and other filesystem checks: fix bug if using
      magic number. levels_low is now honored.
    * FIX: scan function avoids hr_cpu and ucd_cpu_utilization
      at the same time
    * FIX: HP-UX agent: fixed output of df for long mount points
      (thanks to Claas Rockmann-Buchterkirche)
    * FIX: df_netapp/32: fixed output of used percentage (was always
      0% due to integer division)
    * FIX: fixed manual of df (magic_norm -> magic_normsize)
    * FIX: removed filesystem_trend_perfdata. It didn't work. Use
      now df-parameter "trend_perfdata" (see new man page of df)
    * FIX: cisco_temp_perf: fix return state in case of WARNING (was 0 = OK)
    * FIX: repair PNP template for df when using trends
    * FIX: cisco_qos: fix WATO exception (was due to print command in check)
    * FIX: check_mk check: fixed template for execution time
    * FIX: blade_health, fc_brocade_port_detailed removed debug outputs
    * FIX: netapp_volumes: The check handled 64-bit aggregates correctly
    * FIX: netapp_volumes: Fixed snmp scan function
    * FIX: blade_*: Fixed snmp scan function
    * FIX: nfsmount: fix exception in check in case of 'hanging'
    * systemtime: new simple check for time synchronization on Windows
      (needs agent update)
    * Added Perf-O-Meter for non-df filesystem checks (e.g. netapp)
    * hp_proliant_*: improve scan function (now just looks for "proliant")

    Multisite:
    * FIX: fix json/python Webservice

1.1.9i9:
    Core, Setup, etc.:
    * FIX: check_mk_templates.cfg: add missing check_period for hosts
      (needed for Shinken)
    * FIX: read *.include files before checks. Fixes df_netapp not finding
      its check function
    * FIX: inventory checks on SNMP+TCP hosts ignored new TCP checks
    * local.mk: This file is read after final.mk and *not* backup up
      or restored
    * read all files in conf.d/*.mk in alphabetical order now.
    * use snmp commands always with -Ot: output time stamps as UNIX epoch
      (thanks to Ulrich Kiermayr)

    Checks & Agents:
    * ucd_cpu_load: new check for CPU load via UCD SNMP agent
    * ucd_cpu_util: new check for CPU utilization via UCD SNMP agent
    * steelhead_status: new check for overall health of Riverbed Steelhead appliance
    * steelhead_connections: new check for Riverbed Steelhead connections
    * df, df_netapp, df_netapp32, hr_fs, vms_df: all filesystem checks now support
      trends. Please look at check manpage of df for details.
    * FIX: heartbeat_nodes: Fixed error handling when node is active but at least one link is dead
    * 3ware_units: Handling INITIALIZING state as warning now
    * FIX: 3ware_units: Better handling of outputs from different tw_cli versions now
    * FIX: local: PNP template for local now looks in all template directories for
      specific templates (thanks to Patrick Schaaf)

    Multisite:
    * FIX: fix "too many values to unpack" when editing views in single layout
      mode (such as host or service detail)
    * FIX: fix PNP icon in cases where host and service icons are displayed in 
      same view (found by Wolfgang Barth)
    * FIX: Fixed view column editor forgetting pending changes to other form
           fields
    * FIX: Customlinks snapin persists folding states again
    * FIX: PNP timerange painter option field takes selected value as default now
    * FIX: Fixed perfometer styling in single dataset layouts
    * FIX: Tooltips work in group headers now
    * FIX: Catching exceptions caused by unset bandwidth in interface perfometer

    WATO:
    * FIX: fix problem with vanishing services on Windows. Affected were services
      containing colons (such as fs_C:/).

    Livestatus:
    * FIX: fix most compiler warnings (thanks to patch by Sami Kerola)
    * FIX: fix memory leak. The leak caused increasing check latency in some
      situations
    
1.1.9i8:
    Multisite:
    * New "web service" for retrieving data from views as JSON or 
      Python objects. This allows to connect with NagStaMon 
      (requires patch in NagStaMon). Simply add &output_format=json
      or &output_format=python to your view URL.
    * Added two builtin views for NagStaMon.
    * Acknowledgement of problem now has checkboxes for sticky,
      send notification and persisten comment
    * Downtimes: allow to specify fixed/flexible downtime
    * new display_options d/D for switching on/off the tab "Display"
    * Improved builtin views for downtimes
    * Bugfix: Servicegroups can be searched with the quicksearch snapin using
      the 'sg:' prefix again

    WATO:
    * Fixed problem appearing at restart on older Python version (RH)

1.1.9i7:
    Core, Setup, etc.:
    * Fix crash on Python 2.4 (e.g. RedHat) with fake_file
    * Fixed clustering of SNMP hosts
    * Fix status output of Check_MK check in mixed cluster setups

    Checks & Agents:
    * PNP templates for if/if64: fix bugs: outgoing packets had been
      same as incoming, errors and discards were swapped (thanks to 
      Paul Freeman)
    * Linux Agent: Added suport for vdx and xvdx volumes (KVM+Virtio, XEN+xvda)

    Multisite:
    * Fix encoding problem when host/service groups contain non-ascii
      characters.

    WATO:
    * Fix too-long-URL problem in cases of many services on one host


1.1.9i6:
    INCOMPATIBLE CHANGES:
    * Removed out-dated checks blade_misc, ironport_misc and snia_sml. Replaced
      with dummy checks begin always UNKNOWN.

    Core, Setup, etc.:
    * cmk -D: show ip address of host 
    * Fix SNMP inventory find snmp misc checks inspite of negative scan function
    * Fix output of MB and GB values (fraction part was zero)

    Checks & Agents:
    * megaraid_ldisks: remove debug output
    * fc_brocade_port: hide on SNMP scan, prefer fc_brocade_port_detailed
    * fc_brocade_port_detailed: improve scan function, find more devices
    * New agent for HP-UX
    * hpux_cpu: new check for monitoring CPU load average on HP-UX
    * hpux_if: New check for monitoring NICs on HP-UX (compatible to if/if64)
    * hpux_multipath: New check for monitoring Multipathing on HP-UX
    * hpux_lvm: New check for monitoring LVM mirror state on HP-UX
    * hpux_serviceguard: new check for monitoring HP-UX Serviceguard
    * drbd: Fixed var typo which prevented inventory of drbd general check
      (Thanks to Andreas Behler)
    * mk_oracle: new agent plugin for monitoring ORACLE (currently only
      on Linux and HP-UX, but easily portable to other Unices)
    * oracle_sessions: new check for monitoring the current number of active
      database sessions.
    * oracle_logswitches: new check for monitoring the number of logswitches
      of an ORACLE instances in the last 60 minutes.
    * oracle_tablespaces: new check for monitoring size, state and autoextension
      of ORACLE tablespaces.
    * h3c_lanswitch_cpu: new check for monitoring CPU usage of H3C/HP/3COM switches
    * h3c_lanswitch_sensors: new check for monitoring hardware sensors of H3C/HP/3COM switches
    * superstack3_sensors: new check for monitoring hardware sensors of 3COM Superstack 3 switches

    Multisite:
    * Fixed aligns/widths of snapin contents and several small styling issues
    * Fixed links and border-styling of host matrix snapin
    * Removed jQuery hover menu and replaced it with own code

1.1.9i5:
    Multisite:
    * custom notes: new macros $URL_PREFIX$ and $SITE$, making 
      multi site setups easier
    * new intelligent logwatch icon, using url_prefix in multi site
      setups


1.1.9i4:
    Core, Setup, etc.:
    * added missing 'register 0' to host template
    * setup: fix creation of symlink cmk if already existing

    Multisite:
    * New reschedule icon now also works for non-local sites.
    * painter options are now persisted on a per-user-base
    * new optional column for displaying host and service comments
      (not used in shipped views but available in view editor)

    Livestatus:
    * Check for buffer overflows (replace strcat with strncat, etc.)
    * Reduce number of log messages (reclassify to debug)

    Checks & Agents:
    * apc_symmetra: handle empty SNMP variables and treat as 0.


1.1.9i3:
    INCOMPATIBLE CHANGES:
    * You need a current version of Livestatus for Multisite to work!
    * Multisite: removed (undocumented) view parameters show_buttons and show_controls.
      Please use display_options instead.
    * Finally removed deprecated filesystem_levels. Please use check_parameters instead.
    * Livestatus: The StatsGroupBy: header is still working but now deprecated.
      Please simply use Columns: instead. If your query contains at least one Stats:-
      header than Columns: has the meaning of the old StatsGroupBy: header

    Core, Setup, etc.:
    * Create alias 'cmk' for check_mk in bin/ (easier typing)
    * Create alias 'mkp' for check_mk -P in bin/ (easier typing) 

    Multisite:
    * Each column can now have a tooltip showing another painter (e.g.
      show the IP address of a host when hovering over its name)
    * Finally show host/services icons from the nagios value "icon_image".
      Put your icon files in /usr/share/check_mk/web/htdocs/images/icons.
      OMD users put the icons into ~/local/share/check_mk/web/htdocs/images/icons.
    * New automatic PNP-link icons: These icons automatically appear, if
      the new livestatus is configured correctly (see below). 
    * new view property "hidebutton": allow to hide context button to a view.
    * Defaults views 'Services: OK', 'Services: WARN, etc. do now not create
      context buttons (cleans up button bar).
    * new HTML parameter display_options, which allows to switch off several
      parts of the output (e.g. the HTML header, external links, etc).
    * View hoststatus: show PNP graph of host (usually ping stats)
    * new tab "Display": here the user can choose time stamp
      display format and PNP graph ranges
    * new column "host_tags", showing the Check_MK host tags of a host
    * new datasource "alert_stats" for computing alert statistics
    * new view "Alert Statistics" showing alert statistics for all hosts
      and services
    * Sidebar: Fixed snapin movement to the bottom of the snapin list in Opera
    * Sidebar: Fixed scroll position saving in Opera
    * Fixed reloading button animation in Chrome/IE (Changed request to async mode)
    * Sidebar: Removed scrollbars of in older IE versions and IE8 with compat mode
    * Sidebar: Fixed scrolling problem in IE8 with compat mode (or maybe older IE versions)
      which broke the snapin titles and also the tactical overview table
    * Sidebar: Fixed bulletlist positioning
    * Sidebar: The sidebar quicksearch snapin is case insensitive again
    * Fixed header displaying on views when the edit button is not shown to the user
    * View pages are not refreshed when at least one form (Filter, Commands,
      Display Options) is open
    * Catching javascript errors when pages from other domain are opened in content frame
    * Columns in view editor can now be added/removed/moved easily

    Checks & Agents:
    * Fixed problem with OnlyFrom: in Linux agent (df didn't work properly)
    * cups_queues: fixed plugin error due to invalid import of datetime,
      converted other checks from 'from datetime import...' to 'import datetime'.
    * printer_supply: handle the case where the current value is missing
    * megaraid_ldisks: Fixed item detection to be compatible with different versions of megaraid
    * Linux Agent: Added new 3ware agent code to support multiple controllers
      (Re-inventory of 3ware checks needed due to changed check item names)

    Livestatus:
    * new column pnpgraph_present in table host and service. In order for this
      column to work you need to specify the base directory of the PNP graphs
      with the module option pnp_path=, e.g. pnp_path=/omd/sites/wato/var/pnp4nagios/perfdata
    * Allow more than one column for StatsGroupBy:
    * Do not use function is_contact_member_of_contactgroup anymore (get compatible
      with Nagios CVS)
    * Livestatus: log timeperiod transitions (active <-> inactive) into Nagios
      log file. This will enable us to create availability reports more simple
      in future.

    Multisite:
    * allow include('somefile.mk') in multisite.mk: Include other files.
      Paths not beginning with '/' are interpreted relative to the directory
      of multisite.mk

    Livestatus:
    * new columns services_with_info: similar to services_with_state but with
      the plugin output appended as additional tuple element. This tuple may
      grow in future so do not depend on its length!

1.1.9i2:
    Checks & Agents:
    * ibm_imm_health: fix inventory function
    * if/if64: fix average line in PNP-template, fix display of speed for 20MBit
      lines (e.g. Frame Relay)

    Multisite:
    * WATO: Fixed omd mode/site detection and help for /etc/sudoers
    * WATO: Use and show common log for pending changes 
    * Sidebar Quicksearch: Now really disabling browser built-in completion
      dropdown selections
    
1.1.9i1:
    INCOMPATIBLE CHANGES:
    * TCP / SNMP: hosts using TCP and SNMP now must use the tags 'tcp'
      and 'snmp'. Hosts with the tag 'ping' will not inventorize any
      service. New configuration variable tcp_hosts.
    * Inventory: The call syntax for inventory has been simplified. Just
      call check_mk -I HOSTNAME now. Omit the "tcp" or "snmp". If you
      want to do inventory just for certain check types, type "check_mk --checks=snmp_info,if -I hostnames..."
      instead
    * perfdata_format now defaults to "pnp". Previous default was "standard".
      You might have to change that in main.mk if you are not using PNP (only
      relevant for MRPE checks)
    * inventory_check_severity defaults to 1 now (WARNING)
    * aggregation_output_format now defaults to "multiline"
    * Removed non_bulkwalk_hosts. You can use bulkwalk_hosts with NEGATE
      instead (see docu)
    * snmp_communites is now initialized with [], not with {}. It cannot
      be a dict any longer.
    * bulkwalk_hosts is now initizlized with []. You can do += here just
      as with all other rule variables.
    * Configuration check (-X) is now always done. It is now impossible to
      call any Check_MK action with an invalid configuration. This saves
      you against mistyped variables.
    * Check kernel: converted performance data from counters to rates. This
      fixes RRD problems (spikes) on reboots and also allows better access 
      to the peformance data for the Perf-O-Meters.  Also changed service 
      descriptions. You need to reinventurize the kernel checks. Your old
      RRDs will not be deleted, new ones will be created.
    * Multisite: parameters nagios_url, nagios_cgi_url and pnp_url are now
      obsolete. Instead the new parameter url_prefix is used (which must
      end with a /).

    Core, Setup, etc.:
    * Improve error handling: if hosts are monitored with SNMP *and* TCP,
      then after an error with one of those two agents checks from the
      other haven't been executed. This is fixed now. Inventory check
      is still not complete in that error condition.
    * Packages (MKP): Allow to create and install packages within OMD!
      Files are installed below ~/local/share/check_mk. No root permissions
      are neccessary
    * Inventory: Better error handling on invalid inventory result of checks
    * setup.sh: fix problem with missing package_info (only appears if setup
      is called from another directory)
    * ALL_SERVICES: Instead of [ "" ] you can now write ALL_SERVICES
    * debug_log: also output Check_MK version, check item and check parameters
    * Make sure, host has no duplicate service - this is possible e.g. by
      monitoring via agent and snmp in parallel. duplicate services will
      make Nagios reject the configuration.
    * --snmpwalk: do not translate anymore, use numbers. All checks work
      with numbers now anyway.
    * check_mk -I snmp will now try all checktypes not having an snmp scan
      function. That way all possible checks should be inventorized.
    * new variable ignored_checks: Similar to ignored_checktypes, but allows
      per-host configuration
    * allow check implementations to use common include files. See if/if64
      for an example
    * Better handling for removed checks: Removed exceptions in check_mk calls
      when some configured checks have been removed/renamed

    Checks & Agents:
    * Renamed check functions of imm_health check from test_imm to imm_health
      to have valid function and check names. Please remove remove from
      inventory and re-inventory those checks.
    * fc_brocade_port_detailed: allow to specify port state combinations not 
      to be critical
    * megaraid_pdisks: Using the real enclosure number as check item now
    * if/if64: allow to configure averaging of traffic over time (e.g. 15 min) 
      and apply traffic levels and averaged values. Also allow to specify relative
      traffic levels. Allow new parameter configuration via dictionary. Also
      allow to monitor unused ports and/or to ignore link status.
    * if/if64: Added expected interface speed to warning output
    * if/if64: Allow to ignore speed setting (set target speed to None)
    * wut_webtherm: handle more variants of WuT Webtherms (thanks to Lefty)
    * cisco_fan: Does not inventorize 'notPresent' sensors anymore. Improved output
    * cisco_power: Not using power source as threshold anymore. Improved output
    * cisco_fan: Does not inventorize 'notPresent' sensors anymore. Improved output
    * cisco_power: Not using power source as threshold anymore. Improved output
    * cisco_power: Excluding 'notPresent' devices from inventory now
    * cisco_temp_perf: Do not crash if device does not send current temperature
    * tcp_conn_stats: new check for monitoring number of current TCP connections
    * blade_*: Added snmp scan functions for better automatic inventory
    * blade_bays: Also inventorizes standby blades and has a little more
                  verbose output.
    * blade_blowers: Can handle responses without rpm values now. Improved output
    * blade_health: More detailed output on problems
    * blade_blades: Added new check for checking the health-, present- and
                    power-state of IBM Bladecenter blades
    * win_dhcp_pools: Several cleanups in check
    * Windows agent: allow restriction to ip addresses with only_hosts (like xinetd)
    * heartbeat_rscstatus: Catching empty output from agent correctly
    * tcp_conn_stats: Fixed inventory function when no conn stats can be inventoried
    * heartbeat_nodes: fix Linux agent for hostname with upper case letters (thanks to
            Thorsten Robers)
    * heartbeat_rscstatus: Catching empty output from agent correctly
    * heartbeat_rscstatus: Allowing a list as expected state to expect multiple OK states
    * win_dhcp_pools agent plugin: Filtering additional error message on
      systems without dhcp server
    * j4p_performance: Added experimental agent plugin fetching data via 
      jmx4perl agent (does not need jmx4perl on Nagios)
    * j4p_performance.mem: added new experimental check for memory usage via JMX.
    * if/if64: added Perf-O-Meter for Multisite
    * sylo: fix performance data: on first execution (counter wrap) the check did
      output only one value instead of three. That lead to an invalid RRD.
    * Cleaned up several checks to meet the variable naming conventions
    * drbd: Handling unconfigured drbd devices correctly. These devices are
      ignored during nventory
    * printer_supply: In case of OKI c5900 devices the name of the supply units ins not
      unique. The color of the supply unit is reported in a dedicated OID and added to the
      check item name to have a unique name now.
    * printer_supply: Added simple pnp template to have better graph formating for the check results
    * check_mk.only_from: new check for monitoring the IP address access restriction of the
      agent. The current Linux and Windows agents provide this information.
    * snmp_info check: Recoded not to use snmp_info_single anymore
    * Linux Agent: Fixed <<<cpu>>> output on SPARC machines with openSUSE
    * df_netapp/df_netapp32: Made check inventory resistant against empty size values
    * df_netapp32: Added better detection for possible 32bit counter wrap
    * fc_brocade_port_detailed: Made check handle phystate "noSystemControlAccessToSlot" (10)
      The check also handles unknown states better now
    * printer_supply: Added new parameter "printer_supply_some_remaining_status" to
      configure the reported state on small remaining capacity.
    * Windows agent: .vbs scripts in agents plugins/ directory are executed
      automatically with "cscript.exe /Nologo" to prevent wrong file handlers
    * aironet_clients: Only counting clients which don't have empty values for strength
    * statgrab_disk: Fixed byte calculation in plugin output
    * statgrab_disk: Added inventory function
    * 3ware_disks: Ignoring devices in state NOT-PRESENT during inventory

    Multisite:
    * The custom open/close states of custom links are now stored for each
      user
    * Setting doctype in sidebar frame now
    * Fixed invalid sidebar css height/width definition
    * Fixed repositioning the sidebar scroll state after refreshing the page
    * Fixed mousewheel scrolling in opera/chrome
    * Fixed resize bug on refresh in chrome
    * New view for all services of a site
    * Sidebar snapin site_status: make link target configurable
    * Multisite view "Recently changed services": sort newest first
    * Added options show_header and show_controls to remove the page headers
      from views
    * Cool: new button for an immediate reschedule of a host or service
      check: the view is redisplayed exactly at the point of time when
      Nagios has finished the check. This makes use of MK Livestatus'
      unique waiting feature.

   Livestatus:
    * Added no_more_notifications and check_flapping_recovery_notification
      fields to host table and no_more_notifications field to service table.
      Thanks to Matthew Kent

1.1.8:
    Core, Setup, etc.:
    * setup.sh: turn off Python debugging
    * Cleaned up documentation directory
    * cluster host: use real IP address for host check if cluster has
      one (e.g. service IP address)

    Checks & Agents:
    * Added missing PNP template for check_mk-hr_cpu
    * hr_fs: inventory now ignores filesystem with size 0,
      check does not longer crash on filesystems with size 0
    * logwatch: Fixed typo in 'too many unacknowledged logs' error message
    * ps: fix bug: inventory with fixed user name now correctly puts
      that user name into the resulting check - not None.
    * ps: inventory with GRAB_USER: service description may contain
      %u. That will be replaced with the user name and thus makes the
      service description unique.
    * win_dhcp_pools: better handle invalid agent output
    * hp_proliant_psu: Fixed multiple PSU detection on one system (Thanks to Andreas Döhler)
    * megaraid_pdisks: Fixed coding error
    * cisco_fan: fixed check bug in case of critical state
    * nfsmounts: fix output (free and used was swapped), make output identical to df

    Livestatus:
    * Prohibit { and } in regular expressions. This avoids a segmentation
      fault caused by regcomp in glibc for certain (very unusual) regular
      expressions.
    * Table status: new columns external_command_buffer_slots,
      external_command_buffer_usage and external_command_buffer_max
      (this was implemented according to an idea and special request of
       Heinz Fiebig. Please sue him if this breaks anything for you. I was
       against it, but he thinks that it is absolutely neccessary to have
       this in version 1.1.8...)
    * Table status: new columns external_commands and external_commands_rate
      (also due to Mr. Fiebig - he would have quit our workshop otherwise...)
    * Table downtimes/comments: new column is_service

    Multisite:
    * Snapin Performance: show external command per second and usage and
      size of external command buffer
    * Downtimes view: Group by hosts and services - just like comments
    * Fix links for items containing + (e.g. service descriptionen including
      spaces)
    * Allow non-ASCII character in downtimes and comments
    * Added nagvis_base_url to multisite.mk example configuration
    * Filter for host/service groups: use name instead of alias if 
      user has no permissions for groups

1.1.8b3:
    Core, Setup, etc.:
    * Added some Livestatus LQL examples to documentation
    * Removed cleanup_autochecks.py. Please use check_mk -u now.
    * RRA configuration for PNP: install in separate directory and do not
      use per default, since they use an undocumented feature of PNP.

    Checks & Agents:
    * postfix_mailq: Changed limit last 6 lines which includes all needed
		information
    * hp_proliant_temp/hp_proliant_fans: Fixed wrong variable name
    * hp_procurve_mem: Fixed wrong mem usage calculation
    * ad_replication: Works no with domain controller hostnames like DC02,DC02
    * aironet_client: fix crash on empty variable from SNMP output
    * 3ware_disks, 3ware_units: hopefully repaired those checks
    * added rudimentary agent for HP-UX (found in docs/)

    Multisite:
    * added Perf-O-Meter to "Problems of Host" view
    * added Perf-O-Meter to "All Services" view
    * fix bug with cleaning up persistent connections
    * Multisite now only fetches the available PNP Graphs of hosts/services
    * Quicksearch: limit number of items in dropdown to 80
      (configurable via quicksearch_dropdown_limit)
    * Views of hosts: make counts of OK/WARN/CRIT klickable, new views
      for services of host in a certain state
    * Multisite: sort context buttons in views alphabetically
    * Sidebar drag scrolling: Trying to compensate lost mouse events when
	leaving the sidebar frame while dragging

    Livestatus:
    * check for event_broker_options on start
    * Fix memory leakage caused by Filter: headers using regular expressions
    * Fix two memory leaks in logfile parser

1.1.8b2:
    Core, Setup, etc.:
    * Inventory: skip SNMP-only hosts on non-SNMP checktypes (avoids timeouts)
    * Improve error output for invalid checks
    
    Checks & Agents:
    * fix bug: run local and plugins also when spaces are in path name
      (such as C:\Program Files\Check_MK\plugins
    * mem.vmalloc: Do not create a check for 64 bit architectures, where
      vmalloc is always plenty
    * postfix_mailq: limit output to 1000 lines
    * multipath: handle output of SLES 11 SP1 better
    * if/if64: output operstatus in check output
    * if/if64: inventory now detects type 117 (gigabitEthernet) for 3COM
    * sylo: better handling of counter wraps.

    Multisite:
    * cleanup implementation of how user settings are written to disk
    * fix broken links in 'Edit view -> Try out' situation
    * new macros $HOSTNAME_LOWER$, $HOSTNAME_UPPER$ and $HOSTNAME_TITLE$ for
      custom notes

1.1.8b1:
    Core, Setup, etc.:
    * SNMPv3: allow privProtocol and privPassword to be specified (thanks
      to Josef Hack)
    * install_nagios.sh: fix problem with broken filenames produced by wget
    * install_nagios.sh: updated software to newest versions
    * install_nagios.sh: fix Apache configuration problem
    * install_nagios.sh: fix configuration vor PNP4Nagios 0.6.6
    * config generation: fix host check of cluster hosts
    * config generation: add missing contact groups for summary hosts
    * RPM package of agent: do not overwrite xinetd.d/check_mk, but install
      new version with .rpmnew, if admin has changed his one
    * legacy_checks: fix missing perfdata, template references where in wrong
      direction (thanks Daniel Nauck for his precise investigation)

    Checks & Agents:
    * New check imm_health by Michael Nieporte
    * rsa_health: fix bug: detection of WARNING state didn't work (was UNKNOWN
            instead)
    * check_mk_agent.solaris: statgrab now excludes filesystems. This avoids hanging
      in case of an NFS problem. Thanks to Divan Santana.
    * multipath: Handle new output of multipath -l (found on SLES11 SP1)
    * ntp: fix typo in variable ntp_inventory_mode (fixes inventory problem)
    * if64: improve output formatting of link speed
    * cisco_power: inventory function now ignores non-redundant power supplies
    * zpool_status: new check from Darin Perusich for Solaris zpools

    Multisite:
    * fix several UTF-8 problems: allow non-ascii characters in host names
      (must be UTF 8 encoded!)
    * improve compatibility with Python 2.3
    * Allow loading custom style sheet overriding Check_MK styles by setting
      custom_style_sheet in multisite.mk
    * Host icons show link to detail host, on summary hosts.
    * Fix sidebar problem: Master Control did not display data correctly
    * status_host: honor states even if sites hosting status hosts is disabled
      (so dead-detection works even if local site is disabled)
    * new config variable start_url: set url for welcome page
    * Snapin Quicksearch: if no host is matching, automatically search for
      services
    * Remove links to legacy Nagios GUI (can be added by user if needed)
    * Sidebar Quicksearch: fix several annoyances
    * Views with services of one host: add title with host name and status

    Livestatus:
    * fix memory leak: lost ~4K on memory on each StatsAnd: or StatsOr:
      header (found by Sven Nierlein)
    * fix invalid json output for empty responses (found by Sven Nierlein)
    * fix Stats: avg ___ for 0 matching elements. Output was '-nan' and is
      now '0.0'
    * fix output of floating point numbers: always use exponent and make
      sure a decimal point is contained (this makes JSON/Python detect
      the correct type)

1.1.7i5:
    Core, Setup, etc.:
    * SNMP: do not load any MIB files (speeds up snmpwalk a lot!)
    * legacy_checks: new config variable allowing creating classical
      non-Check_MK checks while using host tags and config options
    * check_mk_objects.cfg: beautify output, use tabs instead of spaces
    * check_mk -II: delete only specified checktypes, allow to reinventorize
      all hosts
    * New option -O, --reload: Does the same as -R, but reloads Nagios
      instead of restarting it.
    * SNMP: Fixed string detection in --snmpwalk calls
    * SNMP: --snmpwalk does walk the enterprises tree correctly now
    * SNMP: Fixed missing OID detection in SNMP check processing. There was a problem
      when the first column had OID gaps in the middle. This affected e.g. the cisco_locif check.
    * install_nagios.sh: correctly detect Ubuntu 10.04.1
    * Config output: make order of service deterministic
    * fix problem with missing default hostgroup

    Multisite:
    * Sidebar: Improved the quicksearch snapin. It can search for services, 
      servicegroups and hostgroups now. Simply add a prefix "s:", "sg:" or "hg:"
      to search for other objects than hosts.
    * View editor: fix bug which made it impossible to add more than 10 columns
    * Service details: for Check_MK checks show description from check manual in
      service details
    * Notes: new column 'Custom notes' which allows customizable notes
      on a per host / per service base (see online docu for details)
    * Configuration: new variable show_livestatus_errors which can be set
      to False in order to hide error about unreachable sites
    * hiding views: new configuration variables hidden_views and visible_views
    * View "Service problems": hide problems of down or unreachable hosts. This
      makes the view consistant with "Tactical Overview"

    Checks & Agents:
    * Two new checks: akcp_sensor_humidity and akcp_sensor_temp (Thanks to Michael Nieporte)
    * PNP-template for kernel: show average of displayed range
    * ntp and ntp.time: Inventory now per default just creates checks for ntp.time (summary check).
      This is controlled by the new variable ntp_inventory_mode (see check manuals).
    * 3ware: Three new checks by Radoslav Bak: 3ware_disks, 3ware_units, 3ware_info
    * nvidia: agent now only queries GPUCoreTemp and GPUErrors. This avoids
      a vmalloc leakage of 32kB per call (bug in NVIDIA driver)
    * Make all SNMP based checks independent of standard MIB files
    * ad_replication: Fixed syntax errors and unhandled date output when
      not replicated yet
    * ifoperstatus: Allowing multiple target states as a list now
    * cisco_qos: Added new check to monitor traffic in QoS classes on Cisco routers
    * cisco_power: Added scan function
    * if64/if/cisco_qos: Traffic is displayed in variable byte scales B/s,KB/s,MB/s,GB/s
      depending on traffic amount.
    * if64: really using ifDescr with option if_inventory_uses_description = True
    * if64: Added option if_inventory_uses_alias to using ifAlias for the item names
    * if64/if: Fixed bug displaying the out traffic (Perfdata was ok)
    * if64/if: Added WARN/CRIT thresholds for the bandwidth usage to be given as rates
    * if64/if: Improved PNP-Templates
    * if64/if: The ifoperstatus check in if64/if can now check for multiple target states
    * if64/if: Removing all null bytes during hex string parsing (These signs Confuse nagios pipe)
    * Fixed hr_mem and hr_fs checks to work with new SNMP format
    * ups_*: Inventory works now on Riello UPS systems
    * ups_power: Working arround wrong implemented RFC in some Riello UPS systems (Fixing negative power
      consumption values)
    * FreeBSD Agent: Added sections: df mount mem netctr ipmitool (Thanks to Florian Heigl)
    * AIX: exclude NFS and CIFS from df (thanks to Jörg Linge)
    * cisco_locif: Using the interface index as item when no interface name or description are set

    Livestatus:
    * table columns: fix type of num_service_* etc.: was list, is now int (thanks to Gerhard Laußer)
    * table hosts: repair semantics of hard_state (thanks to Michael Kraus). Transition was one
      cycle to late in certain situations.

1.1.7i4:
    Core, Setup, etc.:
    * Fixed automatic creation of host contactgroups
    * templates: make PNP links work without rewrite

    Multisite:
    * Make page handler modular: this allows for custom pages embedded into
      the Multisite frame work and thus using Multisite for other tasks as
      well.
    * status_host: new state "waiting", if status host is still pending
    * make PNP links work without rewrite
    * Fix visibility problem: in multisite setups all users could see
      all objects.

1.1.7i3:
    Core, Setup, etc.:
    * Fix extra_nagios_conf: did not work in 1.1.7i2
    * Service Check_MK now displays overall processing time including
      agent communication and adds this as performance data
    * Fix bug: define_contactgroups was always assumed True. That led to duplicate
      definitions in case of manual definitions in Nagios 

    Checks & Agents:
    * New Check: hp_proliant_da_phydrv for monitoring the state of physical disks
      in HP Proliant Servers
    * New Check: hp_proliant_mem for monitoring the state of memory modules in
      HP Proliant Servers
    * New Check: hp_proliant_psu for monitoring the state of power supplies in
      HP Proliant Servers
    * PNP-templates: fix several templates not working with MULTIPLE rrds
    * new check mem.vmalloc for monitoring vmalloc address space in Linux kernel.
    * Linux agent: add timeout of 2 secs to ntpq 
    * wmic_process: make check OK if no matching process is found

    Livestatus:
    * Remove obsolete parameter 'accept_timeout'
    * Allow disabling idle_timeout and query_timeout by setting them to 0.

    Multisite:
    * logwatch page: wrap long log lines

1.1.7i2:
    Incompatible Changes:
    * Remove config option define_timeperiods and option --timeperiods.
      Check_MK does not longer define timeperiod definitions. Please
      define them manually in Nagios.
    * host_notification_period has been removed. Use host_extra_conf["notification_period"]
      instead. Same holds for service_notification_periods, summary_host_notification_periods
      and summary_service_notification_periods.
    * Removed modes -H and -S for creating config data. This now does
      the new option -N. Please set generate_hostconf = False if you
      want only services to be defined.

    Core, Setup, etc.:
    * New config option usewalk_hosts, triggers --usewalk during
      normal checking for selected hosts.
    * new option --scan-parents for automatically finding and 
      configuring parent hosts (see online docu for details)
    * inventory check: put detailed list of unchecked items into long
      plugin output (to be seen in status details)
    * New configuration variable check_parameters, that allows to
      override default parameters set by inventory, without defining 
      manual checks!

    Checks & Agents:
    * drbd: changed check parameters (please re-inventorize!)
    * New check ad_replication: Checks active directory replications
      of domain controllers by using repadm
    * New check postifx_mailq: Checks mailqueue lengths of postifx mailserves
    * New check hp_procurve_cpu: Checks the CPU load on HP Procurve switches
    * New check hp_procurve_mem: Checks the memory usage on HP Procurve switches
    * New check hp_procurve_sensors: Checks the health of PSUs, FANs and
      Temperature on HP Procurve switches
    * New check heartbeat_crm: Monitors the general state of heartbeat clusters
      using the CRM
    * New check heartbeat_crm_resources: Monitors the state of resources and nodes
      in heartbeat clusters using the CRM
    * *nix agents: output AgentOS: in header
    * New agent for FreeBSD: It is based on the linux agent. Most of the sections
      could not be ported easily so the FreeBSD agent provides information for less
      checks than the linux agent.
    * heartbeat_crm and heartbeat_crm.resources: Change handling of check parameters.
      Please reinvenurize and read the updated man page of those checks
    * New check hp_proliant_cpu: Check the physical state of CPUs in HP Proliant servers
    * New check hp_proliant_temp: Check the temperature sensors of HP Proliant servers
    * New check hp_proliant_fans: Check the FAN sensors of HP Proliant servers

    Multisite:
    * fix chown problem (when nagios user own files to be written
      by the web server)
    * Sidebar: Fixed snapin movement problem using older firefox
      than 3.5.
    * Sidebar: Fixed IE8 and Chrome snapin movement problems
    * Sidebar: Fixed IE problem where sidebar is too small
    * Multisite: improve performance in multi site environments by sending
      queries to sites in parallel
    * Multisite: improve performance in high latency situations by
      allowing persistent Livestatus connections (set "persist" : True 
      in sites, use current Livestatus version)

    Livestatus:
    * Fix problems with in_*_period. Introduce global
      timeperiod cache. This also improves performance
    * Table timeperiods: new column 'in' which is 0/1 if/not the
      timeperiod is currently active
    * New module option idle_timeout. It sets the time in ms
      Livestatus waits for the next query. Default is 300000 ms (5 min).
    * New module option query_timeout. It limits the time between
      two lines of a query (in ms). Default is 10000 ms (10 sec).

1.1.7i1: Core, Setup, etc.:
    * New option -u for reordering autochecks in per-host-files
      (please refer to updated documentation about inventory for
       details)
    * Fix exception if check_mk is called without arguments. Show
      usage in that case.
    * install_nagios.sh: Updated to NagVis 1.5 and fixed download URL
    * New options --snmpwalk and --usewalk help implemeting checks
      for SNMP hardware which is not present
    * SNMP: Automatically detect missing entries. That fixes if64
      on some CISCO switches.
    * SNMP: Fix hex string detection (hopefully)
    * Do chown only if running as root (avoid error messages)
    * SNMP: SNMPv3 support: use 4-tuple of security level, auth protocol,
      security name and password instead of a string in snmp_communities
      for V3 hosts.
    * SNMP: Fixed hexstring detection on empty strings
    * New option -II: Is like -I, but removes all previous autochecks
      from inventorized hosts
    * install_nagios.sh: Fix detection of PNP4Nagios URL and URL of
      NagVis
    * Packager: make sanity check prohibiting creating of package files
      in Check MK's directories
    * install_nagios.sh: Support Ubuntu 10.04 (Thanks to Ben)
      
    Checks & Agents:
    * New check ntp.time: Similar to 'ntp' but only honors the system peer
      (that NTP peer where ntpq -p prints a *).
    * wmic_process: new check for ressource consumption of windows processes
    * Windows agent supports now plugins/ and local/ checks
    * [FIX] ps.perf now correctly detects extended performance data output
      even if number of matching processes is 0
    * renamed check cisco_3640_temp to cisco_temp, renamed cisco_temp
      to cisco_temp_perf, fixed snmp detection of those checks
    * New check hr_cpu - checking the CPU utilization via SNMP
    * New check hr_fs - checking filesystem usage via SNMP
    * New check hr_mem - checking memory usage via SNMP
    * ps: inventory now can configured on a per host / tag base
    * Linux: new check nvidia.temp for monitoring temperature of NVIDIA graphics card
    * Linux: avoid free-ipmi hanging forever on hardware that does not support IPMI
    * SNMP: Instead of an artificial index column, which some checks use, now
      the last component of the OID is used as index. That means that inventory
      will find new services and old services will become UNKNOWN. Please remove
      the outdated checks.
    * if: handle exception on missing OIDs
    * New checks hp_blade* - Checking health of HP BladeSystem Enclosures via SNMP
    * New check drbd - Checking health of drbd nodes
    * New SNMP based checks for printers (page counter, supply), contributed
      by Peter Lauk (many thanks!)
    * New check cups_queues: Checking the state of cups printer queues
    * New check heartbeat_nodes: Checking the node state and state of the links
      of heartbeat nodes
    * New check heartbeat_rscstatus: Checks the local resource status of
      a heartbeat node
    * New check win_dhcp_pools: Checks the usage of Windows DHCP Server lease pools
    * New check netapp_volumes: Checks on/offline-condition and states of netapp volumes 

    Multisite:
    * New view showing all PNP graphs of services with the same description
    * Two new filters for host: notifications_enabled and acknowledged
    * Files created by the webserver (*.mk) are now created with the group
      configured as common group of Nagios and webserver. Group gets write
      permissions on files and directories.
    * New context view: all services of a host group
    * Fix problems with Umlauts (non-Ascii-characters) in performance data
    * New context view: all services of a host group
    * Sidebar snapins can now fetch URLs for the snapin content instead of
      building the snapin contents on their own.
    * Added new nagvis_maps snapin which displays all NagVis maps available
      to the user. Works with NagVis 1.5 and newer.

1.1.6:
    Core, Setup, etc.:
    * Service aggregation: new config option aggregation_output_format.
      Settings this to "multiline" will produce Nagios multiline output
      with one line for each individual check.

    Multisite:
    * New painter for long service plugin output (Currently not used
      by any builtin view)

    Checks & Agents:
    * Linux agent: remove broken check for /dev/ipmi0

1.1.6rc3:
    Core, Setup, etc.:
    * New option --donate for donating live host data to the community.
      Please refer to the online documentation for details.
    * Tactical Overview: Fixed refresh timeout typo
      (Was 16 mins instead of 10 secs)

    Livestatus:
    * Assume strings are UTF-8 encoded in Nagios. Convert from latin-1 only
      on invalid UTF-8 sequences (thanks to Alexander Yegorov)

    Multisite:
    * Correctly display non-ascii characters (fixes exception with 'ascii codec')
      (Please also update Livestatus to 1.1.6rc3)

1.1.6rc2:
    Multisite:
    * Fix bug in Master control: other sites vanished after klicking buttons.
      This was due to connection error detection in livestatus.py (Bug found
      by Benjamin Odenthal)
    * Add theme and baseurl to links to PNP (using features of new PNP4Nagios
      0.6.4)

    Core, Setup, etc.:
    * snmp: hopefully fix HEX/string detection now

    Checks & Agents:
    * md: fix inventory bug on resync=PENDING (Thanks to Darin Perusich)

1.1.6rc1:
    Multisite:
    * Repair Perf-O-Meters on webkit based browsers (e.g. Chrome, Safari)
    * Repair layout on IE7/IE8. Even on IE6 something is working (definitely
      not transparent PNGs though). Thanks to Lars.
    * Display host state correct if host is pending (painter "host with state")
    * Logfile: new filter for plugin output
    * Improve dialog flow when cloning views (button [EDIT] in views snapin)
    * Quicksearch: do not open search list if text did not change (e.g. Shift up),
      close at click into field or snapin.

    Core, Setup, etc.:
    * Included three patched from Jeff Dairiki dealing with compile flags
      and .gitignore removed from tarballs
    * Fix problem with clustered_services_of[]: services of one cluster
      appeared also on others
    * Packager: handle broken files in package dir
    * snmp handling: better error handling in cases where multiple tables
      are merged (e.g. fc_brocade_port_detailed)
    * snmp: new handling of unprintable strings: hex dumps are converted
      into binary strings now. That way all strings can be displayed and
      no information is lost - nevertheless.
      
    Checks & Agents:
    * Solaris agent: fixed rare df problems on Solaris 10, fix problem with test -f
      (thanks to Ulf Hoffmann)
    * Converted all PNP templates to format of 0.6.X. Dropped compatibility
      with 0.4.X.
    * Do not use ipmi-sensors if /dev/ipmi0 is missing. ipmi-sensors tries
      to fiddle around with /dev/mem in that case and miserably fails
      in some cases (infinite loop)
    * fjdary60_run: use new binary encoding of hex strings
    * if64: better error handling for cases where clients do not send all information
    * apc_symmetra: handle status 'smart boost' as OK, not CRITICAL

    Livestatus:
    * Delay starting of threads (and handling of socket) until Nagios has
      started its event loop. This prevents showing services as PENDING 
      a short time during program start.

1.1.6b3:
    Multisite:
    * Quicksearch: hide complete host list if field is emptied via Backspace or Del.
      Also allow handle case where substring match is unique.

1.1.6b2:
    Core, Setup, etc.:
    * Packager: fix unpackaged files (sounds, etc)

    Multisite:
    * Complete new design (by Tobias Roeckl, Kopf & Herz)
    * New filters for last service check and last service state change
    * New views "Recently changed services" and "Unchecked services"
    * New page for adding sidebar snapins
    * Drag & Drop for sidebar snapins (thanks to Lars)
    * Grab & Move for sidebar scrolling (thanks to Lars)
    * Filter out summary hosts in most views.
    * Set browser refresh to 30 secs for most views
    * View host status: added a lot of missing information
    * View service status: also added information here
    * Make sure, enough columns can be selected in view editor
    * Allow user to change num columns and refresh directly in view
    * Get back to where you came after editing views
    * New sidebar snapin "Host Matrix"
    * New feature "status_host" for remote sites: Determine connection
      state to remote side by considering a certain host state. This
      avoids livestatus time outs to dead sites.
    * Sidebar snapin site status: fix reload problem
    * New Perf-O-Meters displaying service performance data
    * New snapin "Custom Links" where you easily configure your own
      links via multisite.mk (see example in new default config file)
    * Fixed problem when using only one site and that is not local

    Livestatus:
    * new statistics columns: log_messages and log_messages_rate
    * make statistics average algorithm more sluggish

1.1.5i3:
     Core, Setup, etc.:
     * New Check_MK packager (check_mk -P)

1.1.5i2:
     Core, Setup, etc.:
     * install_nagios.sh: add missing package php5-iconv for SLES11

     Checks & Agents:
     * if64: new SNMP check for network interfaces. Like if, but uses 64 bit
       counters of modern switches. You might need to configure bulkwalk_hosts.
     * Linux agent: option -d enabled debug output
     * Linux agent: fix ipmi-sensors cache corruption detection
     * New check for temperature on Cisco devices (cisco_3640_temp)
     * recompiled waitmax with dietlibc (fixed incompatibility issues
       on older systems)

     Multisite:
     * Filters for groups are negateable.

1.1.5i1:
     Checks & Agents:
     * uptime: new check for system uptime (Linux)
     * if: new SNMP check for network interfaces with very detailed traffic,
       packet and error statistics - PNP graphs included

     Multisite:
     * direct integration of PNP graphs into Multisite views
     * Host state filter: renamed HTML variables (collision with service state). You
       might need to update custom views using a filter on host states.
     * Tactical overview: exclude services of down hosts from problems, also exclude
       summary hosts
     * View host problems/service problems: exclude summary hosts, exclude services
       of down hosts
     * Simplified implementation of sidebar: sidebar is not any longer embeddeable.
     * Sidebar search: Added host site to be able to see the context links on
       the result page
     * Sidebar search: Hitting enter now closes the hint dropdown in all cases

1.1.5i0:
      Core, Setup, etc.:
      * Ship check-specific rra.cfg's for PNP4Nagios (save much IO and disk space)
      * Allow sections in agent output to apear multiple times
      * cleanup_autochecks.py: new option -f for directly activating new config
      * setup.sh: better detection for PNP4Nagios 0.6
      * snmpwalk: use option -Oa, inhibit strings to be output as hex if an umlaut
        is contained.

      Checks & Agents:
      * local: allow more than once performance value, separated by pipe (|)
      * ps.perf: also send memory and CPU usage (currently on Linux and Solaris)
      * Linux: new check for filesystems mount options
      * Linux: new very detailed check for NTP synchronization
      * ifoperstatus: inventory honors device type, per default only Ethernet ports
        will be monitored now
      * kernel: now inventory is supported and finds pgmajfault, processes (per/s)
        and context switches
      * ipmi_sensors: Suppress performance data for fans (save much IO/space)
      * dual_lan_check: fix problem which using MRPE
      * apc_symmetra: PNP template now uses MIN for capacity (instead of AVERAGE)
      * fc_brocade_port_detailed: PNP template now uses MAX instead of AVERAGE
      * kernel: fix text in PNP template
      * ipmi_sensors: fix timeout in agent (lead to missing items)
      * multipath: allow alias as item instead of uuid
      * caching agent: use /var/cache/check_mk as cache directory (instead of /etc/check_mk)
      * ifoperstatus: is now independent of MIB

      Multisite:
      * New column host painter with link to old Nagios services
      * Multisite: new configuration parameter default_user_role
      
      Livestatus:
      * Add missing LDFLAGS for compiling (useful for -g)

1.1.4:
      Summary:
      * A plentitude of problem fixes (including MRPE exit code bug)
      * Many improvements in new Multisite GUI
      * Stability and performance improvements in Livestatus

      Core, Setup, etc.:
      * Check_MK is looking for main.mk not longer in the current and home
        directory
      * install_nagios.sh: fix link to Check_MK in sidebar
      * install_nagios.sh: switch PNP to version 0.6.3
      * install_nagios.sh: better Apache-Config for Multisite setup
      * do not search main.mk in ~ and . anymore (brought only trouble) 
      * clusters: new variable 'clustered_services_of', allowing for overlapping
         clusters (as proposed by Jörg Linge)
      * install_nagios.sh: install snmp package (needed for snmp based checks)
      * Fix ower/group of tarballs: set them to root/root
      * Remove dependency from debian agent package    
      * Fixed problem with inventory when using clustered_services
      * tcp_connect_timeout: Applies now only for connect(), not for
        time of data transmission once a connection is established
      * setup.sh now also works for Icinga
      * New config parameter debug_log: set this to a filename in main.mk and you
        will get a debug log in case if 'invalid output from plugin...'
      * ping-only-hosts: When ping only hosts are summarized, remove Check_MK and
        add single PING to summary host.
      * Service aggregation: fix state relationship: CRIT now worse than UNKNOWN 
      * Make extra_service_conf work also for autogenerated PING on ping-only-hosts
        (groups, contactgroups still missing)

      Checks & Agents:
      * mrpe in Linux agent: Fix bug introduced in 1.1.3: Exit status of plugins was
        not honored anymore (due to newline handling)
      * mrpe: allow for sending check_command to PNP4Nagios (see MRPE docu)
      * Logwatch GUI: fix problem on Python 2.4 (thanks to Lars)
      * multipath: Check is now less restrictive when parsing header lines with
        the following format: "<alias> (<id>)"
      * fsc_ipmi_mem_status: New check for monitoring memory status (e.g. ECC)
         on FSC TX-120 (and maybe other) systems.
      * ipmi_sensors in Linux agent: Fixed compatibility problem with new ipmi
        output. Using "--legacy-output" parameter with newer freeipmi versions now.
      * mrpe: fix output in Solaris agent (did never work)
      * IBM blade center: new checks for chassis blowers, mediatray and overall health
      * New caching agent (wrapper) for linux, supporting efficient fully redundant
        monitoring (please read notes in agents/check_mk_caching_agent)
      * Added new smbios_sel check for monitoring the System Event Log of SMBIOS.
      * fjdarye60_rluns: added missing case for OK state
      * Linux agent: The xinetd does not log each request anymore. Only
        failures are logged by xinetd now. This can be changed in the xinetd
	configuration files.
      * Check df: handle mountpoints containing spaces correctly 
        (need new inventorization if you have mountpoints with spaces)
      * Check md on Linux: handle spare disks correctly
      * Check md on Linux: fix case where (auto-read-only) separated by space
      * Check md on Linux: exclude RAID 0 devices from inventory (were reported as critical)
      * Check ipmi: new config variable ipmi_ignore_nr
      * Linux agent: df now also excludes NFSv4
      * Wrote man-page for ipmi check
      * Check mrpe: correctly display multiline output in Nagios GUI
      * New check rsa_health for monitoring IBM Remote Supervisor Adapter (RSA)
      * snmp scan: suppress error messages of snmpget
      * New check: cpsecure_sessions for number of sessions on Content Security Gateway
      * Logwatch GUI: move acknowledge button to top, use Multisite layout,
         fix several layout problem, remove list of hosts
      * Check logwatch: limit maximum size of stored log messages (configurable
        be logwatch_max_filesize)
      * AIX agent: fix output of MRPE (state and description was swapped)
      * Linux agent: fixed computation of number of processors on S390
      * check netctr: add missing perfdata (was only sent on OK case)
      * Check sylo: New check for monitoring the sylo state
      
      Livestatus:
      * Table hosts: New column 'services' listing all services of that host
      * Column servicegroups:members: 'AuthUser' is now honored
      * New columns: hosts:services_with_state and servicegroups:members_with_state
      * New column: hostgroup:members_with_state
      * Columns hostgroup:members and hostgroup:members_with_state honor AuthUser
      * New rudimentary API for C++
      * Updates API for Python
      * Make stack size of threads configurable
      * Set stack size of threads per default o 64 KB instead of 8 MB
      * New header Localtime: for compensating time offsets of remote sites
      * New performance counter for fork rate
      * New columns for hosts: last_time_{up,down,unreachable}
      * New columns for services: last_time_{ok,warning,critical,unknown}
      * Columns with counts honor now AuthUser
      * New columns for hosts/services: modified_attributes{,_list}
      * new columns comments_with_info and downtimes_with_info
      * Table log: switch output to reverse chronological order!
      * Fix segfault on filter on comments:host_services
      * Fix missing -lsocket on Solaris
      * Add missing SUN_LEN (fixed compile problem on Solaris)
      * Separators: remote sanitiy check allowing separators to be equal
      * New output format "python": declares strings as UTF-8 correctly
      * Fix segault if module loaded without arguments

      Multisite:
      * Improved many builtin views
      * new builtin views for host- and service groups
      * Number of columns now configurable for each layout (1..50)
      * New layout "tiled"
      * New painters for lists of hosts and services in one column
      * Automatically compensate timezone offsets of remote sites
      * New datasources for downtimes and comments
      * New experimental datasource for log
      * Introduce limitation, this safes you from too large output
      * reimplement host- and service icons more intelligent
      * Output error messages from dead site in Multisite mode
      * Increase wait time for master control buttons from 4s to 10s
      * Views get (per-view) configurable browser automatic reload interval
      * Playing of alarm sounds (configurable per view)
      * Sidebar: fix bookmark deletion problem in bookmark snapin
      * Fixed problem with sticky debug
      * Improve pending services view
      * New column with icon with link to Nagios GUI
      * New icon showing items out of their notification period.
      * Multisite: fix bug in removing all downtimes
      * View "Hostgroups": fix color and table heading
      * New sidebar snapin "Problem hosts"
      * Tactical overview: honor downtimes
      * Removed filter 'limit'. Not longer needed and made problems
        with new auto-limitation.
      * Display umlauts from Nagios comments correctly (assuming Latin-1),
         inhibit entering of umlauts in new comments (fixes exception)
      * Switched sidebar from synchronous to asynchronous requests
      * Reduced complete reloads of the sidebar caused by user actions
      * Fix reload problem in frameset: Browser reload now only reloads
        content frames, not frameset.


1.1.3:

      Core, Setup, etc.:
      * Makefile: make sure all files are world readable
      * Clusters: make real host checks for clusters (using check_icmp with multiple IP addresses)
      * check_mk_templates: remove action_url from cluster and summary hosts (they have no performance data)
      * check_mk_template.cfg: fix typo in notes_url
      * Negation in binary conf lists via NEGATE (clustered_services, ingored_services,
	bulkwalk_hosts, etc).
      * Better handling of wrapping performance counters
      * datasource_programs: allow <HOST> (formerly only <IP>)
      * new config variable: extra_nagios_conf: string simply added to Nagios
        object configuration (for example for define command, etc.)
      * New option --flush: delete runtime data of some or all hosts
      * Abort installation if livestatus does not compile.
      * PNP4Nagios Templates: Fixed bug in template file detection for local checks
      * nagios_install.sh: Added support for Ubuntu 9.10
      * SNMP: handle multiline output of snmpwalk (e.g. Hexdumps)
      * SNMP: handle ugly error output of snmpwalk
      * SNMP: allow snmp_info to fetch multiple tables
      * check_mk -D: sort hostlist before output
      * check_mk -D: fix output: don't show aggregated services for non-aggregated hosts
      * check_mk_templates.cfg: fix syntax error, set notification_options to n

      Checks & Agents:
      * logwatch: fix authorization problem on web pages when acknowledging
      * multipath: Added unhandled multipath output format (UUID with 49 signs)
      * check_mk-df.php: Fix locale setting (error of locale DE on PNP 0.6.2)
      * Make check_mk_agent.linux executable
      * MRPE: Fix problems with quotes in commands
      * multipath: Fixed bug in output parser
      * cpu: fixed bug: apply level on 15min, not on 1min avg
      * New check fc_brocade_port_detailed
      * netctrl: improved handling of wrapped counters
      * winperf: Better handling of wrapping counters
      * aironet_client: New check for number of clients and signal
        quality of CISCO Aironet access points
      * aironet_errors: New check for monitoring CRC errors on
        CISCO Aironet access points
      * logwatch: When Agent does not send a log anymore and no local logwatch
                  file present the state will be UNKNOWN now (Was OK before).
      * fjdarye60_sum: New check for summary status of Fidary-E60 devices
      * fjdarye60_disks: New check for status of physical disks
      * fjdarye60_devencs: New check for status of device enclosures
      * fjdarye60_cadaps: New check for status of channel adapters
      * fjdarye60_cmods: New check for status of channel modules
      * fjdarye60_cmods_flash: New check for status of channel modules flash
      * fjdarye60_cmods_mem: New check for status of channel modules memory
      * fjdarye60_conencs: New check for status of controller enclosures
      * fjdarye60_expanders: New check for status of expanders
      * fjdarye60_inletthmls: New check for status of inlet thermal sensors
      * fjdarye60_thmls: New check for status of thermal sensors
      * fjdarye60_psus: New check for status of PSUs
      * fjdarye60_syscaps: New check for status of System Capacitor Units
      * fjdarye60_rluns: New check for RLUNs
      * lparstat_aix: New check by Joerg Linge
      * mrpe: Handles multiline output correctly (only works on Linux,
	      Agents for AIX, Solaris still need fix).
      * df: limit warning and critical levels to 50/60% when using a magic number
      * fc_brocade_port_detailed: allow setting levels on in/out traffic, detect
         baudrate of inter switch links (ISL). Display warn/crit/baudrate in
	 PNP-template

      MK Livestatus:
      * fix operators !~ and !~~, they didn't work (ever)
      * New headers for waiting (please refer to online documentation)
      * Abort on errors even if header is not fixed16
      * Changed response codes to better match HTTP
      * json output: handle tab and other control characters correctly
      * Fix columns host:worst_service_state and host:worst_service_hard_state
      * New tables servicesbygroup, servicesbyhostgroup and hostsbygroup
      * Allow to select columns with table prefix, e.g. host_name instead of name
        in table hosts. This does not affect the columns headers output by
	ColumnHeaders, though.
      * Fix invalid json output of group list column in tables hosts and services
      * Fix minor compile problem.
      * Fix hangup on AuthUser: at certain columns
      * Fix some compile problems on Solaris

      Multisite:
      * Replaced Multiadmin with Multisite.


1.1.2:
      Summary:
      * Lots of new checks
      * MK Livestatus gives transparent access to log files (nagios.log, archive/*.log)
      * Many bug fixes

      MK Livestatus:
      * Added new table "log", which gives you transparent access to the Nagios log files!
      * Added some new columns about Nagios status data to stable 'status'
      * Added new table "comments"
      * Added logic for count of pending service and hosts
      * Added several new columns in table 'status' 
      * Added new columns flap_detection and obsess_over_services in table services
      * Fixed bug for double columns: filter truncated double to int
      * Added new column status:program_version, showing the Nagios version
      * Added new column num_services_pending in table hosts
      * Fixed several compile problems on AIX
      * Fixed bug: queries could be garbled after interrupted connection
      * Fixed segfault on downtimes:contacts
      * New feature: sum, min, max, avg and std of columns in new syntax of Stats:

      Checks & Agents:
      * Check ps: this check now supports inventory in a very flexible way. This simplifies monitoring a great number of slightly different processes such as with ORACLE or SAP.
      * Check 'md': Consider status active(auto-read-only) as OK
      * Linux Agent: fix bug in vmware_state
      * New Checks for APC Symmetra USV
      * Linux Agent: made <<<meminfo>>> work on RedHat 3.
      * New check ps.perf: Does the same as ps, but without inventory, but with performance data
      * Check kernel: fixed missing performance data
      * Check kernel: make CPU utilization work on Linux 2.4
      * Solaris agent: don't use egrep, removed some bashisms, output filesystem type zfs or ufs
      * Linux agent: fixed problem with nfsmount on SuSE 9.3/10.0
      * Check 'ps': fix incompability with old agent if process is in brackets
      * Linux agent: 'ps' now no longer supresses kernel processes
      * Linux agent: make CPU count work correctly on PPC-Linux
      * Five new checks for monitoring DECRU SANs
      * Some new PNP templates for existing checks that still used the default templates
      * AIX Agent: fix filesystem output
      * Check logwatch: Fix problem occuring at empty log lines
      * New script install_nagios.sh that does the same as install_nagios_on_lenny.sh, but also works on RedHat/CentOS 5.3.
      * New check using the output of ipmi-sensors from freeipmi (Linux)
      * New check for LSI MegaRAID disks and arrays using MegaCli (based on the driver megaraid_sas) (Linux)
      * Added section <<<cpu>>> to AIX and Solaris agents
      * New Check for W&T web thermograph (webthermometer)
      * New Check for output power of APC Symmetra USP
      * New Check for temperature sensors of APC Symmetra WEB/SNMP Management Card.
      * apc_symmetra: add remaining runtime to output
      * New check for UPS'es using the generic UPS-MIB (such as GE SitePro USP)
      * Fix bug in PNP-template for Linux NICs (bytes and megabytes had been mixed up).
      * Windows agent: fix bug in output of performance counters (where sometimes with , instead of .)
      * Windows agent: outputs version if called with 'version'
      
      Core, Setup, etc.:
      * New SNMP scan feature: -I snmp scans all SNMP checks (currently only very few checks support this, though)
      * make non-bulkwalk a default. Please edit bulkwalk_hosts or non_bulkwalk_hosts to change that
      * Improve setup autodetection on RedHat/CentOS.  Also fix problem with Apache config for Mutliadmin: On RedHat Check_MK's Apache conf file must be loaded after mod_python and was thus renamed to zzz_check_mk.conf.
      * Fix problem in Agent-RPM: mark xinetd-configfile with %config -> avoid data loss on update
      * Support PNP4Nagios 0.6.2
      * New setup script "install_nagios.sh" for installing Nagios and everything else on SLES11
      * New option define_contactgroups: will automatically create contactgroup definitions for Nagios

1.1.0:
      * Fixed problems in Windows agent (could lead
        to crash of agent in case of unusal Eventlog
	messages)
      * Fixed problem sind 1.0.39: recompile waitmax for
        32 Bit (also running on 64)
      * Fixed bug in cluster checks: No cache files
        had been used. This can lead to missing logfile
	messages.
      * Check kernel: allow to set levels (e.g. on 
	pgmajfaults)
      * Check ps now allows to check for processes owned
        by a specific user (need update of Linux agent)
      * New configuration option aggregate_check_mk: If
        set to True, the summary hosts will show the
	status auf check_mk (default: False)
      * Check winperf.cpuusage now supports levels
        for warning and critical. Default levels are
	at 101 / 101
      * New check df_netapp32 which must be used
        for Netapps that do not support 64 bit 
	counters. Does the same as df_netapp
      * Symlink PNP templates: df_netapp32 and
        df_netapp use same template as df
      * Fix bug: ifoperstatus does not produce performance
        data but said so.
      * Fix bug in Multiadmin: Sorting according to
        service states did not work
      * Fix two bugs in df_netapp: use 64 bit counters
        (32 counter wrap at 2TB filesystems) and exclude
       	snapshot filesystems with size 0 from inventory.
      * Rudimentary support for monitoring ESX: monitor
        virtual filesystems with 'vdf' (using normal df
	check of check_mk) and monitor state of machines 
	with vcbVmName -s any (new check vmware_state).
      * Fixed bug in MRPE: check failed on empty performance
        data (e.g. from check_snmp: there is emptyness
        after the pipe symbol sometimes)
      * MK Livestatus is now multithreaded an can
        handle up to 10 parallel connections (might
        be configurable in a future version).
      * mk_logwatch -d now processes the complete logfile
        if logwatch.state is missing or not including the
	file (this is easier for testing)
      * Added missing float columns to Livestatus.
      * Livestatus: new header StatsGroupBy:
      * First version with "Check_MK Livestatus Module"!
        setup.sh will compile, install and activate
	Livestatus per default now. If you do not want
	this, please disable it by entering <tt>no</tt>,
	when asked by setup.
      * New Option --paths shows all installation, config
        and data paths of Check_mk and Nagios
      * New configuration variable define_hostgroups and
        define service_groups allow you to automatically
        create host- and service groups - even with aliases.
      * Multiadmin has new filter for 'active checks enabled'.
      * Multiadmin filter for check_command is now a drop down list.
      * Dummy commands output error message when passive services
        are actively checked (by accident)
      * New configuration option service_descriptions allows to
        define customized service descriptions for each check type
      * New configuration options extra_host_conf, extra_summary_host_conf
        and extra_service_conf allow to define arbitrary Nagios options
	in host and service defitions (notes, icon_image, custom variables,
        etc)
      * Fix bug: honor only_hosts also at option -C


1.0.39:
      * New configuration variable only_hosts allows
	you to limit check_mk to a subset of your
	hosts (for testing)
      * New configuration parameter mem_extended_perfdata
	sends more performance data on Linux (see 
	check manual for details)
      * many improvements of Multiadmin web pages: optionally 
	filter out services which are (not) currently in downtime
	(host or service itself), optionally (not) filter out summary
	hosts, show host status (down hosts), new action
	for removing all scheduled downtimes of a service.
	Search results will be refreshed every 90 seconds.
	Choose between two different sorting orders.
	Multadmin now also supports user authentication
      * New configuration option define_timeperiods, which
	allows to create Nagios timeperiod definitions.
	This also enables the Multiadmin tools to filter
	out services which are currently not in their
	notification interval.
      * NIC check for Linux (netctr.combined) now supports
	checking of error rates
      * fc_brocade_port: New possibility of monitoring
	CRC errors and C3 discards
      * Fixed bug: snmp_info_single was missing
        in precompiled host checks
	
1.0.38:
      * New: check_mk's multiadmin tool (Python based
	web page). It allows mass administration of
	services (enable/disable checks/notifications, 
	acknowledgements, downtimes). It does not need
	Nagios service- or host groups but works with
	a freeform search.
      * Remove duplicate <?php from the four new 
	PNP templates of 1.0.37.
      * Linux Agent: Kill hanging NFS with signal 9
	(signal 15 does not always help)
      * Some improvements in autodetection. Also make
	debug mode: ./autodetect.py: This helps to
	find problems in autodetection.
      * New configuration variables generate_hostconf and
	generate_dummy_commands, which allows to suppress
	generation of host definitions for Nagios, or 
	dummy commands, resp.
      * Now also SNMP based checks use cache files.
      * New major options --backup and --restore for
	intelligent backup and restore of configuration
	and runtime data
      * New variable simulation_mode allows you to dry
	run your Nagios with data from another installation.
      * Fixed inventory of Linux cpu.loads and cpu.threads
      * Fixed several examples in checks manpages
      * Fixed problems in install_nagios_on_lenny.sh
      * ./setup.sh now understands option --yes: This
        will not output anything except error messages
	and assumes 'yes' to all questions
      * Fix missing 'default.php' in templates for
	local
	
1.0.37:
      * IMPORTANT: Semantics of check "cpu.loads" has changed.
	Levels are now regarded as *per CPU*. That means, that
	if your warning level is at 4.0 on a 2 CPU machine, then 
	a level of 8.0 is applied.
      * On check_mk -v now also ouputs version of check_mk
      * logfile_patterns can now contain host specific entries.
	Please refer to updated online documentation for details.
      * Handling wrapping of performance counters. 32 and 64 bit
	counters should be autodetected and handled correctly.
	Counters wrapping over twice within one check cycle
	cannot be handled, though.
      * Fixed bug in diskstat: Throughput was computed twice
	too high, since /proc/diskstats counts in sectors (512 Bytes)
	not in KB
      * The new configuration variables bulkwalk_hosts and
	non_bulkwalk_hosts, that allow 	to specify, which hosts 
	support snmpbulkwalk (which is
	faster than snmpwalk) and which not. In previos versions,
	always bulk walk was used, but some devices do not support
	that.
      * New configuration variable non_aggregated_hosts allows
	to exclude hosts generally from service aggregation.
      * New SNMP based check for Rittal CMC TC 
	(ComputerMultiControl-TopConcept) Temperature sensors 
      * Fixed several problems in autodetection of setup
      * Fixed inventory check: exit code was always 0
	for newer Python versions.
      * Fixed optical problem in check manual pages with
	newer version of less.
      * New template check_mk-local.php that tries to
	find and include service name specific templates.
	If none is found, default.php will be used.
      * New PNP templates check_mk-kernel.php for major page
	faults, context switches and process creation
      * New PNP template for cpu.threads (Number of threads)
      * Check nfsmounts now detects stale NFS handles and
	triggers a warning state in that case

1.0.36:
      * New feature of Linux/UNIX Agent: "MRPE" allows
	you to call Nagios plugins by the agent. Please
	refer to online documentation for details.
      * Fix bug in logwatch.php: Logfiles names containing spaces
	now work.
      * Setup.sh now automatically creates cfg_dir if
	none found in nagios.cfg (which is the case for the
	default configuration of a self compiled Nagios)
      * Fix computation of CPU usage for VMS.
      * snmp_hosts now allows config-list syntax. If you do
	not define snmp_hosts at all, all hosts with tag
	'snmp' are considered to be SNMP hosts. That is 
	the new preferred way to do it. Please refer
	to the new online documentation.
      * snmp_communities now also allows config-list syntax
	and is compatible to datasource_programs. This allows
	to define different SNMP communities by making use
	of host tags.
      * Check ifoperstatus: Monitoring of unused ports is
	now controlled via ifoperstatus_monitor_unused.
      * Fix problem in Windows-Agent with cluster filesystems:
	temporarily non-present cluster-filesystems are ignored by
	the agent now.
      * Linux agent now supports /dev/cciss/d0d0... in section
	<<<diskstat>>>
      * host configuration for Nagios creates now a variable
	'name host_$HOSTNAME' for each host. This allows
	you to add custom Nagios settings to specific hosts
	in a quite general way.
      * hosts' parents can now be specified with the
	variable 'parents'. Please look at online documentation
	for details.
      * Summary hosts now automatically get their real host as a
	parent. This also holds for summary cluster hosts.
      * New option -X, --config-check that checks your configuration
	for invalid variables. You still can use your own temporary
	variables if you prefix them with an underscore.
	IMPORTANT: Please check your configuration files with
	this option. The check may become an implicit standard in
	future versions.
      * Fixed problem with inventory check on older Python 
	versions.
      * Updated install_nagios_on_lenny.sh to Nagios version
	3.2.0 and fixed several bugs.

1.0.35:
      * New option -R/--restart that does -S, -H and -C and
	also restarts Nagios, but before that does a Nagios
	config check. If that fails, everything is rolled
	back and Nagios keeps running with the old configuration.
      * PNP template for PING which combines RTA and LOSS into
	one graph.
      * Host check interval set to 1 in default templates.
      * New check for hanging NFS mounts (currently only
	on Linux)
      * Changed check_mk_templates.cfg for PING-only hosts:
	No performance data is processed for the PING-Check
	since the PING data is already processed via the
	host check (avoid duplicate RRDs)
      * Fix broken notes_url for logwatch: Value from setup.sh
	was ignored and always default value taken.
      * Renamed config variable mknagios_port to agent_port
	(please updated main.mk if you use that variable)
      * Renamed config variable mknagios_min_version to
	agent_min_version (update main.mk if used)
      * Renamed config variable mknagios_autochecksdir to 
	autochecksdir (update main.mk if used)
      * configuration directory for Linux/UNIX agents is
	now configurable (default is /etc/check_mk)
      * Add missing configuration variable to precompiled
	checks (fix problem when using clusters)
      * Improved multipath-check: Inventory now determines
	current number of paths. And check output is more
	verbose.
      * Mark config files as config files in RPM. RPM used
	to overwrite main.mk on update!
	
1.0.34:
      * Ship agents for AIX and SunOS/Solaris (beta versions).
      * setup script now autodetects paths and settings of your
	running Nagios
      * Debian package of check_mk itself is now natively build
	with paths matching the prepackaged Nagios on Debian 5.0
      * checks/df: Fix output of check: percentage shown in output
	did include reserved space for root where check logic did
	not. Also fix logic: account reserved space as used - not
	as avail.
      * checks/df: Exclude filesystems with size 0 from inventory.
      * Fix bug with host tags in clusters -> precompile did not
	work.
      * New feature "Inventory Check": Check for new services. Setting
	inventory_check_interval=120 in main.mk will check for new services
	every 2 hours on each host. Refer to online documentation
	for more details.
      * Fixed bug: When agent sends invalid information or check
	has bug, check_mk now handles this gracefully
      * Fixed bug in checks/diskstat and in Linux agent. Also
	IDE disks are found. The inventory does now work correctly
	if now disks are found.
      * Determine common group of Apache and Nagios at setup.
	Auto set new variable www_group which replaces logwatch_groupid.
	Fix bug: logwatch directories are now created with correct
	ownership when check_mk is called manually as root.
      * Default templates: notifications options for hosts and
	services now include also recovery, flapping and warning
	events.
      * Windows agent: changed computation of RAM and SWAP usage
	(now we assume that "totalPageFile" includes RAM *and*
	SWAP).
      * Fix problem with Nagios configuration files: remove
	characters Nagios considers as illegal from service
	descriptions.
      * Processing of performance data (check_icmp) for host
        checks and PING-only-services now set to 1 in default
	templates check_mk_templates.cfg.
      * New SNMP checks for querying FSC ServerView Agent: fsc_fans,
	fsc_temp and fsc_subsystems. Successfully tested with agents
	running	on Windows and Linux.
      * RPM packaged agent tested to be working on VMWare ESX 4.0 
	(simply install RPM package with rpm -i ... and open port 
	in firewall with "esxcfg-firewall -o 6556,tcp,in,check_mk")
      * Improve handling of cache files: inventory now uses cache
	files only if they are current and if the hosts are not
	explicitely specified.
	
1.0.33:
      * Made check_mk run on Python 2.3.4 (as used in CentOS 4.7
	und RedHat 4.7). 
      * New option -M that prints out manual pages of checks.
	Only a few check types are documented yet, but more will
	be following.
      * Package the empty directory /usr/lib/check_mk_agent/plugins
	and ../local into the RPM and DEB package of the agent
      * New feature: service_dependencies. check_mk lets you comfortably
	create Nagios servicedependency definitions for you and also
	supports them by executing the checks in an optimal order.
      * logwatch.php: New button for hiding the context messages.
	This is a global setting for all logfiles and its state is
	stored in a cookie.
	
1.0.32:
      * IMPORTANT: Configuration variable datasource_programs is now
        analogous to that of host_groups. That means: the order of
        program and hostlist must be swapped!
      * New option --fake-dns, useful for tests with non-existing
	hosts.
      * Massive speed improvement for -S, -H and -C
      * Fixed bug in inventory of clusters: Clustered services where
	silently dropped (since introduction of host tags). Fixed now.
      * Fixed minor bug in inventory: Suppress DNS lookup when using
	--no-tcp
      * Fixed bug in cluster handling: Missing function strip_tags()
	in check_mk_base.py was eliminated.
      * Changed semantics of host_groups, summary_host_groups,
	host_contactgroups, and summary_host_groups for clusters. 
	Now the cluster names will be relevant, not
	the names of the nodes. This allows the cluster hosts to
	have different host/contactgroups than the nodes. And it is more
	consistent with other parts of the configuration.
      * Fixed bug: datasource_programs on cluster nodes did not work
	when precompiling

1.0.31:
      * New option -D, --dump that dumps all configuration information
	about one, several or all hosts
	New config variables 'ignored_checktypes' and 'ignored_services',
        which allow to include certain checktypes in general or
        some services from some hosts from inventory
      * Config variable 'clustered_services' now has the same semantics
	as ignored_checktypes and allows to make it host dependent.
      * Allow magic tags PHYSICAL_HOSTS, CLUSTER_HOSTS and ALL_HOSTS at
	all places, where lists of hosts are expected (except checks).
	This fixes various problems that arise when using all_hosts at
	those places:
	  * all_hosts might by changed by another file in conf.d
	  * all_hosts does not contain the cluster hosts
      * Config file 'final.mk' is read after all other config files -
	if it exists. You can put debug code there that prints the
	contents of your variables.
      * Use colored output only, if stdout is a tty. If you have
	problems with colors, then you can pipe the output
	through cat or less
      * Fixed bug with host tags: didn't strip off tags when
	processing configuration lists (occurs when using
	custom host lists)
      * mk_logwatch is now aware of inodes of logfiles. This
	is important for fast rotating files: If the inode
	of a logfile changes between two checks mk_logwatch
	assumes that the complete content is new, even if
	the new file is longer than the old one.
      * check_mk makes sure that you do not have duplicate
	hosts in all_hosts or clusters.

1.0.30:
      * Windows agent now automatically monitors all existing
	event logs, not only "System" and "Application".

1.0.29:
      * Improved default Nagios configuration file:
	added some missing templates, enter correct URLs
	asked at setup time.
      * IMPORANT: If you do not use the new default 
	Nagios configuration file you need to rename
	the template for aggregated services (summary
	services) to check_mk_summarizes (old name
	was 'check_mk_passive-summary'). Aggregated
	services are *always* passive and do *never*
	have performance data.
      * Hopefully fixed CPU usage output on multi-CPU
	machines
      * Fixed Problem in Windows Agent: Eventlog monitoring
	does now also work, if first record has not number 1
	(relevant for larger/older eventlogs)
      * Fixed bug in administration.html: Filename for Nagios
	must be named check_mk.cfg and *not* main.mk. Nagios
	does not read files without the suffix .cfg. 
      * magic factor for df, that allows to automatgically 
        adapt levels for very big or very small filesystems.
      * new concept of host tags simplyfies configuration.
      * IMPORTANT: at all places in the configuration where
	lists of hosts are used those are not any longer
	interpreted as regular expressions. Hostnames
	must match exactly. Therefore the list [ "" ] does
	not any longer represent the list of all hosts.
	It is a bug now. Please write all_hosts instead
	of [ "" ]. The semantics for service expressions
	has not changed.
      * Fixed problem with logwatch.php: Begin with
	<?php, not with <?. This makes some older webservers
	happy.
      * Fixed problem in check ipmi: Handle corrupt output
	from agent
      * Cleaned up code, improved inline documentation
      * Fixed problem with vms_df: default_filesystem_levels,
	filesystem_levels and df magic number now are used
	for df, vms_df and df_netapp together. Works now also
	when precompiled.
	
1.0.28:
      * IMPORTANT: the config file has been renamed from
	check_mk.cfg to main.mk. This has been suggested
	by several of my customers in order to avoid 
	confusion with Nagios configuration files. In addition,
	all check_mk's configuration file have to end in
	'.mk'. This also holds for the autochecks. The 
	setup.sh script will automatically rename all relevant
	files. Users of RPM or DEB installations have to remove
	the files themselves - sorry.
      * Windows agent supports eventlogs. Current all Warning
        and Error messages from 'System' and 'Application' are
        being sent to check_mk. Events can be filtered on the
	Nagios host.
      * Fixed bug: direct RRD update didn't work. Should now.
      * Fixed permission problems when run as root.
      * Agent is expected to send its version in <<<check_mk>>>
	now (not any longer in <<<mknagios>>>
      * Fixed bug in Windows agent. Performance counters now output
	correct values
      * Change checks/winperf: Changed 'ops/sec' into MB/s.
	That measures read and write disk throughput
	(now warn/crit levels possible yet)
      * new SNMP check 'ifoperstatus' for checking link
        of network interfaces via SNMP standard MIB
      * translated setup script into english
      * fixed bug with missing directories in setup script
      * made setup script's output nicer, show version information
      * NEW: mk_logwatch - a new plugin for the linux/UNIX agent
	for watching logfiles
      * Better error handling with Nagios pipe
      * Better handling of global error: make check_mk return
	CRIT, when no data can retrieved at all.
      * Added missing template 'check_mk_pingonly' in sample
	Nagios config file (is needed for hosts without checks)
	
1.0.27:
      * Ship source code of windows agent
      * fix several typos
      * fix bug: option --list-hosts did not work
      * fix bug: precompile "-C" did not work because
	of missing extension .py
      * new option -U,--update: It combines -S, -H and
	-U and writes the Nagios configuration into a
	file (not to stdout).
      * ship templates for PNP4Nagios matching most check_mk-checks.
	Standard installation path is /usr/share/check_mk/pnp-templates
	
1.0.26:
      -	Changed License to GNU GPL Version 2
      * modules check_mk_admin and check_mk_base are both shipped
	uncompiled.
      * source code of windows agent togehter with Makefile shipped
	with normal distribution
      * checks/md now handles rare case where output of /proc/mdstat
	shows three lines per array

1.0.25:
      * setup skript remembers paths

1.0.24:
      * fixed bug with precompile: Version of Agent was always 0

1.0.23:
      * fixed bug: check_config_variables was missing in precompiled
	files
      * new logwatch agent in Python plus new logwatch-check that
	handles both the output from the old and the new agent

1.0.22:
      * Default timeout for TCP transfer increased from 3.0 to 60.0
      * Windows agent supports '<<<mem>>>' that is compatible with Linux
      * Windows agents performance counters output fixed
      * Windows agent can now be cross-compiled with mingw on Linux
      * New checktype winperf.cpuusage that retrieves the percentage
	of CPU usage from windows (still has to be tested on Multi-CPU
	machine)
      * Fixed bug: logwatch_dir and logwatch_groupid got lost when
	precompiling. 
      * arithmetic for CPU usage on VMS multi-CPU machines changed

1.0.21:
      * fixed bug in checks/df: filesystem levels did not work
	with precompiled checks

1.0.20:
      * new administration guide in doc/
      * fixed bug: option -v now works independent of order
      * fixed bug: in statgrab_net: variable was missing (affected -C)
      * fixed bug: added missing variables, imported re (affected -C)
      * check ipmi: new option ipmi_summarize: create only one check for all sensors
      * new pnp-template for ipmi summarized ambient temperature
 
1.0.19:
      * Monitoring of Windows Services
      * Fixed bug with check-specific default parameters
      * Monitoring of VMS (agent not included yet)
      * Retrieving of data via an external programm (e.g. SSH/RSH)
      * setup.sh does not overwrite check_mk.cfg but installs
	the new default file as check_mk.cfg-1.0.19
      * Put hosts into default hostgroup if none is configured<|MERGE_RESOLUTION|>--- conflicted
+++ resolved
@@ -6,11 +6,8 @@
     * 1093 windows agent: performance counter can now be specified by name...
     * 0189 docsis_channels: Support for Frequency of Downstream Channels for Devices with DOCSIS MIB
     * 0190 docsis_signal_quality: New Check to monitor Signal Qualtiy on Devices with DOCSIS MIB
-<<<<<<< HEAD
+    * 0193 docsis_cm_status: New Check Status Check for Cable Modems with Docsis MIB.
     * 1070 printer_input/printer_output: New checks to monitor input/output sub-units of printers...
-=======
-    * 0193 docsis_cm_status: New Check Status Check for Cable Modems with Docsis MIB.
->>>>>>> 292c9884
     * 1051 FIX: tcp_conn_stats: fix missing performance data...
     * 1142 FIX: winperf_ts_sessions: fix computation, check has never really worked
     * 1090 FIX: zfsget: fixed exception which happened on incomplete zfs entries
