--- conflicted
+++ resolved
@@ -6,14 +6,12 @@
     * 0764 lnx_quota: Added new check to monitor Linux File System Quota...
     * 0740 FIX: winperf_if: now able to handle bandwidth > 4GBit...
 
-<<<<<<< HEAD
     Multisite:
     * 0765 NagVis-Maps-Snapin: Now visualizes downtime / acknowledgment states of maps...
     * 0766 FIX: Changed transid implemtation to work as CSRF protection (Fixes CVE-2014-2330)...
-=======
+
     BI:
     * 0741 FIX: BI editor: fixed display bug in "Create nodes based on a service search"...
->>>>>>> 58eb05aa
 
 
 1.2.5i1:
