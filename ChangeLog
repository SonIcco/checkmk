1.2.5i3:
    Core & Setup:
    * 0785 FIX: Availability: fixed memory leak in table statehist...

    Checks & Agents:
    * 0149 cisco_secure: New check for Port Security on Cisco swichtes
    * 0751 New localcheck for Linux that makes sure that filesystems in /etc/fstab are mounted...
    * 0783 enterasys_lsnat: new check monitoring the current LSNAT bindings
    * 0601 printer_alerts: check can now display a textual representation of the alert code...
            NOTE: Please refer to the migration notes!
    * 0799 ibm_svc_systemstats.cpu_util: New check for CPU Utilization of an IBM SVC / V7000 device in total
    * 0800 ibm_svc_nodestats.cache, ibm_svc_systemstats.cache: New checks for Cache Usage of IBM SVC / V7000 devices
    * 0150 printer_suply: New option to upturn toner levels...
    * 0801 ibm_svc_eventlog: New Check for Messages in Event log of IBM SVC / V7000 devices
    * 0151 enterasys_cpu_util: Changed check to not longer summarize all modules...
            NOTE: Please refer to the migration notes!
    * 0802 ibm_svc_nodestats.iops, ibm_svc_systemstats.iops: new checks for IO operations/sec on IBM SVC / V7000 devices
    * 0602 cmciii.humidity: new check for Rittals CMC III humidity sensors
    * 0829 oracle_tablespaces: improved formatting of levels text in check output...
    * 0757 Linux multipath check can now use the alias instead of the UUID as item...
    * 0879 windows_tasks: output last and next run time
    * 0777 FIX: special agent emcvnx: did not work with security file authentication...
    * 0786 FIX: zfsget: fixed compatibility with older Solaris agents...
    * 0809 FIX: brocade_fcport: Fixed recently introduced problem with port speed detection
    * 0787 FIX: df: fixed problems on some filesystem checks when legacy check parameters where used...
    * 0803 FIX: agent_ibmsvc: raw data for System Info Check and License Check now in correct format...
    * 0788 FIX: oracle_tablespaces: now able to bear None values as warn/crit levels...
    * 0789 FIX: oracle_tablespaces: fixed bug when using dynamic filesystem levels...
    * 0603 FIX: cmciii checks: more general scan function plus perf-o-meters for humidity and temperature checks
<<<<<<< HEAD
    * 0604 FIX: windows_updates: now handles situations with forced reboot and no limits correctly
=======
>>>>>>> ff354002

    Multisite:
    * 0779 Hostgroups (Summary): Empty hostgroups are no longer shown (can be re-enabled by filter)

    WATO:
    * 0784 Improved security of WATO bulk inventory by using transaction ids
    * 0781 FIX: host diag page: fixed problem with update of diagnose subwindows...

    Notifications:
    * 0754 Allow users to disable their notifications completely...
    * 0755 Added variables LASTHOSTUP_REL and LASTSERVICEOK_REL to notification context...
    * 0752 FIX: FIX: compute correct state transitions for notifications...
    * 0753 FIX: FIX: correctly show original state in HTML notification mails...

    Reporting & Availability:
    * 0756 Allow availability of multisite BI aggregates at once...

    Livestatus:
    * 0747 FIX: livestatus table hostsbygroup: fixed bug with group_authorization strict...


1.2.5i2:
    Checks & Agents:
    * 0147 enterasys_fans: New Check to monitor fans of enterasys swichtes
    * 0774 ibm_svc_nodestats.diskio: new check for disk troughput per node on IBM SVC / V7000 devices
    * 0775 ibm_svc_systemstats.diskio: new check for disk throughput in IBM SVC / V7000 devices in total
    * 0764 lnx_quota: Added new check to monitor Linux File System Quota...
    * 0776 ibm_svc_nodestats.cpu_util: new check for CPU Utilization per Node on IBM SVC / V7000 devices
    * 0600 nfsexports.solaris: new agent plugin for monitoring nfs exports on solaris systems...
    * 0743 mem, fortigate_memory, solaris_mem: display total SWAP info in check output
    * 0745 drbd: Roles and diskstates are now configurable via WATO...
    * 0740 FIX: winperf_if: now able to handle bandwidth > 4GBit...

    Multisite:
    * 0765 NagVis-Maps-Snapin: Now visualizes downtime / acknowledgment states of maps...
    * 0766 FIX: Changed transid implemtation to work as CSRF protection (Fixes CVE-2014-2330)...

    WATO:
    * 0767 FIX: Signing and verification of WATO snapshot (addresses CVE-2014-2330)...

    BI:
    * 0741 FIX: BI editor: fixed display bug in "Create nodes based on a service search"...

    Livestatus:
    * 0742 FIX: table statehist: now able to cancel a running query if limit is reached...


1.2.5i1:
    Core & Setup:
    * 0386 Added all active checks to check_mk -L output...
    * 0452 Speedup generation of configuration...
    * 0124 Support multiline plugin output for Check_MK Checks...
    * 0675 Activate inline SNMP per default (if available)...
    * 0695 Remove obsolete option -u, --cleanup-autochecks...
            NOTE: Please refer to the migration notes!
    * 0087 FIX: Fixed possible locking issue when using datasource program with long output...
    * 0313 FIX: Avoid duplicate reading of configuration file on --create-rrd...
    * 0379 FIX: check_mk -c: Now also rewrites the location of conf.d directory
    * 0354 FIX: Catch exception when check plugins do not return a state...
    * 0398 FIX: Tolerate debug output in check plugins when using CMC...
    * 0314 FIX: Fix CMC not executing any Check_MK checks after config reload...
    * 0401 FIX: Fix rule precedence in WATO-configured manual checks...
    * 0402 FIX: Fix exception in case of missing agent sections of cluster-aware checks...
    * 0426 FIX: Fixed processing of cached agent plugins / local scripts...
    * 0451 FIX: Ignore missing check types when creating configuration for Nagios
    * 0259 FIX: Fixed htpasswd permission problem in check_mk standalone installation...
    * 0453 FIX: Fix ugly Python exception in host diagnosis page in case of SNMP error...
    * 0696 FIX: Remove garbled output of cmk -v in state of CMC
    * 0682 FIX: Allow overriding of active and custom checks by more specific rule...
    * 0267 FIX: Fixed auth.serials permission problem in check_mk standalone installation...
    * 0282 FIX: TIMEPERIOD TRANSITION messages no longer cut at 64 bytes...
    * 0730 FIX: cmc: fixed bug displaying logentries after a logfile rotation...
    * 0140 FIX: Fixed unwanted handling of hostname as regex...
    * 0739 FIX: Availablity: Prevent crash if the notification period is missing...

    Checks & Agents:
    * 0306 esx_vsphere_counters: added missing ramdisk levels sfcbtickets
    * 0073 moxa_iologik_register: new check to monitor moxa e2000 series registers
    * 0105 apc_humidity: New Check for humidity levels on APC Devices
    * 0106 3ware_units: The verifying state is now handled as ok...
    * 0086 timemachine: new check checking the age of latest backup by timemachine on MAC OS
    * 0074 raritan_pdu_plugs: new check for Raritan PX-2000 family PDUs...
    * 0107 stulz_alerts, stulz_powerstate, stulz_temp, stulz_humidity: New Checks for Stulz clima devices
    * 0075 raritan_pdu_inlet: new check to monitor inlet sensors of the Raritan PX-2000 PDUs
    * 0315 hitachi_hnas_quorumdevice, hitachi_hnas_pnode, hitachi_hnas_vnode: New checks for Hitachi HNAS devices
    * 0316 hitachi_hnas_cpu: New check for CPU utilization of Hitachi HNAS devices
    * 0373 wut_webtherm: Supporting several other devices now
    * 0377 check_http: Certificate Age mode now supports SNI...
    * 0317 emc_isilon: New checks for EMC Isilon Storage System
    * 0395 cmctc.temp: also detect older CMC devices
    * 0396 cmciii_access cmciii_io cmciii_psm_current cmciii_psm_plugs: Support other firmeware versions as well...
    * 0111 kemp_loadmaster_ha, kemp_loadmaster_realserver, kemp_loadmaster_services: New Checks for Kemp Loadbalancer
    * 0318 hitachi_hnas_fan: New check for fans in Hitachi HNAS systems
    * 0319 hitachi_hnas_psu, hitachi_hnas_psu: New checks for Hitachi HNAS storage systems
    * 0320 hitachi_hnas_fpga: new check for Hitachi HNAS storage systems
    * 0321 brocade_mlx: enhancing checks (BR-MLX modules, more OK states)...
    * 0323 emcvnx_hwstatus, emcvnx_hba, emcvnx_disks: new checks for EMC VNX storage systems
    * 0254 agent_vsphere: Make handling of spaces in hostnames of ESX configurable...
    * 0077 cmciii.psm_current, cmciii_psm_plugs, cmciii_io, cmciii.access, cmciii.temp, cmciii.can_current, cmciii.sensor, cmciii.state: new sub checks included in one new check cmcmiii superseding and improving several previous checks of the Rittal CMCIII device...
            NOTE: Please refer to the migration notes!
    * 0078 job: check now monitors the time since last start of the job, limits can be configured in WATO
    * 0079 f5_bigip_conns: new check to monitor number of current connections
    * 0324 hitachi_hnas_cifs: new check for the number of users using a CIFS share
    * 0455 hitachi_hnas_span: new check for Spans (Storage Pools) in Hitachi HNAS storage systems
    * 0445 mem.win: Allow time-averaging of values before applying levels...
    * 0446 mem.used, solaris_mem: Introduce optional averaging of used memory...
    * 0566 services.summary: new check to monitor stopped services of mode autostart in windows
    * 0568 f5_big_ip_conns: check now supports predictive monitoring and both connections types are merged in one check
    * 0257 windows_agent: now reports extended process information (obsoletes psperf.bat plugin)...
    * 0457 hitachi_hnas_volume: New check for Usage and Status of Volumes in Hitachi HNAS storage systems
    * 0450 mem.used: Add information about shared memory (on Linux hosts)
    * 0458 hitachi_hnas_fc_if: New check for FibreChannel Interfaces in Hitachi HNAS storage systems
    * 0459 emcvnx_info: New info check providing Model, Revision and Serial Number of EMC VNX storage systems
    * 0461 emcvnx_raidgroups.list_luns: New check for EMC VNX storage system...
    * 0462 emcvnx_raidgroups.list_disks: New check for EMC VNX storage system...
    * 0463 emcvnx_raidgroups.capacity, emcvnx_raidgroups.capacity_contiguous: New Checks for EMC VNX Storage systems...
    * 0570 fileinfo.groups: file groups now allow exclude patterns as well
    * 0464 stulz_pump: new check for the status of pumps of Stulz clima units
    * 0125 unitrends_backup:Unitrends Backup...
    * 0126 mikrotik_signal: Check for mikrotik wifi bridges
    * 0127 hp_proliant_raid: Check for proliant RAID status.
    * 0571 cmciii_lcp_fans: now monitors the lower limit for the rpm
    * 0572 cmciii_lcp_waterflow: lower and upper limits to the flow are now monitored
    * 0573 cmciii_lcp_airin, cmciii_lcp_airout, cmciii_lcp_waterin, cmciii_lcp_waterout: checks now observe limits to the temperatures
    * 0128 unitrends_replication: Check for monitoring  Replicaion staus on Unitrend systems
    * 0265 mpre_include: run additional mrpe configs within user context...
    * 0266 windows_agent: now supports mrpe include files...
    * 0574 if64: check now supports clustering...
    * 0576 fileinfo.groups: new feature to include current date in file pattern
    * 0130 Support of new Firmware version of various Fujitsu Sotarge Systems
    * 0698 emc_isilon.nodehealth: new check for EMC Isilon Storage systems: NodeHealth
    * 0699 emc_isilon_iops: New check for Disk Operations per Second (IOPS) in EMC Isilon Storage
    * 0132 New checks fjdarye101_disks fjdarye101_rluns: Fujitsu Storage Systems with 2013 Firmware
    * 0697 check_dns: allow to specify multiple expected answers
    * 0700 arcserve_backup: new check for status of backups in an Arcserve Backup Server
    * 0580 emc_datadomain_fans, emc_datadomain_nvbat, emc_datadomain_power, emc_datadomain_temps: new hardware checks for EMC Datadomain
    * 0691 Solaris agent: include lofs in list of monitored filesystem types
    * 0694 wut_webtherm: Support new versions of WUT-Thermometer...
    * 0135 apc_inputs: New Check for APC Input Contacts
    * 0701 emc_isilon_diskstatus: new check for Status of Disks in EMC Isilon Storage Systems
    * 0581 emc_datadomain_disks emc_datadomain_fs:  new checks to monitor disks and filesystems of EMC Datadomain
    * 0718 logwatch.ec: Optionally monitor the list of forwarded logfiles...
    * 0556 esx_vsphere_counters.diskio: now also shows disk latency
    * 0583 stulz_pump: now monitors the pumps rpm in precent of maximum and gathers performance data
    * 0560 check_mk_agent.solaris: report statgrab_mem section if solaris_mem section is missing...
    * 0702 Rule for checking agents for wanted version...
    * 0586 rmon_stats: new snmp check to gather network traffic statistics on RMON enabled network interfaces
    * 0704 windows_os_bonding: new check for bonding interfaces on windows...
    * 0562 esx_vsphere_vm.guest_tools: new check to monitor guest tools status...
    * 0674 brocade_fcport: Now supporting interface speed of 16 Gbit (just discovered in the wild)
    * 0138 Removed caching function in Windows Update agent plugin...
            NOTE: Please refer to the migration notes!
    * 0564 esx_vsphere_vm.datastores: displays the datastores of the VM...
    * 0731 mk_postgres: improved support for versions postgres < 9.2...
    * 0588 dell_poweredge_amperage.current, dell_poweredge_amperage.power, dell_poweredge_cpu, dell_poweredge_status, dell_poweredge_temp: new checks for the Dell PowerEdge Blade Server
    * 0589 brocade_tm: new check monitoring traffic manager statistics for interfaces of brocade devices
    * 0591 dell_poweredge_mem: new check to monitor memory modules of Dell PowerEdge Servers
    * 0592 dell_poweredge_pci: new check for pci devices on dell PowerEdge Servers
    * 0141 ups_socomec_capacity: Battery Capacity Check for Socomec UPS Devices.
    * 0705 arcserve_backup: improved documentation (check manpage and comments in the agent plugin)
    * 0143 ups_socomec_in_voltage, ups_socomec_out_voltage: Socomec UPS Devices, Input and Output Voltages...
    * 0732 df: now able to monitor inodes...
    * 0716 Add Linux caching agent also to normal agent RPM...
    * 0594 dell_poweredge_netdev: new check to monitor the status of network devices on Dells Poweredge Servers
    * 0733 mem, solaris_mem: now able to configure amount of free memory...
    * 0706 EMC VNX: special agent can alternatively authenticate via security files...
    * 0734 esx_vsphere_vm.running_on: shows the esx host of the VM
    * 0144 enterasys_cpu_util enterasys_powersupply: New Checks for CPU Utilization and Power Supplies on enterasys switches
    * 0595 dell_chassis_power, dell_chassis_powersupplies: new checks for Dell Poweredge Chassis Ppower consumption...
    * 0596 dell_chassis_status, dell_chassis_temp, dell_chassis_kvm, dell_chassis_io, dell_chassis_fans: new checks to monitor the overall status of various sections of the Dell Poweredge Chassis via CMC
    * 0597 dell_chassis_slots: new check to monitor the status of the blade slots of the Dell Poweredge Blade Servers
    * 0759 check_notify_count: New active check to monitor the number of notifications sent to contacts...
    * 0760 The windows agent contains meta information about version, manufacturer etc....
    * 0145 apc_symmetra: Changed naming of Batterie Temperature to System Temerature...
            NOTE: Please refer to the migration notes!
    * 0735 mem.win: now able to configure swap file levels
    * 0146 innovaphone_priports_l1, innovaphone_priports_l2: New Checks for Innovaphone PRI Ports
    * 0707 ibm_svc_host: New check: Status of hosts an IBM SVC / V7000 presents volumes to
    * 0598 kentix_temp, kentix_humidity: new checks for Kentix MultiSensor-Rack
    * 0768 ibm_svc_license: New check for Licensing Status on IBM SVC / V7000 devices
    * 0778 New Special Agent for innovaphone gateways...
    * 0769 juniper_trpz_cpu_util, juniper_trpz_flash, juniper_trpz_info, juniper_trpz_power: new Checks for juniper trapeze switches
    * 0770 innovaphone_licenses: New check to monitor licenses on innovaphone devices"
    * 0771 juniper_trpz_aps: Show the number of connected access points on juniper wlan controllers
    * 0772 added special agent for IBM SVC / V7000 storage systems...
    * 0773 ibm_svc_system: new check for System Info of IBM SVC / V7000 devices
    * 0147 enterasys_fans: New Check to monitor fans of enterasys swichtes
    * 0103 FIX: services: Fixed bug with service inventory defined in main.mk...
    * 0299 FIX: borcade_mlx_fan: Prettified output, handling "other" state now
    * 0300 FIX: cisco_fru_power: Trying not to inventorize not plugged in FRUs...
    * 0305 FIX: apache_status: Fixed exception when agent reports HTML code as apache-status data...
    * 0104 FIX: mssql: Server instances with underline in name are now supported....
    * 0240 FIX: Virtualmachine names with space no longer have missing piggyback data...
    * 0310 FIX: apache_status: Improved handling of unexpeted data sent by agents...
    * 0088 FIX: esx_vsphere_datastores: fixed error with reported capacity of 0 bytes...
    * 0243 FIX: cisco_qos: no longer crashes when the qos policy name is not set...
    * 0326 FIX: hr_fs printer_supply: Improved translation of wrong encoded chars...
    * 0059 FIX: agent_vpshere: new option for supporting ESX 4.1...
    * 0334 FIX: cisco_fantray: Fixed error on Cisco devices which do not support this check...
    * 0355 FIX: heartbeat_crm: Now handling "Failed actions:" output in agent...
    * 0357 FIX: megaraid_bbu: Fixed expected state checking...
    * 0358 FIX: df: now ignores filesystems with a reported size of '-'...
    * 0360 FIX: multipath: Inventory handles non loaded kernel module now...
    * 0339 FIX: blade_bays blade_blades blade_blowers blade_health blade_mediatray blade_powerfan blade_powermod: fix scan function...
    * 0340 FIX: blade_health: fix check, it was totally broken...
    * 0363 FIX: mysql_capacity: Did use wrong calculated warn / crit thresholds...
    * 0364 FIX: brocade_mlx*: Several cleanups, fixed bug in brocade_mlx_fan where only the first worst state was shown in output
    * 0365 FIX: RPMs: Cleaning up xinetd checkmk.rpmnew file after updating package...
    * 0366 FIX: heartbeat_crm: Agent code is now compatible to pacemaker 1.1.9...
    * 0367 FIX: Now using /dev/null instead of closing stdin in linux agent...
    * 0342 FIX: postgres_stat_database: make agent compatible with PostgreSQL 8.4.x...
    * 0343 FIX: postgres_sessions: make agent plugin compatible with PostgreSQL 9.2...
    * 0369 FIX: cups_queues: Fixed bug checking the last queue reported by agent...
    * 0370 FIX: brocade_mlx_module*: Improved output of checks
    * 0372 FIX: megaraid_ldisks: Ignoring adapters without configured logical disks...
    * 0345 FIX: Linux agent: fix detaching of background plugins...
    * 0378 FIX: agent_vsphere.pysphere: Trying to deal with permissions only on some guests/hosts
    * 0245 FIX: Inline SNMP no longer throws an exception when using SNMPv3 credentials...
    * 0380 FIX: jolokia_metrics.mem: PNP-Template now handles non existant max values...
    * 0381 FIX: win_printers: Fixed creation of duplicate services...
    * 0347 FIX: smart.stats: Remove duplicate disks...
    * 0349 FIX: winperf.cpuusage: update man page: this check is deprecated
    * 0383 FIX: solaris_mem: Is now compatible to more systems...
    * 0109 FIX: cisco_fantray: Prevent inventory for not available fans
    * 0110 FIX: cisco_fru_power:  Prevent inventory for not available FRUs
    * 0350 FIX: nfsmounts: correctly handle mount points with spaces...
    * 0387 FIX: df*: Negative filesystem space levels get a more clear text in check output...
    * 0351 FIX: local: Catch invalid state codes and map to 3 (UNKNOWN)...
    * 0397 FIX: mrpe: tolerate performance variable names with spaces...
    * 0399 FIX: check_ftp: cleanup configuration via WATO, remove Hostname field...
    * 0435 FIX: esx_vsphere_sensors: Fix garbled output in case of placeholder VMs...
    * 0251 FIX: agent_vsphere / check_mk agent: fixed outdated systemtime of check_mk agent...
    * 0439 FIX: postfix_mailq: Linux agent better detects Postfix installation...
    * 0440 FIX: heartbeat_crm: Inventory more gracefully handles case where agent output is invalid...
    * 0113 FIX: blade_blades: Now only make inventory for blades that are powered on...
    * 0441 FIX: megaraid_bbu: Fix several false alarms and cases where inventory failed
    * 0442 FIX: dell_om_disks: Treat global hot spare disks as OK, instead of WARN...
    * 0443 FIX: brocade_fcport: cope with firmware that does not provide speed information...
    * 0322 FIX: timemachine: Check now also works if there are spaces in the name of the backup volume or the hostname
    * 0253 FIX: windows agent: fixed crash on processing eventlog records...
    * 0403 FIX: mem.used: Prefer statgrab on FreeBSD for supporting more than 4GB...
    * 0404 FIX: cups_queues: fix exception in case of alternative time format...
    * 0444 FIX: timemachine: do not inventorize check when timemachine is not used
    * 0116 FIX: cisco_vpn_tunnel: Fixed typo that lead to an exception
    * 0118 FIX: stulz_humidity: Fixed coloring in pnp template...
    * 0119 FIX: stulz_humidity: Fixed lower thresholds...
    * 0565 FIX: windows_updates: fix for some cases when forced_reboot is not set
    * 0255 FIX: windows_agent: now able to handle the removal of local/plugin scripts during runtime...
    * 0447 FIX: fortigate_memory: Fix inventory, do not add check if no info available...
    * 0567 FIX: apc_symmetra: transformation from old tuple to new dict format fixed and improved
    * 0432 FIX: stulz_humidity: Fixed syntax error...
    * 0120 FIX: stulz_humidity, apc_humidity: Fixed bug while processing check params...
    * 0460 FIX: endless waiting for printer queues fixed...
    * 0260 FIX: Fixed incorrect formatting of checks with long output...
    * 0261 FIX: df_netapp32 / df_netapp: Fixed bug with negative size in check output...
    * 0262 FIX: ps: Now able to skip disabled "Process Inventory" rules...
    * 0264 FIX: printer_supply_ricoh: now reports correct filling levels...
    * 0575 FIX: cmciii_lcp_airin, cmciii_lcp_airout, cmciii_lcp_waterin, cmciii_lcp_waterout: improved handling of warning state...
    * 0272 FIX: if checks: port type 56 (fibrechannel) is no longer inventorized per default...
    * 0577 FIX: fileinfo.groups: new date pattern is now available for inventory check as well
    * 0688 FIX: winperf_msx_queues: Support output of Exchange 2013...
    * 0578 FIX: zypper: check is always registered as soon as mk_zypper plugin detects zypper tool...
    * 0689 FIX: postgres_sessions: fix empty agent section in case of 0 sessions...
    * 0579 FIX: veeam_client: fix for case when no StopTime section in agent output
    * 0692 FIX: fileinfo: Avoid duplicate entries in Solaris agent...
    * 0693 FIX: hpux_lvm: avoid problem when alternative vgdisplay is installed...
    * 0708 FIX: ntp.time, ntp: avoid DNS lookups in NTP queries and avoid timeouts...
    * 0277 FIX: solaris agent: ntp now able to work with ntpd and xntpd...
    * 0279 FIX: check_mk_agent.solaris: removed proc section from statgrab...
    * 0281 FIX: statgrab_net.ctr: only inventorize interfaces with actual traffic...
    * 0582 FIX: cisco_sys_mem: check now has a man page and a new WATO integration
    * 0667 FIX: oracle_asm_diskgroup: Now really uses the generic filesystem levels...
    * 0555 FIX: snmp_uptime: no longer fails if uptime is < 1 seconds
    * 0136 FIX: cisco_fru_power: Prevent inventory of not exsisting devices
    * 0557 FIX: check_mk_agent.solaris: removed section statgrab mem...
    * 0673 FIX: zfsget: Fixed broken check - was not compatible to current agent output of "df"
    * 0719 FIX: postfix_mailq: fix Linux agent in case of ssmtp being installed
    * 0584 FIX: agent_vsphere: special agent now handles non-standard https port correctly...
    * 0585 FIX: check_mk_agent.linux: more efficient handling of cups printer queues...
    * 0703 FIX: brocade_mlx: omit inventory of cpu and memory on more states...
    * 0137 FIX: Fixed printer_pages...
    * 0587 FIX: if64: problems resolved when running as a clustered service...
    * 0563 FIX: windows agent: now able to process perl scripts...
    * 0729 FIX: esx_vsphere_hostsystem: fixed incorrect status label (not state)...
    * 0142 FIX: winperf_if: treat unknown packets no longer as error packets
    * 0593 FIX: zypper: agent plugin and check now lead to UNKNOWN result in case of repo problems
    * 0758 FIX: check_sql: Fixed monitoring of stored procedures with oracle
    * 0599 FIX: esx_vsphere_datastores: provisioning levels in WATO are no longer limited to 101%
    * 0737 FIX: megaraid_ldisks: now able to handle "No Virtual Drive Configured" states...
    * 0763 FIX: hpux_if: Fixed exception during parsing of provided data on some systems...

    Multisite:
    * 0371 Added log class filter to hostsvcevents view
    * 0352 Avoid Livestatus connections on pages that do not need them...
    * 0390 Added an icon selector to the view editor...
    * 0391 Added sorter / filter for host/service service levels...
    * 0247 New mkp package for web applications: iNag / nagstatus / nagios status.dat...
    * 0429 Implemented role permissions for dashboards...
    * 0430 It is now possible to define custom time ranges in PNP graph search...
    * 0449 Show all custom variables of hosts and services in the detail views...
    * 0665 Added mail notificaton method to custom user notification dialog...
    * 0123 New time range filter for Downtimes and Comments...
    * 0683 New column painter for the last time a service was OK...
    * 0561 quicksearch: now able to search with multiple filters...
    * 0748 Also custom views now have permissions...
    * 0302 FIX: Fixed highlight of choosen elements in foldertee/views snapin in Chrome/IE
    * 0239 FIX: Fixed incorrect html formatting when displaying host or service comments...
    * 0307 FIX: Increased performance of multisite GUI with a large userbase...
    * 0312 FIX: Hiding views related to not existing datasources, like the EC now...
    * 0325 FIX: Removed CSV export icon from availability views...
    * 0327 FIX: Most forms did now work with "Profile Requests" enabled...
    * 0333 FIX: Fixed too long page title during performing several actions...
    * 0356 FIX: Fixed exception caused by utf8 chars in tooltip text...
    * 0368 FIX: Generating selection id is hopefully now compatible to more systems...
    * 0374 FIX: Fixed syntax error in exception handler of LDAP search code...
    * 0375 FIX: LDAP: Now handling user-ids with umlauts...
    * 0246 FIX: brocade_fcport: fixed error in pnp-template...
    * 0393 FIX: LDAP: Enabled paged LDAP search by default now with a page size of 1000...
    * 0394 FIX: LDAP: Auth expiration plugin now checks users for being disabled (in AD)...
    * 0436 FIX: Fix broken Site status switching via sidebar snapin...
    * 0420 FIX: LDAP: Roles/Groups are now synced even if case of DNs do not match...
    * 0421 FIX: UserDB: Fixed lost passwords when changing users in large user databases...
    * 0423 FIX: Users are not logged out anymore during changing their own passwords...
    * 0424 FIX: Improved error handling in case of incorrect auth config in distributed WATO environments
    * 0425 FIX: Fix login loop bug in distributed environments with different auth secrets
    * 0117 FIX: Availability button is now visible for users without the right to edit views
    * 0431 FIX: LDAP: Fixed group syncrhonisation when nested group sync is enabled
    * 0122 FIX: Multisite view editor not longer throwing a exception when loading views from other users
    * 0569 FIX: recurring updates of serial numbers of disabled ldap users fixed...
    * 0676 FIX: Move view "Stale services" to Problems folder
    * 0270 FIX: Multisite host tag filter: Now uses exact match...
    * 0273 FIX: Fixed exceptions when modifying / cloning views...
    * 0274 FIX: Fixed exception when view title or description was missing
    * 0278 FIX: Fixed bookmark icon images for non-english user languages...
    * 0670 FIX: LDAP: Fixed sync when non lower case attributes are configured...
    * 0671 FIX: LDAP: Disable logging of password changes received from LDAP
    * 0558 FIX: availability: fixed exception on specific filter settings...
    * 0712 FIX: Fix multiple groups with same tag when grouping hosts after a tag...
    * 0738 FIX: csv_export: now able to handle umlauts in download filenames...
    * 0762 FIX: Fixed availability filters not opening in IE7

    WATO:
    * 0308 Multisite can now set rotation view permissions for NagVis...
    * 0329 Removed Distributed WATO peer mode...
            NOTE: Please refer to the migration notes!
    * 0244 New features for WATO page Backup & Restore...
    * 0382 Active HTTP check now supports multiline regexp matching...
    * 0112 Explicit mapping of clustered services can now be done with WATO...
    * 0437 Convert WATO rule for debug_log into simple Checkbox...
    * 0428 Changed user profiles (e.g. pw changes) are now replicated in distributed setups...
    * 0114 User Custom Attributes can now be exported to the core...
    * 0448 New button in WATO service list for displaying check parameters...
    * 0454 Add output of traceroute to host diagnostic page
    * 0677 Make title of tags and tag groups localizable...
    * 0685 Distributed WATO now disabled WATO on slave sites per default...
    * 0687 New summary pages with all settings of a host or service...
    * 0275 WATO "Notify Users" feature: Improved confirmation info...
    * 0134 New option to use expect string in response heads for check_http in wato...
    * 0717 Sort permissions of views, dashboards, commands and snapins alphabetically
    * 0761 New bulk host import mode in WATO...
    * 0057 FIX: Fix exception in WATO host editor on custom tag without topic...
    * 0241 FIX: Improved sorting of WATO folders in dropdown menu...
    * 0019 FIX: Fixed wording in WATO rule for MSSQL check
    * 0242 FIX: Parameters for clustered services can now be configured on the cluster host...
    * 0309 FIX: Trying to prevent read/write conflicts with a large user base...
    * 0311 FIX: Fixed "Inventory failed" message when trying an inventory on clusters via WATO...
    * 0330 FIX: Improved performance of WATO slave push with a large user base...
    * 0331 FIX: LDAP diagnostic LOG can now have the $OMD_SITE$ macro configured via WATO...
    * 0332 FIX: Own host tag groups without topics resulted in two groups "Host tags" in the rule editor
    * 0361 FIX: The page linked by "new rule" can now be bookmarked again
    * 0341 FIX: Avoid rare exception in WATO when deleting a host...
    * 0376 FIX: LDAP: Default configuration of attributes is reflected within WATO now
    * 0346 FIX: Fix folder visibility in WATO for unpriviledged users...
    * 0385 FIX: Better error handling for invalid service regex in rule conditions...
    * 0389 FIX: Showing LDAP settings on site specific global settings page now...
    * 0400 FIX: WATO BI editor now supports percentages for count_ok...
    * 0392 FIX: LDAP: Improved error messages of LDAP configuration test...
    * 0415 FIX: LDAP: The LDAP Settings dialog is now disabled when the LDAP Connector is disabled
    * 0416 FIX: When doing user sync on user page rendering, contact group memberships are shown correctly now...
    * 0417 FIX: LDAP: Fixed "Sync-Plugin: Roles" test with OpenLDAP
    * 0248 FIX: Backup & Restore: Snapshot comments now support unicode character...
    * 0418 FIX: LDAP: Fixed broken role sync plugin with OpenLDAP...
    * 0419 FIX: LDAP: The default user profile roles are only assigned to users without roles...
    * 0249 FIX: Backup & Restore: fixed bug when uploading legacy snapshots...
    * 0250 FIX: Fixed error on creating very large WATO snapshots...
    * 0422 FIX: Fixed numbers shown in log entries of bulk inventory...
    * 0252 FIX: ESX vSphere configuration: Fixed non-working configuration parameters...
    * 0456 FIX: Column was too short...
    * 0256 FIX: wato snapshots: snapshot restore no longer fails with older python versions...
    * 0433 FIX: Creating WATO lock during automations (like e.g. master to slave syncs)...
    * 0434 FIX: Fixed wrong count of failed hosts in bulk inventory mode...
    * 0678 FIX: Move two last global settings of Event Console to proper places
    * 0268 FIX: wato inventory: fixed missing services...
    * 0686 FIX: Fix replication with WATO if EC is enabled on master and disabled on slave
    * 0129 FIX: Fixed permission bug in "Edit user profile" dialog....
    * 0269 FIX: brocade_fcport: fixed problem on displaying check_parameters in WATO...
    * 0271 FIX: Fixed sorting in duallist element (two lists with interchangable elements)...
    * 0131 FIX: Error rates for network interfaces can now be set smaller then 0.1 when using Wato....
    * 0690 FIX: Fix language jumping to German when saving user profiles
    * 0666 FIX: Minimum port for the mknotifyd is now 1024 (never use well known ports)...
    * 0559 FIX: WATO snapshots: improved validation of (uploaded) snapshots...
    * 0709 FIX: Fix NoneType has not attribute userdb_automatic_sync bug in D-WATO
    * 0728 FIX: mem.win: fixed bug in WATO configuration rule...
    * 0139 FIX: ldap sync: syncing if rules against ldap is not longer case sensitiv
    * 0736 FIX: WATO backup and restore: improved error handling...

    Notifications:
    * 0362 sms: now searching PATH for sendsms and smssend commands...
    * 0684 New notification variables NOTIFY_LASTSERVICEOK and NOTIFY_LASTHOSTUP...
    * 0711 New rules based notifications...
    * 0713 New bulk notifications...
    * 0108 FIX: Prevent service notification on host alerts...
    * 0058 FIX: Fix email notifications containing non-ASCII characters in some situtations...
    * 0133 FIX: Fixed mkeventd notification plugin...
    * 0720 FIX: Fix timeperiod computation with CMC and flexible notifications...

    BI:
    * 0721 Use hard states in BI aggregates...
    * 0714 BI aggregations now also honor scheduled downtimes...
    * 0715 BI aggregates now acknowledgement information...
    * 0669 FIX: Fixed regex matching in BI when using character groups [...]...

    Reporting & Availability:
    * 0018 New option for displaying a legend for the colors used in the timeline...
    * 0405 Add CSV export to availability views...
    * 0338 FIX: Introduce time limit on availability queries...
    * 0681 FIX: Display correct year for availability range for last month in january
    * 0750 FIX: Availability: fix exception when summary is on and some elements have never been OK

    Event Console:
    * 0301 Handling messages of special syslog format correctly...
    * 0388 Moved Event Console related settings to own settings page...
    * 0710 Create a history entry for events that failed their target count...
    * 0749 Allow to restrict visibility of events by their host contacts...
    * 0303 FIX: Old log entries were shown in event history first...
    * 0304 FIX: Escaping several unwanted chars from incoming log messages...
    * 0089 FIX: CSV export of event console was broken...
    * 0359 FIX: Fixed exception in event simulator when one match group did not match
    * 0384 FIX: Trying to prevent problem when restarting mkeventd...
    * 0427 FIX: Fixed exception when handling connections from event unix socket...
    * 0679 FIX: Allow non-Ascii characters in generated events
    * 0680 FIX: Do not allow spaces in host names in event simulator...
    * 0672 FIX: Service item of "Check event state in event console" checks can now be configured...
    * 0590 FIX: mkeventd: fixed encoding of unicode characters in the snmptrap receiver...

    Livestatus:
    * 0337 New header for limiting the execution time of a query...
    * 0276 nagios4 livestatus support...
    * 0335 FIX: Parse state of downtime notification log entries correctly...
    * 0336 FIX: Limit the number of lines read from a single logfile...
    * 0344 FIX: Fix semantics of columns num_services_hard_*...

    Livestatus-Proxy:
    * 0263 FIX: livestatus log table: fixed missing logentries of archived logfiles...


1.2.3i7:
    Core & Setup:
    * 0011 Introduce optional lower limit for predicted levels...
    * 0217 FIX: More verbose error output for SNMP errors on the command line...
    * 0288 FIX: Error messages of datasource programs (e.g. VSphere Agent) are now visible within WATO...
    * 0010 FIX: Fix computation of hour-of-the-day and day-of-month prediction...
    * 0292 FIX: Inline SNMP: Check_MK check helpers are closing UDP sockets now...

    Checks & Agents:
    * 0060 cisco_fantray: new check for monitoring fan trays of Cisco Nexus switches
    * 0061 cisco_cpu: check now recognizes new object cpmCPUTotal5minRev...
    * 0063 veeam_client: new check to monitor status of veeam clients with special agent plugin...
    * 0064 veeam_jobs: new check to monitor the backup jobs of the veeam backup tool...
    * 0047 fritz.conn fritz.config fritz.uptime fritz.wan_if fritz.link: New checks for monitoring Fritz!Box devices...
    * 0027 esx_vsphere_sensors: it is now possible override the state of sensors...
    * 0090 apc_ats_status: New Check for monitoring APC Automatic Transfer Switches
    * 0080 Added new checks for Brocade NetIron MLX switching / routing devices...
    * 0091 apc_ats_output: new check for output measurements on APC ATS devices
    * 0068 check_sql: support for mssql databases included
    * 0208 fileinfo.groups: Added minimum/maximum file size parameters...
    * 0093 check_http: Default service description prefix can be avoided...
    * 0004 df: dynamic filesystem levels now reorder levels automatically...
    * 0069 veeam_client: limits for time since last backup introduced
    * 0214 Logwatch: context lines can now be disabled using nocontext=1...
    * 0038 casa_cpu_mem casa_cpu_temp casa_cpu_util casa_fan casa_power: New checks for casa Cable Modem Termination Systems...
    * 0097 arc_raid_status: New check for Areca RAID controllers
    * 0070 cmciii_lcp_airin cmciii_lcp_airout cmciii_lcp_fans cmciii_lcp_waterflow cmciii_lcp_waterin cmciii_lcp_waterout: new checks for the Rittal CMC-III LCP device
    * 0098 apc_inrow_airflow, apc_inrow_fanspeed, apc_inrow_temp: New checks for APC inrow devices
    * 0099 apc_mod_pdu_modules: New check for APC Modular Power Distribution Unit
    * 0072 cmciii_pu_access cmciii_pu_canbus cmciii_pu_io cmciii_pu_temp: New checks for the Rittal CMC-III PU Unit
    * 0100 juniper_cpu: New check for CPU utilization on Juniper switches
    * 0236 windows_agent: each script can now be configured to run sync / async...
    * 0101 liebert_chiller_status: New check for Liebert Chiller devices
    * 0083 brocade_mlx: Temperature sensors of one module now in one common check...
    * 0008 df: Solaris agent now also supports samfs
    * 0084 brocade_mlx: single checks now instead of sub checks...
    * 0291 winperf_ts_sessions: New check to monitor Microsoft Terminal Server sessions...
    * 0102 modbus_value: New check and Agent to modbus devices...
    * 0013 Solaris Agent: implement cached async plugins and local checks...
    * 0238 vsphere monitoring: new option to skip placeholder vms in agent output...
    * 0016 Linux+Windows agent: allow spooling plugin outputs via files...
    * 0017 local: New state type P for state computation based on perfdata...
    * 0085 brocade_mlx: now handles more different module states...
    * 0024 FIX: cisco_wlc: removed check configuration parameter ap_model...
    * 0003 FIX: ps: Remove exceeding [ and ] in service description when using process inventory...
    * 0037 FIX: checkman browser (cmk -m) was not working properly in network subtree...
    * 0283 FIX: Interface Checks: ignore invalid error counts while interface is down...
    * 0081 FIX: Fixed corruption in SNMP walks created with cmk --snmpwalk...
    * 0286 FIX: esx_vsphrere_counters.ramdisk: Better handling for non existant ramdisks...
    * 0290 FIX: winperf_processor mem.win: Handling no/empty agent responses correctly now...
    * 0293 FIX: esx_vsphere_counters_ramdisk_sizes: Handles ram disk "ibmscratch" by default now
    * 0012 FIX: Solaris Agent: fixed broken fileinfo section...
    * 0297 FIX: mk-job is now also usable on CentOS 5+...
    * 0298 FIX: win_dhcp_pools: Fixed wrong percentage calculation
    * 0237 FIX: tsm_sessions: fixed invalid check output during backups...

    Multisite:
    * 0001 New filters for selecting several host/service-groups at once...
    * 0050 New concept of favorite hosts and services plus matching filters and views...
    * 0211 GUI Notify: Added notify method "popup" to really create popup windows...
    * 0215 Added option to make HTML escape in plugin outputs configurable...
    * 0071 livedump: new option to include contact_groups instead of contacts when dumping configuration
    * 0043 FIX: LDAP: Improved error reporting during synchronisation...
    * 0044 FIX: LDAP: Fixed error with empty groups during non nested group sync...
    * 0045 FIX: LDAP: Fixed error when synchronizing non nested groups to roles...
    * 0046 FIX: Fixed editing contactgroup assignments of hosts or folders with "-" in names...
    * 0049 FIX: Fixed useless I/O during page processing...
    * 0203 FIX: Changed sidebar reload interval to be more random...
    * 0204 FIX: Reduced I/O on logins with access time recording or failed login counts...
    * 0206 FIX: Fixed logwatch permission check when using liveproxy for normal users...
    * 0210 FIX: LDAP: Fixed problem syncing contactgroups of a user with umlauts in CN
    * 0035 FIX: Convert HTTP(S) links in plugin output into clickable icon...
    * 0006 FIX: Checkboxes for hosts/services were missing on modified views...
    * 0284 FIX: Context help toggled on/off randomly...
    * 0285 FIX: Fixed bookmarking of absolute URLs or PNP/NagVis URLs in sidebar snapin...
    * 0296 FIX: Fixed moving of snapins while in scrolled sidebar...

    WATO:
    * 0053 New rule for configuring the display_name of a service...
    * 0216 Supporting float values as SNMP timeout value now...
    * 0082 Improved online help for LDAP connections...
    * 0009 Automatically schedule inventory check after service config change...
    * 0294 Added "services" button to host diagnose page
    * 0048 FIX: Tests on host diagnose page are executed parallel now...
    * 0033 FIX: Fixed problem when saving settings in WATOs host diagnostic page...
    * 0205 FIX: NagVis related permissions of roles can be edited again...
    * 0207 FIX: Explicit communities were not saved in all cases...
    * 0094 FIX: Hide SNMPv3 credentials in WATO...
    * 0212 FIX: Fixed broken site edit page in case a TCP socket has been configured...
    * 0095 FIX: Fixed problem with portnumber in Wato Distributed Monitoring dialog
    * 0213 FIX: LDAP: Various small improvements for handling the LDAP user connector...
    * 0039 FIX: Fixed exception on displaying WATO helptexts in the global settings...
    * 0219 FIX: Fixed display problems in WATO folders with long contact group names
    * 0220 FIX: Added HTML escaping to several global settings attributes...
    * 0234 FIX: Improved handling of interface inventory states / types...
    * 0289 FIX: Renamed "Hosts & Folders" page to "Hosts"
    * 0295 FIX: Fixed problem with new created tag groups with "/" in title...

    Notifications:
    * 0005 Added notification script for sending SMS via mobilant.com...
    * 0032 FIX: Fixed problem when forwarding notification mails in windows...
    * 0218 FIX: Fixed rendering of HTML mails for Outlook (at least 2013)...

    BI:
    * 0287 FIX: Fixed assuming states of services with backslashes in descriptions...

    Reporting & Availability:
    * 0051 Option for showing timeline directly in availability table...
    * 0052 Visual colorization of availability according to levels...
    * 0054 New labelling options for availability table...
    * 0055 Allow grouping by host, host group or service group...
    * 0056 New concept of service periods in availability reporting...
    * 0002 You can now annotate events in the availability reporting...
    * 0014 FIX: Fix styling of tables: always use complete width...
    * 0015 FIX: Fixed summary computation in availability when grouping is used...

    Event Console:
    * 0026 FIX: snmptd_mkevent.py: fixed crash on startup
    * 0036 FIX: Fixed bug where multsite commands did not work properly...

    Livestatus:
    * 0067 livedump: new option to mark the mode at the beginning of the dump and documentation fixes...
    * 0023 FIX: Fixed incorrect starttime of table statehist entries...
    * 0034 FIX: Availability no longer showes incorrect entries when only one logfile exists...
    * 0233 FIX: Fixed missing entries in log file and availability view...


1.2.3i6:
    Core & Setup:
    * 0041 FIX: setup.py now handles non existing wwwuser gracefully...

    Checks & Agents:
    * 0040 Add agent plugin to test local hostname resolving...
    * 0020 FIX: Inventory problem with inventory_processes parameter...

    Multisite:
    * 0000 Improved performance of LDAP sync by refactoring the group sync code

    WATO:
    * 0042 FIX: Removed debug outputs from service inventory...


1.2.3i5:
    Core:
    * Automatically remove duplicate checks when monitoring with Agent+SNMP
       at the same time. TCP based ones have precedence.
    * inventory check of SNMP devices now does scan per default (configurable)
    * FIX: inventory check now honors settings for exit code
    * FIX: avoid exception nodes of cluster have different agent type
    * FIX: continue inventory, if one check does not support it
    * FIX: fix configuration of explicit SNMP community, allow unicode
    * FIX: avoid invalid cache of 2nd and up hosts in bulk inventory
    * FIX: fixed error handling in SNMP scan, inventory check fails now
           if SNMP agent is not responding
    * FIX: Ignore snmp_check_interval cache in interactive situations (e.g.  -nv)
    * FIX: check_mk config generation: on computing the checks parameters
           there is no longer a small chance that existing rules get modified

    Event Console:
    * check_mkevents now available as C binary: check_mkevents_c
    * FIX: use default values for unset variables in actions

    Multisite:
    * Speed-O-Meter: now measure only service checks. Host checks
      are omitted, since they do not really matter and make the
      results less useful when using CMC.
    * Added host aliases filter to some views (host/service search)
    * It is now possible to enforce checkboxes in views upon view loading
      (needs to be confgured per view via the view editor)
    * Wiki Sidebar Snapin: showing navigation and quicksearch. OMD only.
    * Sidebar can now be folded. Simply click somewhere at the left 10 pixels.
    * Foldable sections now have an animated triangle icon that shows the folding state
    * Added new snapin "Folders", which interacts with the views snapin when
      both are enabled. You can use it to open views in a specific folder context
    * LDAP: Added option to make group and role sync plugin handle nested
            groups (only in Active Directory at the moment). Enabling this
	    feature might increase the sync time a lot - use only when really needed.
    * FIX: Fixed encoding problem in webservice column output
    * FIX: Fix output format python for several numeric columns
    * FIX: Fixed searching hosts by aliases/adresses
    * FIX: Remove duplicate entries from Quicksearch
    * FIX: Avoid timed browser reload after execution of exections
    * FIX: Hosttag filter now works in service related views
    * FIX: Added code to prevent injection of bogus varnames
           (This might break code which uses some uncommon chars for varnames)
    * FIX: Fixed computation of perfometer values, which did not care about
           the snmp_check_interval. Simplyfied computation of perfometer values
    * FIX: LDAP: Custom user attributes can now be synced again

    BI:
    * FIX: Fix exception when showing BI tree in reporting time warp
    * FIX: Fixed blue triangle link: would show more aggregations,
       if one name was the prefix of another

    Notifications:
    * Blacklisting for services in the felixble notification system
    * FIX: mail with graph plugin: set explicit session.save_path for php
           Fixes instances where the php command couldn't fetch any graphs

    Checks & Agents:
    * diskstat: removed (ever incorrect) latency computation for Linux
    * statgrab_load: support predictive levels, add perf-o-meter
    * ucd_cpu_load: support predictive levels
    * hpux_cpu, blade_bx_load: support predictive levels, add perf-o-meter,
       make WATO-configable
    * check_sql: Database port can now be explicitly set
    * steelhead_perrs: New check for Rivergate Gateways
    * alcatel_power: Check for power supplies on Alcatel switches
    * qnap_disks: New check for Hardisks in Qnap devices
    * Dell Open Manage: SNNP Checks for Physical Disks, CPU and Memory
    * check_tcp: Now able to set custom service description
    * Apache ActiveMQ: New Special Agent and Check to query ActiveMQ Queues
    * check_ftp: can now be configured via Wato
    * windows_tasks: New check to  monitor the Windows Task Scheduler
    * sensatronics_temp: New check for Sensatronic E4 Temperatur Sensor
    * akcp_sensor_drycontact: New Check for AKCP drycontact Sensors
    * esx_vsphere_vm.heartbeat: Heartbeat status alert level now configurable
    * ps:  new configuration option: handle_count (windows only)
    * FIX: Windows agent: gracefully handle garbled logstate.txt
    * FIX: esx_vsphere_counters: added missing ramdisk type upgradescratch
    * FIX: esx_vsphere_hostsystem: fixed bug in handling of params
    * FIX: local: tolerate invalid output lines
    * FIX: hp_proliant: Correct handling of missing snmp data
    * FIX: logwatch.ec: No longer forwards "I" lines to event console
    * FIX: check_dns: default to querying the DNS server on the localhost itself
    * FIX: ps: do not output perfdata of CPU averaging (use ps.perf for that)
    * FIX: nfsexports: also support systems with rpcbind instead of portmap
    * FIX: ups_in_freq: corrected spelling of service description
    * FIX: ups_bat_temp: renamed service description to "Temperature Battery",
           in order to make it consistent with the other temperature checks
    * FIX: hp_blade_blades: Fixed crash on inventory when receiving
           unexpected snmp data
    * FIX: apache_status: If ReqPerSec and BytesPerSec are not reported by
           the agent, no PNP graphs for them are drawn.
           (This is the case if ExtendedStatus set to Off in Apache config)
    * FIX: oracle_jobs: fixed issues with incorrect column count in check output
    * FIX: if/if64/...: layout fix in PNP template for packets


    WATO:
    * You can now have site-specific global settings when using
      distributed WATO (available in the "Distributed Monitoring")
    * bulk inventory: display percentage in progress bar
    * New option for full SNMP scan in bulk inventory
    * bulk operations now also available when checkboxes are off
    * LDAP: Added test to validate the configured role sync groups
    * LDAP: The sync hooks during activate changes can now be enabled/disabled
      by configuration (Global Settings)
    * Disabled replication type "peer" in site editor.
    * Added "permanently ignore" button to inventory services dialog which 
      links directly to the disabled services view
    * Added diagnose page linked from host edit dialog. This can be used to test
      connection capabilities of hosts
    * The rule "Process inventory" now offers the same configuration options 
      as its manual check equivalent "State and count of processes"
    * New configuration option handle_count (windows only) in the rules
      "Process inventory" and "State and count of processes"
    * FIX: correct display of number of hosts in bulk inventory
    * FIX: nailed down ".siteid" exception when added new site
    * FIX: fixed setting for locking mode from 'ait' to 'wait'
    * FIX: avoid removal of tags from rules when not yet acknowledged
    * FIX: avoid need for apache restart when adding new service levels
    * FIX: fix encoding problem on GIT integration

    Livestatus:
    * Removed "livecheck". It never was really stable. Nagios4 has something
      similar built in. And also the Check_MK Micro Core.
    * table statehist: no longer computes an unmonitored state for hosts and
                       services on certain instances.
                       (showed up as no hosts/services in the multisite gui)
    * table statehist: fixed SIGSEGV chance on larger queries

1.2.3i4:
    Core:
    * Create inventory check also for hosts without services, if they
          have *no* ping tag.

    WATO:
    * Bulk inventory: speed up by use of cache files and doing stuff in
          groups of e.g. 10 hosts at once
    * Multisite connection: new button for cloning a connection

    Checks & Agents:
    * Linux agent RPM: remove dependency to package "time". That package
         is just needed for the binary mk-job, which is useful but not
         neccessary.

    Multisite:
    * FIX: fix broken single-site setups due to new caching

1.2.3i3:
    Core:
    * FIX: fixed typo in core startup message "logging initial states"
    * FIX: livestatus table statehist: fixed rubbish entries whenever
           logfile instances got unloaded

    Livestatus:
    * FIX: check_mk snmp checks with a custom check interval no longer
           have an incorrect staleness value

    Notifications:
    * mkeventd: new notification plugin for forwarding notifications
       to the Event Console. See inline docu in share/check_mk/notification/mkeventd
       for documentation.
    * FIX: cleanup environment from notifications (needed for CMC)

    Checks & Agents:
    * Windows agent: increased maximum plugin output buffer size to 2MB
    * check_icmp: New WATO rule for custom PING checks
    * agent_vsphere: now able to handle < > & ' " in login credentials
    * if/if64 and friends: add 95% percentiles to graphs
    * services: inventory now also matches against display names of services
    * esx_vsphere_hostsystem.multipath: now able to set warn/crit levels
    * cpu_netapp: added Perf-O-Meter and PNP template
    * cisco_cpu: added Perf-O-Meter and PNP template
    * apc_symmetra: add input voltage to informational output
    * agent_vsphere: new debug option --tracefile
    * FIX: windows_agent: fixed bug in cleanup of open thread handles
    * FIX: cups default printer is now monitored again in linux agent
    * FIX: host notification email in html format: fixed formating error
           (typo in tag)
    * FIX: netapp_volumes: better output when volume is missing
    * FIX: winperf_phydisk: handle case where not performance counters are available
    * FIX: check_mk_agent.linux: limit Livestatus check to 3 seconds
    * FIX: esx_vsphere_vm: fixed exception when memory info for vm is missing
    * FIX: esx_vsphere_hostsystem: Fixed typo in check output
    * FIX: psperf.bat/ps: Plugin output processing no longer crashes when
           the ps service is clustered

    Multisite:
    * Filtering in views by Hostalias is possible now too
       (however the filter is not displayed in any standard view - user needs
       to enable it by customizing the needed views himself)
    * FIX: add missing service icons to view "All Services with this descr..."
    * FIX: ldap attribute plugins: fixed crash when parameters are None
    * FIX: avoid duplicate output of log message in log tables
    * FIX: fixed problem with ldap userid encoding
    * FIX: removed state-based colors from all Perf-O-Meters
    * FIX: brocade_fcport pnp-template: fixed incorrect display of average values
    * FIX: all log views are now correctly sorted from new to old

    Livestatus-Proxy:
    * Implement caching of non-status requests (together with Multisite)
    * FIX: fix exception when printing error message
    * FIX: honor wait time (now called cooling period) after failed TCP connection
    * FIX: fix hanging if client cannot accept large chunks (seen on RH6.4)

    WATO:
    * Rule "State and count of processes": New configuration options:
           virtual and resident memory levels
    * Added title of tests to LDAP diagnose table
    * Bulk inventory: new checkbox to only include hosts that have a failed
        inventory check.
    * Bulk inventory: yet another checkbox for skipping hosts where the
        Check_MK service is currently critical
    * New rule: Multipath Count (used by esx_vsphere_hostsystem.multipath)
    * FIX: The rule "State and count of processes" is no longer available
           in "Parameters for inventorized check". This rule was solely
           intented for "Manual checks" configuration
    * FIX: Trying to prevent auth.php errors while file is being updated

1.2.3i2:
    Core:
    * New option -B for just generating the configuration
    * Introduced persistent host address lookup cache to prevent issues
      loading an unchanged configuration after a single address is not resolvable anymore
    * Assigning a service to a cluster host no longer requires a reinventory
    * Setting a check_type or service to ignore no longer requires a reinventory
      Note: If the ignore rule is removed the services will reappear
    * Config creation: The ignore services rule now also applies to custom, active
                       and legacy checks
    * Predictive monitoring: correctly handle spaces in variable names (thanks
       to Karl Golland)
    * New man page browser for console (cmk -m)
    * New option explicit_snmp_communities to override rule based SNMP settings
    * Preparations for significant SNMP monitoring performance improvement
      (It's named Inline SNMP, which is available as special feature via subscriptions)
    * Allow to specify custom host check via WATO (arbitrary command line)
    * Implement DNS caching. This can be disabled with use_dns_cache = False

    Livestatus:
    * new service column staleness: indicator for outdated service checks
    * new host    column staleness: indicator for outdated host checks

    Checks & Agents:
    * esx_hostystem multipath: criticize standby paths only if not equal to active paths
    * mk_logwatch: fixed bug when rewriting logwatch messages
    * check_mk: Re-inventory is no longer required when a service is ignored via rule
    * check_mk: Now possible to assign services to clusters without the need to
                reinventorize
    * lnx_if: Fixed crash on missing "Address" field
    * viprinet_router: Now able to set required target state via rule
    * windows_agent: Now available as 64 bit version
    * agent_vsphere: fix problem where sensors were missing when
      you queried multiple host systems via vCenter
    * cached checks: no longer output cached data if the age of the
                     cache file is twice the maximum cache age
    * windows agent: no longer tries to execute directories
    * fileinfo: no longer inventorize missing files(reported by windows agent)
    * New checks for Brocade fans, temperature and power supplies
    * cluster hosts: removed agent version output from Check_MK service (this
      was misleading for different agent versions on multiple nodes)
    * job check: better handling of unexpected agent output
    * lnx_thermal: Added check for linux thermal sensors (e.g. acpi)
    * hwg_temp: Make WATO-Rule "Room Temperature" match, add man page, graph
                and Perf-O-Meter
    * ps.perf: Support Windows with new plugin "psperf.bat". wmicchecks.bat
               is obsolete now.
    * Special Agent vSphere: support ESX 4.1 (thanks to Mirko Witt)
    * esx_vsphere_object: make check state configurable
    * mk_logwatch: support continuation lines with 'A'. Please refer to docu.
    * mk_oracle: Added plugin for solaris
    * win_netstat: New check for Windows for checking the existance of a UDP/TCP
        connection or listener
    * ps/ps.perf: allow to set levels on CPU util, optional averaging of CPU
    * diskstat: Agent is now also processing data of mmcblk devices
    * qmail: Added check for mailqueue 
    * cisco_locif: removed obsolete and already disabled check completely
    * fc_brocade_port: removed obsolete check
    * fc_brocade_port_detailed: removed obsolete check
    * tsm_stgpool: removed orphaned check
    * vmware_state: removed ancient, now orphaned check. Use vsphere_agent instead.
    * vms_{df,md,netif,sys}: remove orphaned checks that are not needed by the current agent
    * tsm: Added new TSM checks with a simple windows agent plugin
    * windows_agent: now starts local/plugin scripts in separate threads/processes
                     new script parameters cache_age, retry_count, timeout
                     new script caching options "off", "async", "sync"
    * windows_agent: increased maximum local/plugin script output length to 512kB
                     (output buffer now grows dynamically)
    * jolokia_metrics: fixed incorrect plugin output for high warn/crit levels
    * jolokia_metrics.uptime: Added pnp template
    * hyperv: Added a check for checking state changes.
    * df / esx_vsphere_datastore: now able to set absolute levels and levels depending
                                  on total disk space of used and free space
    * cisco_wlc: New check for monitoring cisco wireless lan access points 
    * cisco_wlc_clients: New check for the nummber of clients in a wlc wifi
    * df: Negative integer levels for MB left on a device
    * win_printers: Monitoring of printer queue on a windows printserver
    * cisco_qos: Updated to be able to mintor IOS XR 4.2.1 (on a ASR9K device)
    * New active check, check_form_submit, to submit HTML forms and check the resulting page
    * mk-job: /var/lib/check_mk_agent/job directory is now created with mode 1777 so 
              mk-job can be used by unprivileged users too
    * ADD: etherbox: new check for etherbox (messpc) sensors.
           currently supported: temperature, humidity, switch contact and smoke sensors
    * cisco_wlc_client: now supports low/high warn and crit levels
    * cisco_wlc: now supports configuration options for missing AP
    * agent_vsphere: completely rewritten, now considerably faster
                     vCenter is still queried by old version
    * windows_agent: windows eventlog informational/audit logs now reported with O prefix
    * mk_logwatch: ignored loglines now reported with an "." prefix (if required)
    * apache_status: Nopw also supports multithreaded mpm
    * windows_agent: now able to suppress context messages in windows eventlogs
    * agent_vsphere: completely rewritten, now considerably faster
                     vCenter is still queried by old version
    * windows_agent: windows eventlog informational/audit logs now reported with O prefix
    * mk_logwatch: ignored loglines now reported with an "." prefix (if required)
    * check_mk-if.pnp: fixed bug with pnp template on esx hosts without perfdata
    * jolokia checks (JVM): uptime, threads, sessions, requests, queue
      now configurable via WATO
    * vSphere checks: secret is not shown to the user via WATO anymore
    * WATO rule to check state of physical switch (currently used by etherbox check)
    * cisco_wlc: Allows to configure handling of missing AP
    * logwatch.ec: show logfiles from that we forwarded messages
    * FIX: blade_blades: Fixed output of "(UNKNOWN)" even if state is OK
    * FIX: apache_status: fix exception if parameter is None
    * FIX: hr_mem: handle virtual memory correct on some devices
    * FIX: apache_status agent plugin: now also works, if prog name contains slashes
    * FIX: check_dns: parameter -A does not get an additional string
    * FIX: cisco_qos: Catch policies without post/drop byte information
    * FIX: cisco_qos: Catch policies without individual bandwidth limits
    * FIX: windows_agent: fixed bug on merging plugin output buffers
    * FIX: esx_vsphere_datastores: Fix incomplete performance data and Perf-O-Meter
    * FIX: cleaned up fileinfo.groups pattern handling, manual configuration
      is now possible using WATO
    * FIX: check_mk-ipmi.php: PNP template now displays correct units as delivered
           by the check plugin
    * FIX: check_disk_smb: Remove $ from share when creating service description.
           Otherwise Nagios will not accept the service description.
    * FIX: mrpe: gracefully handle invalid exit code of plugin

    Notifications:
    * notify.py: Matching service level: Use the hosts service level if a
                 service has no service level set
    * notify.py: fixed bug with local notification spooling
    * HTML notifications: Now adding optional links to host- and service names
      when second argument notification script is configured to the base url of the
      monitoring installation (e.g. http://<host>/<site>/ in case of OMD setups)
    * HTML notifications: Added time of state change

    Multisite:
    * Finally good handling of F5 / browser reloads -> no page switching to
      start page anymore (at least in modern browsers)
    * User accounts can now be locked after a specified amount of auth
      failures (lock_on_logon_failures can be set to a number of tries)
    * Column Perf-O-Meter is now sortable: it sorts after the *first*
      performance value. This might not always be the one you like, but
      its far better than nothing.
    * logwatch: Logwatch icon no longer uses notes_url
    * Inventory screen: Host inventory also displays its clustered services
    * Rules: Renamed "Ignored services" to "Disabled services"
             Renamed "Ignored checks" to "Disabled checks"
    * Sorter Host IP address: fixed sorting, no longer uses str compare on ip
    * Views: New: Draw rule editor icon in multisite views (default off)
             Can be activated in global settings
    * New global multisite options: Adhoc downtime with duration and comment
                                    Display current date in dashboard
    * LDAP: Using asynchronous searches / added optional support for paginated
      searches (Can be enabled in connection settings)
    * LDAP: It is now possible to provide multiple failover servers, which are
      tried when the primary ldap server fails
    * LDAP: Supporting posixGroup with memberUid as member attribute
    * LDAP: Added filter_group option to user configuration to make the
    synchonized users filterable by group memberships in directories without
    memberof attributes
    * LDAP: Moved configuration to dedicated page which also provides some
      testing mechanisms for the configuration
    * Added option to enable browser scrollbar to the multisite sidebar (only
      via "sidebar_show_scrollbar = True" in multisite.mk
    * Added option to disable automatic userdb synchronizations in multisite
    * Implemented search forms for most data tables
    * New icons in view footers: export as CSV, export as JSON
    * Availability: new columns for shortest, longest, average and count
    * Editing localized strings (like the title) is now optional when cloning
      views or editing cloned views. If not edited, the views inherit the
      localized strings from their ancestors
    * Added simple problems Dashboard
    * New filter and column painter for current notification number (escalations)
    * Added new painters for displaying host tags (list of tags, single tag
    groups). All those painters are sortable. Also added new filters for tags.
    * Added painters, icon and filters for visualizing staleness information
    * Improved filtering of the foldertree snapin by user permissions (when a user is
      only permitted on one child folder, the upper folder is removed from the
      hierarchy)
    * "Unchecked Services" view now uses the staleness of services for filtering
    * Globe dashlets make use of the parameter "id" to make it possible to
      provide unique ids in the render HTML code to the dashlets
    * Multisite can now track wether or not a user is online, this need to be
      enabled e.g. via Global Settings in WATO (Save last access times of
      users)
    * Added popup message notification system to make it possible to notify
      multisite users about various things. It is linked on WATO Users page at
      the moment. An image will appear for a user in the sidebar footer with
      the number of pending messages when there are pending messages for a user.
      To make the sidebar check for new messages on a regular base, you need
      to configure the interval of sidebar popup notification updates e.g. via
      WATO Global Settings.
    * Event views: changed default horizon from 31 to 7 days
    * New option for painting timestamp: as Unix Epoch time
    * New filters: Host state type and Service state type
    * FIX: better error message in case of exception in SNMP handling
    * FIX: Inventory screen: Now shows custom checks
    * FIX: Fixed locking problem of multisite pages related to user loading/saving
    * FIX: Fixed wrong default settings of view filters in localized multisite
    * FIX: line wrapping of logwatch entries
    * FIX: Fixed button dragging bug when opening the view editor
           (at least in Firefox)

    WATO:
    * Allow to configure check-/retry_interval in second precision
    * Custom user attributes can now be managed using WATO
    * Allow GIT to be used for change tracking (enable via global option)
    * Hosts/Folders: SNMP communities can now be configured via the host
      and folders hierarchy. Those settings override the rule base config.
    * Require unique alias names in between the following elements:
      Host/Service/Contact Groups, Timeperiods and Roles
    * Removed "do not connect" option from site socket editor. Use the
      checkbox "Disable" to disable the site for multisite.
    * Converted table of Event Console Rules to new implementation, make it sortable
    * FIX: do validation of check items in rule editor
    * FIX: More consistent handling of folderpath select in rule editor
    * FIX: Now correctly handling depends_on_tags on page rendering for
           inherited values
    * FIX: Changed several forms from GET to POST to prevent "Request-URI too
           large" error messages during submitting forms
    * FIX: automation snmp scan now adhere rules for shoddy snmp devices
           which have no sys description
    * FIX: Cisco ruleset "Cisco WLC WiFi client connections" has been generalized to
           "WLC WiFi client connections"
    * FIX: Snapshot handling is a little more robust agains manually created
           files in snapshot directory now
    * FIX: Slightly more transparent handling of syntax errors when loading rules.mk

    Notifications:
    * Flexible Notification can now filter service levels
    * FIX: check_tcp corrected order of parameters in definition

    Event Console:
    * New global setting "force message archiving", converts the EC into
      a kind of syslog archive
    * New built-in snmptrap server to directly receive snmp traps
    * FIX: fix layout of filter for history action type
    * FIX: better detect non-IP-number hosts in hostname translation

1.2.3i1:
    Core:
    * Agents can send data for other hosts "piggyback". This is being
      used by the vSphere and SAP plugins
    * New variable host_check_commands, that allows the definition of
      an alternative host check command (without manually defining one)
    * New variable snmp_check_interval which can be used to customize
      the check intervals of SNMP based checks
    * setup: Added missing vars rrd_path and rrdcached_sock
    * new variable check_mk_exit_status: allows to make Check_MK service OK,
      even if host in not reachable.
    * set always_cleanup_autochecks to True per default now
    * check_mk: new option --snmptranslate

    Multisite:
    * New availability view for arbitrary host/service collections
    * New option auth_by_http_header to use the value of a HTTP header
      variable for authentication (Useful in reverse proxy environments)
    * New permission that is needed for seeing views that other users
      have defined (per default this is contained in all roles)
    * New path back to the view after command exection with all
      checkboxes cleared
    * Added plugins to config module to make registration of default values
      possible for addons like mkeventd - reset to default values works now
      correctly even for multisite related settings
    * perfometer: Bit values now using base of 1000
    * Added PNP tempate for check_disk_smb
    * Dashboards can now be configured to be reloaded on resizing
      (automatically adds width/height url parameters)
    * LDAP authentification: New config option "Do not use persistent
                             connections to ldap server"
    * Hosttags and auxiliary tags can now be grouped in topics
    * Fixed output of time in view if server time differs from user time

    Event Console:
    * New rule feature: automatically delete event after actions
    * New filter for maximum service level (minimum already existed)
    * New global setting: hostname translation (allows e.g. to drop domain name)
    * New rule match: only apply rule within specified time period

    Checks & Agents:
    * solaris_mem: New check for memory and swap for Solaris agent
    * agent_vsphere: New VMWare ESX monitoring that uses pySphere and the VMWare
      API in order to get data very efficiently. Read (upcoming) documentation
      for details.
    * new special agent agent_random for creating random monitoring data
    * New checks: windows_intel_bonding / windows_broadcom_bonding
    * Implemented SAP monitoring based on the agent plugin mk_sap. This
      must be run on a linux host. It connects via RFC calls to SAP R/3
      systems to retrieve monitoring information for this or other machines.
    * sap.dialog: Monitors SAP dialog statistics like the response time
    * sap.value: Simply processes information provided by SAP to Nagios
    * openvpn_clients: new check for OpenVPN connections
    * if64_tplink: special new check for TP Link switches with broken SNMP output
    * job: Monitoring states and performance indicators of any jobs on linux systems
    * oracle_asm_diskgroups: Added missing agent plugin + asmcmd wrapper script
    * oracle_jobs: New check to monitor oracle database job execution
    * oracle_rman_backups: New check to monitor state of ORACLE RMAN backups
    * jar_signature: New check to monitor wether or not a jar is signed and
      certificate is not expired
    * cisco_qos: adhere qos-bandwidth policies
    * check_disk_smb: WATO formalization for active check check_disk_smb
    * if.include: new configurable parameters for assumed input and output speed
    * cisco_qos: new param unit:    switches between bit/byte display
                 new param average: average the values over the given minute
                 new params post/drop can be configured via int and float
                 fixed incorrect worst state if different parameters exceed limit
    * logwatch.ec: Added optional spooling to the check to prevent dataloss
      when processing of current lines needs more time than max execution time
    * mounts: ignore multiple occurrances of the same device
    * Linux agent: allow cached local/plugins checks (see docu)
    * mem.include: Linux memory check now includes size of page tables. This
      can be important e.g. on ORACLE systems with a lot of memory
    * windows_agent: Now buffers output before writing it to the socket
                     Results in less tcp packages per call
    * smart.stats: rewrote check. Please reinventorize. Error counters are now
      snapshotted during inventory.
    * smart.temp: add WATO configuration
    * windows_agent: check_mk.ini: new option "port" - specifies agent port
    * winperf_processor: introduce averaging, support predictive levels
    * cpu_util.include: fixed bug when params are set to None
    * predictive levels: fixed bug when existing predictive levels get new options
    * windows_plugin mssql.vbs: No longer queries stopped mssql instances
    * cisco_hsrp: fixed problem when HSRP groups had same ip address
    * winperf_if: hell has frozen over: a new check for network adapters on Windows
    * windows agent: new config section plugins, now able to set timeouts for specific plugins
                     new global config option: timeout_plugins_total
    * lnx_if in Linux agent: force deterministical order of network devices
    * Linux agent: remove obsolete old <<<netif>>> and <<<netctr>>> sections
    * logwatch, logwatch.ec: detect error in agent configuration
    * Linux agent: cups_queues: do not monitor non-local queues (thanks to Olaf Morgenstern)
    * AIX agent: call lparstat with argument 1 1, this give more accurate data
    * Check_MK check: enable extended performance data per default now
    * viprinet checks: New checks for firmware version/update, memory usage, power supply status, 
                       router mode, serialnumber and temperature sensors
    * uptime, snmp_uptime, esx_vsphere_counters.uptime: allow to set lower and upper levels
    * winperf_processor: Now displays (and scales) to number of cpus in pnpgraph
    * mk_postgres plugin: replace select * with list of explicit columns (fix for PG 9.1)
    * lnx_if: show MAC address for interfaces (needs also agent update)
    * winperf_tcp_conn: New check. Displays number of established tcpv4 connections in windows
                        Uses WATO Rule "TCP connection stats (Windows)"
    * windows_agent: fixed timeouts for powershell scripts in local/plugins
    * logwatch: Agent can now use logwatch.d/ to split config to multipe files
    * logwatch: Agent can now rewrite Messages
    * apache_status: New rule: set levels for number of remaining open slots
    * mrpe: handle long plugin output correctly, including performance data
    * cisco_qos: parameters now configurable via WATO

    Notifications:
    * notify.py: unique spoolfiles name no longer created with uuid
    * Warn user if only_services does never match

    Livestatus:
    * Table statehist: Improved detection of vanished hosts and services.
                       Now able to detect and remove nonsense check plugin output
    * FIX: able to handle equal comment_id between host and service
    * livestatus.log: show utf-8 decoding problems only with debug logging >=2
    * livestatus: fixed incorrect output formatting of comments_with_info column

    BI:
    * Integrated availability computing, including nifty time warp feature

    WATO:
    * Configuration of datasource programs via dedicated rules
    * New editor for Business Intelligence rules
    * Rule Editor: Now able to show infeffective rules
    * Valuespec: CascadingDropdown now able to process choice values from functions
    * Removed global option logwatch_forward_to_ec, moved this to the
      logwatch_ec ruleset. With this option the forwarding can now be enabled
      for each logfile on a host
    * Configuration of an alternative host check command
    * Inventory: Display link symbol for ps ruleset
    * New rule for notification_options of hosts and services
    * FIX: Rulesets: correct display of rules within subfolders
    * Remove Notification Command user settings, please use flexible notifications instead


1.2.2p3:
    Core:
    * FIX: get_average(): Gracefully handle time anomlies of target systems
    * FIX: notifications: /var/lib/check_mk/notify directory is now created 
           correctly during setup from tgz file. (Without it notifications
           did not get sent out.)
    * FIX: add missing $DESTDIR to auth.serials in setup.sh

    Checks & Agents:
    * FIX: winperf_processor: fix case where CPU percent is exactly 100%
    * FIX: blade_powerfan: fix mixup of default levels 50/40 -> 40/50
    * FIX: Cleaned up graph rendering of Check_MK services 
    * FIX: zypper: deal with output from SLES 10
    * FIX: zpool_status: Ignoring "No known data errors" text
    * FIX: dmi_sysinfo: Handling ":" in value correctly
    * FIX: check_http: Fixed syntax error when monitoring certificates
    * FIX: check_dns: parameter -A does not get an additional string
    * FIX: diskstat: Fixed wrong values for IO/s computation on linux hosts
    * FIX: blade_healts: Fixed wrong index checking resulting in exceptions
    * FIX: notifications: /var/lib/check_mk/notify directory is now created 
           correctly during setup from tgz file. (Without it notifications
           did not get sent out.)

    Multisite:
    * FIX: LDAP: Disabling use of referrals in active directory configuration
    * FIX: Fixed missing roles in auth.php (in some cases) which resulted in
           non visible pnp graphs and missing nagvis permissions
    * FIX: Fixed label color of black toner perfometers when fuel is low
    * FIX: Fixed wrong default settings of view filters in localized multisite
    * FIX: Fixed exception when enabling sounds for views relying on 
           e.g. alert statistics source
    * FIX: Folder Tree Snapin: make folder filter also work for remote
           folders that do not exist locally
    * FIX: correctly display sub-minute check/retry intervals
    * FIX: fix logic of some numeric sorters
    * FIX: Improved user provided variable validation in view code
    * FIX: Escaping html code in plugin output painters

    WATO:
    * FIX: fix layout of Auxiliary tags table
    * FIX: avoid exception when called first time and first page ist host tags
    * FIX: fix validation of time-of-day input field (24:00)
    * FIX: automation users can now be deleted again (bug was introduced in 1.2.2p1)
    * FIX: fix logwatch pattern analyzer message "The host xyz is not
           managed by WATO." after direct access via snapin
    * FIX: Fixed first toggle of flags in global settings when default is set to True
    * FIX: fix exception and loss of hosts in a folder when deleting all site connections
           of a distributed WATO setup
    * FIX: avoid Python exception for invalid parameters even in debug mode
    * FIX: check_ldap: Removed duplicate "-H" definition
    * FIX: Fixed some output encoding problem in snapshot restore / deletion code
    * FIX: Improved user provided variable validation in snapshot handling code
    * FIX: Improved user provided variable validation in inventory dialog

    Event Console:
    * FIX: apply rewriting of application/hostname also when cancelling events
    * FIX: check_mkevents now uses case insensitive host name matching

    Livestatus:
    * FIX: fixed incorrect output formatting of comments_with_info column
    * FIX: statehist table: fixed memory leak

1.2.2p2:
    Core:
    * FIX: livecheck: fixed handling of one-line plugin outputs and missing \n
           (Thanks to Florent Peterschmitt)

    Checks & Agents:
    * FIX: jolokia_info: ignore ERROR instances
    * FIX: apache_status: use (also) apache_status.cfg instead of apache_status.conf
    * FIX: f5_bigip_vserver: fix wrong OID (13 instead of 1), thanks to Miro Ramza
    * FIX: f5_bigip_psu: handle more than first power supply, thanks to Miro Ramza
    * FIX: ipmi_sensors: ignore sensors in state [NA] (not available)
    * FIX: aix_lvm: handle agents that output an extra header line
    * FIX: zfsget: do not assume that devices begin with /, but mountpoints
    * FIX: ipmi_sensors: handle two cases for DELL correctly (thanks to Sebastian Talmon)
    * FIX: check_dns: enable performance data
    * FIX: free_ipmi: fix name of sensor cache file if hostname contains domain part
    * FIX: ad_replication plugin: Fixed typo (Thanks to Dennis Honke)

    Multisite:
    * List of views: Output the alias of a datasource instead of internal name
    * FIX: fix column editor for join columns if "SERVICE:" is l10n'ed
    * FIX: fix invalid request in livestatus query after reconnect

    WATO:
    * FIX: convert editing of global setting to POST. This avoid URL-too-long
      when defining lots of Event Console actions
    * FIX: LDAP configuration: allow DNs without DC=

    Event Console:
    * FIX: fix icon in events check if host specification is by IP address
    * Renamed "Delete Event" to "Archive Event" to clearify the meaning

    Notifications:
    * FIX: contacts with notifications disabled no longer receive 
           custom notifications, unless forced

1.2.2p1:
    Core:
    * FIX: correctly quote ! and \ in active checks for Nagios
    * FIX: Performing regular inventory checks at configured interval even
           when the service is in problem state
    * Check_MK core now supports umlauts in host-/service- and contactgroup names

    Checks & Agents:
    * FIX: vsphere_agent: fix problems whith ! and \ in username or password
    * FIX: check_mk_agent.aix: fix shebang: was python, must be ksh
    * FIX: cisco_qos: Be compatible to newer IOS-XE versions (Thanks to Ken Smith)
    * FIX: mk_jolokia: Handling spaces in application server instances correctly

    Multisite:
    * FIX: do not remove directories of non-exisant users anymore. This lead to
           a deletion of users' settings in case of an external authentication
           (like mod_ldap).
    * FIX: Fixed handling of dashboards without title in sidebar view snapin
    * FIX: titles and services got lost when moving join-columns in views
    * FIX: Fixed exception during initial page rendering in python 2.6 in special cases
           (Internal error: putenv() argument 2 must be string, not list)

    Livestatus:
    * livestatus.log: show utf-8 decoding problems only with debug logging >=2

    Notifications:
    * FIX: HTML mails: Handle the case where plugin argument is not set
    * FIX: HTML mails: remove undefinded placeholders like $GRAPH_CODE$

    WATO:
    * Improved handling of valuespec validations in WATO rule editor. Displaying a
      warning message when going to throw away the current settings.
    * FIX: fix bug where certain settings where not saved on IE. This was mainly
           on IE7, but also IE8,9,10 in IE7 mode (which is often active). Affected
           was e.g. the nodes of a cluster or the list of services for service
           inventory

1.2.2:
    Core:
    * Added $HOSTURL$ and $SERVICEURL$ to notification macros which contain an
      URL to the host/service details views with /check_mk/... as base.

    Checks & Agents:
    * FIX: blade_bx_load: remove invalid WATO group
    * FIX: lnx_bonding: handle also 802.3ad type bonds

    Notifications:
    * FIX: Removing GRAPH_CODE in html mails when not available
    * Using plugin argument 1 for path to pnp4nagios index php to render graphs
    * Little speedup of check_mk --notify

    Multisite:
    * FIX: Fixed umlaut handling in reloaded snapins

    WATO:
    * FIX: Fix several cases where WATO rule analyser did not hilite all matching rules
    * Added tcp port parameter to SSL certificate check (Thanks to Marcel Schulte)

    Event Console:
    * FIX: Syslog server is now able to parse RFC 5424 syslog messages

1.2.2b7:
    Checks & Agents:
    * FIX: postfix_mailq: fix labels in WATO rule, set correct default levels
    

1.2.2b6:
    Core:
    * FIX: setup: detect check_icmp also on 64-Bit CentOS
           (thanks to あきら) 
    * FIX: setup.sh: create auth.serials, fix permissions of htpasswd
    * FIX: livecheck: now able to handle check output up to 16kB

    Checks & Agents:
    * FIX: apc_symmetra_power: resurrect garble PNP template for 
    * FIX: check_mk_agent.freebsd: remove garble from output
           (Thanks to Mathias Decker)
    * FIX: check_mk-mssql_counters.locks: fix computation, was altogether wrong
    * FIX: check_mk-mssql_counters.transactions: fix computation also
    * check_http: now support the option -L (urlizing the result)
    * Added mem section to Mac OSX agent (Thanks to Brad Davis)
    * FIX: mssql.vbs (agent plugin) now sets auth options for each instance
    * FIX: jolokia_metrics.mem: error when missing max values
    * Make levels for SMART temperature editable via WATO

    Multisite:
    * FIX: fix localization in non-OMD environment
           (thanks to あきら)
    * FIX: hopefully fix computation of Speed-O-Meter
    * Add $SERVICEOUTPUT$ and $HOSTOUTPUT$ to allowed macros for
      custom notes
    * FIX: Writing one clean message to webserver error_log when write fails
    * FIX: Escaping html entities when displaying comment fields
    * FIX: Monitored on site attribute always has valid default value

    Notifications:
    * FIX: fix event type for recoveries
    * FIX: fix custom notifications on older nagios versions
    * FIX: handle case where type HOST/SERVICE not correctly detected
    
    Livestatus:
    * FIX: memory leak when removing downtime / comment 

    WATO:
    * FIX: Removed "No roles assigned" text in case of unlocked role attribute
           in user management dialog
    * FIX: Fix output of rule search: chapters appeared twice sometimes

    Event Console:
    * FIX: check_mkevents: fix usage help if called with illegal options
    * check_mkevents now allows specification of a UNIX socket
      This is needed in non-OMD environments
    * setup.py now tries to setup Event Console even in non-OMD world

1.2.2b5:
    Core:
    * Checks can now omit the typical "OK - " or "WARN -". This text
      will be added automatically if missing.
    * FIX: livecheck: fixed compilation bug
    * FIX: check_mk: convert service description unicode into utf-8
    * FIX: avoid simultanous activation of changes by means of a lock
    
    Checks & Agents:
    * FIX: jolokia_metrics.mem - now able to handle negative/missing max values
    * ADD: tcp_conn_stats: now additionally uses /proc/net/tcp6
    * ADD: wmic_processs: cpucores now being considered when calculating 
           user/kernel percentages. (thanks to William Baum)
    * FIX: UPS checks support Eaton Evolution
    * FIX: windows agent plugin: mssql now exits after 10 seconds

    Notifications:
    * FIX: fixed crash on host notification when contact had explicit services set

    Livestatus:
    * FIX: possible crash with VERY long downtime comments

    WATO:
    * FIX: Fix hiliting of errors in Nagios output
    * FIX: localisation error

    Multisite:
    * FIX: Avoid duplicate "Services" button in host detail views
    * FIX: fix rescheduling icon for services with non-ASCII characters
    * New filter for IP address of a host
    * Quicksearch: allow searching for complete IP addresses and IP
      address prefixes
    * Add logentry class filter to view 'Host- and Service events'

    BI:
    * FIX: fix exception with expansion level being 'None'
    * FIX: speedup for single host tables joined by hostname (BI-Boxes)
    * FIX: avoid closing BI subtree while tree is being loaded

    Event Console:
    * FIX: make hostname matching field optional. Otherwise a .* was
           neccessary for the rule in order to match
    * FIX: event_simulator now also uses case insensitive matches

1.2.2b4:
    Core:
    * FIX: Fix output of cmk -D: datasource programs were missing
    * FIX: allow unicode encoded extra_service_conf
    * FIX: no default PING service if custom checks are defined
    * FIX: check_mk_base: fixed rounding error in get_bytes_human_readable
    * FIX: check_mk: improved support of utf-8 characters in extra_service_conf
    * FIX: livestatus: table statehist now able to check AuthUser permissions
    * New configuration variable contactgroup_members

    Checks & Agents:
    * FIX: smart - not trying to parse unhandled lines to prevent errors
    * FIX: winperf_processor - fixed wrong calculations of usage
    * FIX: WATO configuration of filesystem trends: it's hours, not days!
    * FIX: mysql: fixed crash on computing IO information
    * FIX: diskstat: fix local variable 'ios_per_sec' referenced before assignment
    * FIX: multipath: ignore warning messages in agent due to invalid multipath.conf
    * FIX: megaraid_bbu: deal with broken output ("Adpater"), found in Open-E
    * FIX: megaraid_pdisk: deal with special output of Open-E
    * FIX: jolokia_metrics.mem: renamed parameter totalheap to total
    * FIX: megaraid_bbu: deal with broken output ("Adpater")
    * FIX: check_ldap: added missing host address (check didn't work at all)
    * FIX: check_ldap: added missing version option -2, -3, -3 -T (TLS)
    * FIX: mssql: Agent plugin now supports MSSQL Server 2012
    * FIX: hr_mem: fix max value in performance data (thanks to Michaël COQUARD)
    * FIX: f5_bigip_psu: fix inventory function (returned list instead of tuple)
    * FIX: mysql.connections: avoid crash on legacy agent output
    * FIX: tcp_conn_stats: use /proc/net/tcp instead of netstat -tn. This
           should avoid massive performance problems on system with many
           connections
    * Linux agent: limit netstat to 10 seconds
    * ps: Allow %1, %2, .. instead of %s in process_inventory. That allows
      reordering of matched groups
    * FIX: f5_bigip_psu - fixed inventory function
    * FIX: printer_supply - fixed inventory function for some kind of OKI printers

    Multisite:
    * FIX: Fixed problem with error during localization scanning
    * FIX: Fixed wrong localization right after a user changed its language
    * FIX: Improved handling of error messages in bulk inventory
    * FIX: fixed focus bug in transform valuespec class
    * FIX: stop doing snapin refreshes after they have been removed
    * FIX: sidebar snapins which refresh do not register for restart detection anymore
    * FIX: fix user database corruption in case of a race condition
    * FIX: added checks wether or not a contactgroup can be deleted
    * FIX: Avoid deadlock due to lock on contacts.mk in some situations
    * Changed sidebar snapin reload to a global interval (option:
      sidebar_update_interval), defaults to 30 seconds
    * Sidebar snapins are now bulk updated with one HTTP request each interval

    BI:
    * FIX: fixed invalid links to hosts and services in BI tree view
    * FIX: fix exception in top/down and bottom/up views
    * FIX: fix styling of top/down and bottom/up views (borders, padding)
    * FIX: fix style of mouse pointer over BI boxes
    * FIX: list of BI aggregates was incomplete in some cases
    * FIX: single host aggregations didn't work for aggregations += [...]
    * FIX: top-down and bottom-up was broken in case of "only problems"
    * FIX: BI see_all permission is now working again
    * Do not handle PENDING as "problem" anymore
    * Make titles of non-leaf tree nodes klickable

    WATO:
    * FIX: flexible notification valuespec is now localizable
    * FIX: Alias values of host/service/contact groups need to be set and unique
           within the group
    * FIX: Fixed exception when editing contactgroups without alias
    * FIX: Fix localization of rule options
    * FIX: ValueSpec OptionalDropDown: fix visibility if default is "other"
    * Suggest use default value for filesystem levels that make sense
    * Valuespec: CascadingDropdown now able to process choice values from functions
    * Freshness checking for classical passive Nagios checks (custom_checks)

1.2.2b3:
    Checks & Agents:
    * FIX: Fixed date parsing code ignoring the seconds value in several checks
           (ad_replication, cups_queues, heartbeat_crm, mssql_backup, smbios_sel)
    * FIX: Fixed pnp template for apc_symmetra check when using multiple rrds

    Multisite:
    * FIX: Removed uuid module dependency to be compatible to python < 2.5
    * FIX: remove Javascript debug popup from multi-string input fields
    * FIX: list of strings (e.g. host list in rule editor) didn't work anymore

1.2.2b2:
    Checks & Agents:
    * Added dynamic thresholds to the oracle_tablespace check depending on the
      size of the tablespaces.

    BI:
    * FIX: fix exception in BI-Boxes views of host groups
    * FIX: fix problem where BI-Boxes were invisible if not previously unfolded

    Event Console:
    * FIX: support non-Ascii characters in matching expressions. Note:
           you need to edit and save each affected rule once in order
           to make the fix work.
    * FIX: Fixed exception when logging actions exectuted by mkeventd
    * FIX: etc/init.d/mkeventd flush did not work when mkeventd was stopped

    Multisite:
    * FIX: Fixed several minor IE7 related layout bugs
    * FIX: title of pages was truncated and now isn't anymore
    * Cleanup form for executing commands on hosts/services

    WATO:
    * FIX: Fixed layout of rulelist table in IE*
    * FIX: Fixed adding explicit host names to rules in IE7
    * Add: Improved navigation convenience when plugin output contains [running on ... ]

1.2.2b1:
    Core:
    * cmk --notify: added notification script to generate HTML mails including
      the performance graphs of hosts and services
    * cmk --notify: added the macros NOTIFY_LASTHOSTSTATECHANGE, NOTIFY_HOSTSTATEID,
      NOTIFY_LASTSERVICESTATECHANGE, NOTIFY_SERVICESTATEID, NOTIFY_NOTIFICATIONCOMMENT,
      NOTIFY_NOTIFICATIONAUTHOR, NOTIFY_NOTIFICATIONAUTHORNAME, NOTIFY_NOTIFICATIONAUTHORALIAS
    * FIX: more robust deletion of precompiled files to ensure the correct 
      creation of the files (Thanks to Guido Günther)
    * FIX: Inventory for cluster nodes who are part of multiple clusters 
    * cmk --notify: added plugin for sms notification
    * FIX: precompiled checks: correct handling of sys.exit() call when using python2.4 
    * cmk --notify: improved logging on wrong notification type
    * RPM: Added check_mk-agent-scriptless package (Same as normal agent rpm,
      but without RPM post scripts)

    Checks & Agents:
    * winperf_processor now outputs float usage instead of integer
    * FIX: mssql_counters.file_sizes - Fixed wrong value for "Log Files" in output
    * FIX: drbd: Parameters for expected roles and disk states can now be set to 
           None to disable alerting on changed values
    * printer_supply_ricoh: New check for Ricoh printer supply levels
    * jolokia_metrics.mem: now supports warn/crit levels for heap, nonheap, totalheap
    * jolokia_metrics.mem: add dedicated PNP graph
    * FIX: logwatch.ec: use UNIX socket instead of Pipe for forwarding into EC 
    * FIX: logwatch.ec: fixed exception when forwarding "OK" lines
    * FIX: logwatch.ec: fixed forwarding of single log lines to event console
    * Improved performance of logwatch.ec check in case of many messages
    * livestatus_status: new check for monitoring performance of monitoring
    * FIX: diskstat.include: fix computation of queue length on windows
      (thanks to K.H. Fiebig)
    * lnx_bonding: new check for bonding interfaces on Linux
    * ovs_bonding: new check for bonding interfaces on Linux / Open vSwitch
    * if: Inventory settings can now be set host based
    * FIX: lnx_bonding/ovs_bonding: correct definition of bonding.include
    * Add: if check now able to handle interface groups  (if_groups)
    * Add: New check for DB2 instance memory levels
    * Add: winperf_phydisk can now output IOPS
    * Add: oracle_tablespace now with flexible warn/crit levels(magic number)
    
    Livestatus:
    * Add: new column in hosts/services table: comments_with_extra_info
    Adds the entry type and entry time

    Multisite:
    * Added comment painter to notification related views
    * Added compatibility code to use hashlib.md5() instead of md5.md5(), which
      is deprecated in python > 2.5 to prevent warning messages in apache error log
    * Added host filter for "last host state change" and "last host check"
    * FIX: Preventing autocomplete in password fields of "edit profile" dialog
    * The ldap member attribute of groups is now configruable via WATO
    * Added option to enforce lower User-IDs during LDAP sync
    * Improved debug logging of ldap syncs (Now writing duration of queries to log)
    * Displaying date/time of comments in comment icon hover menu (Please
      note: You need to update your livestatus to current version to make this work)
    * FIX: Making "action" context link unclickable during handling actions / confirms

    BI:
    * Use Ajax to delay rendering of invisible parts of the tree (this
      saves lots of HTML code)

    WATO:
    * Added hr_mem check to the memory checkgroup to make it configurable in WATO
    * Make page_header configurable in global settings
    * FIX: Fixed some typos in ldap error messages
    * FIX: Fixed problem on user profile page when no alias set for a user
    * FIX: list valuespecs could not be extended after once saving
    * FIX: fix title of foldable areas contained in list valuespecs
    * FIX: Fixed bug where pending log was not removed in multisite setup
    * FIX: Fixed generation of auth.php (Needed for NagVis Multisite Authorisation)
    * FIX: Fixed missing general.* permissions in auth.php on slave sites in 
      case of distributed WATO setups
    * Added oracle_tablespaces configuration to the application checkgroup
    * FIX: Fixed synchronisation of mkeventd configs in distributed WATO setups
    * FIX: "Sync & Restart" did not perform restart in distributed WATO setups
    * FIX: Fixed exception in editing code of ldap group to rule plugin
    * FIX: Don't execute ldap sync while performing actions on users page

    Event Console:
    * Added UNIX socket for sending events to the EC
    * Speed up rule matches in some special cases by factor of 100 and more
    * Init-Script: Improved handling of stale pidfiles
    * Init-Script: Detecting and reporting already running processes
    * WATO: Added hook to make the mkeventd reload in distributed WATO setups
      during "activate changes" process
    * Added hook mkeventd-activate-changes to add custom actions to the mkeventd
      "activate changes" GUI function
    * FIX: When a single rule matching raises an exception, the line is now
      matched agains the following rules instead of being skipped. The
      exception is logged to mkeventd.log

1.2.1i5:
    Core:
    * Improved handling of CTRL+C (SIGINT) to terminate long runnining tasks 
      (e.g.  inventory of SNMP hosts)
    * FIX: PING services on clusters are treated like the host check of clusters
    * cmk --notify: new environment variable NOTIFY_WHAT which has HOST or SERVICE as value
    * cmk --notify: removing service related envvars in case of host notifications
    * cmk --notify: added test code to help developing nitofication plugins.
      Can be called with "cmk --notify fake-service debug" for example

    Checks & Agents:
    * Linux Agent, diskstat: Now supporting /dev/emcpower* devices (Thanks to Claas Rockmann-Buchterkirche)
    * FIX: winperf_processor: Showing 0% on "cmk -nv" now instead of 100%
    * FIX: win_dhcp_pools: removed faulty output on non-german windows 2003 servers 
           with no dhcp server installed (Thanks to Mathias Decker)
    * Add: fileinfo is now supported by the solaris agent. Thanks to Daniel Roettgermann
    * Logwatch: unknown eventlog level ('u') from windows agent treated as warning
    * FIX: logwatch_ec: Added state undefined as priority
    * Add: New Check for Raritan EMX Devices
    * Add: mailman_lists - New check to gather statistics of mailman mailinglists
    * FIX: megaraid_bbu - Handle missing charge information (ignoring them)
    * FIX: myssql_tablespaces - fix PNP graph (thanks to Christian Zock)
    * kernel.util: add "Average" information to PNP graph
    * Windows Agent: Fix startup crash on adding a logfiles pattern, but no logfile specified
    * Windows Agent: check_mk.example.ini: commented logfiles section

    Multisite:
    * FIX: Fixed rendering of dashboard globes in opera
    * When having row selections enabled and no selected and performing
      actions an error message is displayed instead of performing the action on
      all rows
    * Storing row selections in user files, cleaned up row selection 
      handling to single files. Cleaned up GET/POST mixups in confirm dialogs
    * Add: New user_options to limit seen nagios objects even the role is set to see all
    * Fix: On site configaration changes, only relevant sites are marked as dirty
    * Fix: Distributed setup: Correct cleanup of pending changes logfile after "Activate changes"
    * FIX: LDAP: Fixed problem with special chars in LDAP queries when having
    contactgroup sync plugin enabled
    * FIX: LDAP: OpenLDAP - Changed default filter for users
    * FIX: LDAP: OpenLDAP - Using uniqueMember instead of member when searching for groups of a user
    * FIX: LDAP: Fixed encoding problem of ldap retrieved usernames
    * LDAP: Role sync plugin validates the given group DNs with the group base dn now
    * LDAP: Using roles defined in default user profile in role sync plugin processing
    * LDAP: Improved error handling in case of misconfigurations
    * LDAP: Reduced number of ldap querys during a single page request / sync process
    * LDAP: Implemnted some kind of debug logging for LDAP communication
    * FIX: Re-added an empty file as auth.py (wato plugin) to prevent problems during update 

    WATO:
    * CPU load ruleset does now accept float values
    * Added valuespec for cisco_mem check to configure thresholds via WATO
    * FIX: Fixed displaying of tag selections when creating a rule in the ruleeditor
    * FIX: Rulesets are always cloned in the same folder
    * Flexibile notifications: removed "debug notification" script from GUI (you can make it
      executable to be choosable again)
    * Flexibile notifications: added plain mail notification which uses the
      mail templates from global settings dialog

    BI:
    * Added FOREACH_SERVICE capability to leaf nodes
    * Add: Bi views now support debug of livestatus queries

1.2.1i4:
    Core:
    * Better exception handling when executing "Check_MK"-Check. Printing python
      exception to status output and traceback to long output now.
    * Added HOSTTAGS to notification macros which contains all Check_MK-Tags
      separated by spaces
    * Output better error message in case of old inventory function
    * Do object cache precompile for monitoring core on cmk -R/-O
    * Avoid duplicate verification of monitoring config on cmk -R/-O
    * FIX: Parameter --cleanup-autochecks (long for -u) works now like suggested in help
    * FIX: Added error handling when trying to --restore with a non existant file

    Notifications:
    * Fix flexible notifications on non-OMD systems
    
    Checks & Agents:
    * Linux Agent, mk_postgres: Supporting pgsql and postgres as user
    * Linux Agent, mk_postgres: Fixed database stats query to be compatible
      with more versions of postgres
    * apache_status: Modified to be usable on python < 2.6 (eg RHEL 5.x)
    * apache_status: Fixed handling of PIDs with more than 4 numbers
    * Add: New Check for Rittal CMC PSM-M devices
    * Smart plugin: Only use relevant numbers of serial
    * Add: ibm_xraid_pdisks - new check for agentless monitoring of disks on IBM SystemX servers.
    * Add: hp_proliant_da_cntlr check for disk controllers in HP Proliant servers
    * Add: Check to monitor Storage System Drive Box Groups attached to HP servers
    * Add: check to monitor the summary status of HP EML tape libraries
    * Add: apc_rackpdu_status - monitor the power consumption on APC rack PDUs
    * Add: sym_brightmail_queues - monitor the queue levels on Symantec Brightmail mail scanners.
    * Add: plesk_domains - List domains configured in plesk installations
    * Add: plesk_backups - Monitor backup spaces configured for domains in plesk
    * Add: mysql_connections - Monitor number of parallel connections to mysql daemon
    * Add: flexible notifcations: filter by hostname
    * New script multisite_to_mrpe for exporting services from a remote system
    * FIX: postgres_sessions: handle case of no active/no idle sessions
    * FIX: correct backslash representation of windows logwatch files
    * FIX: postgres_sessions: handle case of no active/no idle sessions
    * FIX: zfsget: fix exception on snapshot volumes (where available is '-')
    * FIX: zfsget: handle passed-through filesystems (need agent update)
    * FIX: loading notification scripts in local directory for real
    * FIX: oracle_version: return valid check result in case of missing agent info
    * FIX: apache_status: fixed bug with missing 'url', wrote man page
    * FIX: fixed missing localisation in check_parameteres.py 
    * FIX: userdb/ldap.py: fixed invalid call site.getsitepackages() for python 2.6
    * FIX: zpool_status: fixed crash when spare devices were available
    * FIX: hr_fs: handle negative values in order to larger disks (thanks to Christof Musik)
    * FIX: mssql_backup: Fixed wrong calculation of backup age in seconds


    Multisite:
    * Implemented LDAP integration of Multisite. You can now authenticate your
      users using the form based authentication with LDAP. It is also possible
      to synchronize some attributes like mail addresses, names and roles from
      LDAP into multisite.
    * Restructured cookie auth cookies (all auth cookies will be invalid
      after update -> all users have to login again)
    * Modularized login and cookie validation
    * Logwatch: Added buttons to acknowledge all logs of all hosts or really
      all logs which currently have a problem
    * Check reschedule icon now works on services containing an \
    * Now showing correct representation of SI unit kilo ( k )
    * if perfometer now differs between byte and bit output
    * Use pprint when writing global settings (makes files more readable)
    * New script for settings/removing downtimes: doc/treasures/downtime
    * New option when setting host downtimes for also including child hosts
    * Option dials (refresh, number of columns) now turnable by mouse wheel
    * Views: Commands/Checkboxes buttons are now activated dynamically (depending on data displayed)
    * FIX: warn / crit levels in if-check when using "bit" as unit
    * FIX: Fixed changing own password when notifications are disabled
    * FIX: On page reload, now updating the row field in the headline
    * FIX: ListOfStrings Fields now correctly autoappend on focus
    * FIX: Reloading of sidebar after activate changes
    * FIX: Main Frame without sidebar: reload after activate changes
    * FIX: output_format json: handle newlines correctly
    * FIX: handle ldap logins with ',' in distinguished name
    * FIX: quote HTML variable names, fixes potential JS injection
    * FIX: Sidebar not raising exceptions on configured but not available snapins
    * FIX: Quicksearch: Fixed Up/Down arrow handling in chrome
    * FIX: Speedometer: Terminating data updates when snapin is removed from sidebar
    * FIX: Views: toggling forms does not disable the checkbox button anymore
    * FIX: Dashboard: Fixed wrong display options in links after data reloads
    * FIX: Fixed "remove all downtimes" button in views when no downtimes to be deleted 
    * FIX: Services in hosttables now use the service name as header (if no custom title set)
    * New filter for host_contact and service_contact
    
    WATO:
    * Add: Creating a new rule immediately opens its edit formular
    * The rules formular now uses POST as transaction method
    * Modularized the authentication and user management code
    * Default config: add contact group 'all' and put all hosts into it
    * Reverse order of Condition, Value and General options in rule editor
    * Allowing "%" and "+" in mail prefixes of contacts now
    * FIX: Fixed generated manual check definitions for checks without items
      like ntp_time and tcp_conn_stats
    * FIX: Persisting changing of folder titles when only the title has changed
    * FIX: Fixed rendering bug after folder editing

    Event Console:
    * Replication slave can now copy rules from master into local configuration
      via a new button in WATO.
    * Speedup access to event history by earlier filtering and prefiltering with grep
    * New builtin syslog server! Please refer to online docu for details.
    * Icon to events of host links to view that has context button to host
    * FIX: remove event pipe on program shutdown, prevents syslog freeze
    * FIX: hostnames in livestatus query now being utf8 encoded
    * FIX: fixed a nastiness when reading from local pipe
    * FIX: fix exception in rules that use facility local7
    * FIX: fix event icon in case of using TCP access to EC
    * FIX: Allowing ":" in application field (e.g. needed for windows logfiles)
    * FIX: fix bug in Filter "Hostname/IP-Address of original event"

    Livestatus:
    * FIX: Changed logging output "Time to process request" to be debug output

1.2.1i3:
    Core:
    * added HOST/SERVICEPROBLEMID to notification macros
    * New configuration check_periods for limiting execution of
      Check_MK checks to a certain time period.

    Checks & Agents:
    * Windows agent: persist offsets for logfile monitoring

    Notifications:
    * fix two errors in code that broke some service notifications

    Event Console:
    * New performance counter for client request processing time
    * FIX: fixed bug in rule optimizer with ranges of syslog priorities

    WATO:
    * Cloning of contact/host/service groups (without members)

    Checks & Agents:
    * logwatch: Fixed confusion with ignore/ok states of log messages
    * AIX Agent: now possible to specify -d flag. Please test :)

1.2.1i2:
    Core:
    * Improved validation of inventory data reported by checks
    * Added -d option to precompiled checks to enable debug mode
    * doc/treasures: added script for printing RRD statistics

    Notifications:
    * New system of custom notification, with WATO support

    Event Console:
    * Moved source of Event Console into Check_MK project 
    * New button for resetting all rule hits counters
    * When saving a rule then its hits counter is always reset
    * New feature of hiding certain actions from the commands in the status GUI
    * FIX: rule simulator ("Try out") now handles cancelling rules correctly
    * New global option for enabling log entries for rule hits (debugging)
    * New icon linking to event views for the event services
    * check_mkevents outputs last worst line in service output
    * Max. number of queued connections on status sockets is configurable now
    * check_mkevents: new option -a for ignoring acknowledged events
    * New sub-permissions for changing comment and contact while updating an event
    * New button for generating test events directly via WATO
    * Allow Event Console to replicate from another (master) console for
      fast failover.
    * Allow event expiration also on acknowledged events (configurable)

    Multisite:
    * Enable automation login with _username= and _secret=, while
      _secret is the content of var/check_mk/web/$USER/automation.secret
    * FIX: Fixed releasing of locks and livestatus connections when logging out
    * FIX: Fixed login/login confusions with index page caching
    * FIX: Speed-o-meter: Fixed calculation of Check_MK passive check invervals
    * Removed focus of "Full name" attribute on editing a contact
    * Quicksearch: Convert search text to regex when accessing livestatus
    * FIX: WATO Folder filter not available when WATO disabled
    * WATO Folder Filter no longer available in single host views
    * Added new painters "Service check command expanded" and
      "Host check command expanded"
    * FIX: Corrected garbled description for sorter "Service Performance data" 
    * Dashboard globes can now be filtered by host_contact_group/service_contact_group
    * Dashboard "iframe" attribute can now be rendered dynamically using the
      "iframefunc" attribute in the dashlet declaration
    * Dashboard header can now be hidden by setting "title" to None
    * Better error handling in PNP-Graph hover menus in case of invalid responses

    Livestatus:
    * Added new table statehist, used for SLA queries
    * Added new column check_command_expanded in table hosts
    * Added new column check_command_expanded in table services
    * New columns livestatus_threads, livestatus_{active,queued}_connections

    BI:
    * Added missing localizations
    * Added option bi_precompile_on_demand to split compilations of
      the aggregations in several fragments. If possible only the needed
      aggregations are compiled to reduce the time a user has to wait for
      BI based view. This optimizes BI related views which display
      information for a specific list of hosts or aggregation groups.
    * Added new config option bi_compile_log to collect statistics about
      aggregation compilations
    * Aggregations can now be part of more than one aggregation group
      (just configure a list of group names instead of a group name string)
    * Correct representation of (!), (!!) and (?) markers in check output
    * Corrected representation of assumed state in box layout
    * Feature: Using parameters for hosttags

    WATO:
    * Added progress indicator in single site WATO "Activate Changes"
    * Users & Contacts: Case-insensitive sorting of 'Full name' column
    * ntp/ntp.time parameters are now configurable via WATO
    * FIX: Implemented basic non HTTP 200 status code response handling in interactive
           progress dialogs (e.g. bulk inventory mode)
    * FIX: Fixed editing of icon_image rules
    * Added support of locked hosts and folders ( created by CMDB )
    * Logwatch: logwatch agents/plugins now with ok pattern support 
    * Valuespec: Alternative Value Spec now shows helptext of its elements
    * Valuespec: DropdownChoice, fixed exception on validate_datatype

    Checks & Agents:
    * New check mssql_counters.locks: Monitors locking related information of
      MSSQL tablespaces
    * Check_MK service is now able to output additional performance data
      user_time, system_time, children_user_time, children_system time
    * windows_updates agent plugin: Fetching data in background mode, caching
      update information for 30 minutes
    * Windows agent: output ullTotalVirtual and ullAvailVirtual (not yet
      being used by check)
    * Solaris agent: add <<<uptime>>> section (thanks to Daniel Roettgermann)
    * Added new WATO configurable option inventory_services_rules for the
      windows services inventory check
    * Added new WATO configurable option inventory_processes_rules for the
      ps and ps.perf inventory
    * FIX: mssql_counters checks now really only inventorize percentage based
      counters if a base value is set
    * win_dhcp_pools: do not inventorize empty pools any more. You can switch
      back to old behaviour with win_dhcp_pools_inventorize_empty = True
    * Added new Check for Eaton UPS Devices
    * zfsget: new check for monitoring ZFS disk usage for Linux, Solaris, FreeBSD
      (you need to update your agent as well)
    * Added new Checks for Gude PDU Units
    * logwatch: Working around confusion with OK/Ignore handling in logwatch_rules
    * logwatch_ec: Added new subcheck to forward all incoming logwatch messages
      to the event console. With this check you can use the Event Console 
      mechanisms and GUIs instead of the classic logwatch GUI. It can be 
      enabled on "Global Settings" page in WATO for your whole installation.
      After enabling it you need to reinventorize your hosts.
    * Windows Update Check: Now with caching, Thanks to Phil Randal and Patrick Schlüter
    * Windows Check_MK Agent: Now able to parse textfiles for logwatch output
    * Added new Checks sni_octopuse_cpu, sni_octopuse_status, sni_octopuse_trunks: These
      allow monitoring Siemens HiPath 3000/5000 series PBX.
    * if-checks now support "bit" as measurement unit
    * winperf_phydisk: monitor average queue length for read/write

1.2.0p5:
    Checks & Agents:
    * FIX: windows agent: fixed possible crash in eventlog section

    BI:
    * FIX: fixed bug in aggregation count (thanks Neil) 

1.2.0p4:
    WATO:
    * FIX: fixed detection of existing groups when creating new groups
    * FIX: allow email addresses like test@test.test-test.com
    * FIX: Fixed Password saving problem in user settings

    Checks & Agents:
    * FIX: postgres_sessions: handle case of no active/no idle sessions
    * FIX: winperf_processor: handle parameters "None" (as WATO creates)
    * FIX: mssql_counters: remove debug output, fix bytes output
    * FIX: mssql_tablespaces: gracefully handle garbled agent output

    Multisite:
    * FIX: performeter_temparature now returns unicode string, because of °C
    * FIX: output_format json in webservices now using " as quotes

    Livestatus:
    * FIX: fix two problems when reloading module in Icinga (thanks to Ronny Biering)

1.2.0p3:
    Mulitisite
    * Added "view" parameter to dashlet_pnpgraph webservice
    * FIX: BI: Assuming "OK" for hosts is now possible
    * FIX: Fixed error in makeuri() calls when no parameters in URL
    * FIX: Try out mode in view editor does not show context buttons anymore
    * FIX: WATO Folder filter not available when WATO disabled
    * FIX: WATO Folder Filter no longer available in single host views
    * FIX: Quicksearch converts search text to regex when accessing livestatus
    * FIX: Fixed "access denied" problem with multisite authorization in PNP/NagVis
           in new OMD sites which use the multisite authorization
    * FIX: Localize option for not OMD Environments

    WATO:
    * FIX: Users & Contacts uses case-insensitive sorting of 'Full name' column  
    * FIX: Removed focus of "Full name" attribute on editing a contact
    * FIX: fix layout bug in ValueSpec ListOfStrings (e.g. used in
           list of explicit host/services in rules)
    * FIX: fix inheritation of contactgroups from folder to hosts
    * FIX: fix sorting of users, fix lost user alias in some situations
    * FIX: Sites not using distritubed WATO now being skipped when determining
           the prefered peer
    * FIX: Updating internal variables after moving hosts correctly
      (fixes problems with hosts tree processed in hooks)

    BI:
    * FIX: Correct representation of (!), (!!) and (?) markers in check output

    Livestatus:
    * FIX: check_icmp: fixed calculation of remaining length of output buffer
    * FIX: check_icmp: removed possible buffer overflow on do_output_char()
    
    Livecheck:
    * FIX: fixed problem with long plugin output
    * FIX: added /0 termination to strings
    * FIX: changed check_type to be always active (0)
    * FIX: fix bug in assignment of livecheck helpers 
    * FIX: close inherited unused filedescriptors after fork()
    * FIX: kill process group of called plugin if timeout is reached
           -> preventing possible freeze of livecheck
    * FIX: correct escaping of character / in nagios checkresult file
    * FIX: fixed SIGSEGV on hosts without defined check_command
    * FIX: now providing correct output buffer size when calling check_icmp 

    Checks & Agents:
    * FIX: Linux mk_logwatch: iregex Parameter was never used
    * FIX: Windows agent: quote '%' in plugin output correctly
    * FIX: multipath check now handles '-' in "user friendly names"
    * New check mssql_counters.locks: Monitors locking related information of
      MSSQL tablespaces
    * FIX: mssql_counters checks now really only inventorize percentage based
      counters if a base value is set
    * windows_updates agent plugin: Fetching data in background mode, caching
      update information for 30 minutes
    * FIX: netapp_vfiler: fix inventory function (thanks to Falk Krentzlin)
    * FIX: netapp_cluster: fix inventory function
    * FIX: ps: avoid exception, when CPU% is missing (Zombies on Solaris)
    * FIX: win_dhcp_pools: fixed calculation of perc_free
    * FIX: mssql_counters: fixed wrong log size output

1.2.0p3:
    Multisite:
    * Added "view" parameter to dashlet_pnpgraph webservice

    WATO:
    * FIX: It is now possible to create clusters in empty folders
    * FIX: Fixed problem with complaining empty ListOf() valuespecs

    Livestatus:
    * FIX: comments_with_info in service table was always empty

1.2.1i1:
    Core:
    * Allow to add options to rules. Currently the options "disabled" and
      "comment" are allowed. Options are kept in an optional dict at the
      end of each rule.
    * parent scan: skip gateways that are reachable via PING
    * Allow subcheck to be in a separate file (e.g. foo.bar)
    * Contacts can now define *_notification_commands attributes which can now
      override the default notification command check-mk-notify
    * SNMP scan: fixed case where = was contained in SNMP info
    * check_imap_folder: new active check for searching for certain subjects
      in an IMAP folder
    * cmk -D shows multiple agent types e.g. when using SNMP and TCP on one host

    Checks & Agents:
    * New Checks for Siemens Blades (BX600)
    * New Checks for Fortigate Firewalls
    * Netapp Checks for CPU Util an FC Port throughput
    * FIX: megaraid_pdisks: handle case where no enclosure device exists
    * FIX: megaraid_bbu: handle the controller's learn cycle. No errors in that period.
    * mysql_capacity: cleaned up check, levels are in MB now
    * jolokia_info, jolokia_metrics: new rewritten checks for jolokia (formerly
      jmx4perl). You need the new plugin mk_jokokia for using them
    * added preliminary agent for OpenVMS (refer to agents/README.OpenVMS) 
    * vms_diskstat.df: new check file usage of OpenVMS disks
    * vms_users: new check for number of interactive sessions on OpenVMS
    * vms_cpu: new check for CPU utilization on OpenVMS
    * vms_if: new check for network interfaces on OpenVMS
    * vms_system.ios: new check for total direct/buffered IOs on OpenVMS
    * vms_system.procs: new check for number of processes on OpenVMS
    * vms_queuejobs: new check for monitoring current VMS queue jobs
    * FIX: mssql_backup: Fixed problems with datetime/timezone calculations
    * FIX: mssql agent: Added compatibility code for MSSQL 9
    * FIX: mssql agent: Fixed connection to default instances ("MSSQLSERVER")
    * FIX: mssql agent: Fixed check of databases with names starting with numbers
    * FIX: mssql agent: Fixed handling of databases with spaces in names
    * f5_bigip_temp: add performance data
    * added perf-o-meters for a lot of temperature checks
    * cmctc_lcp.*: added new checks for Rittal CMC-TC LCP
    * FIX: diskstat (linux): Don't inventorize check when data empty
    * Cisco: Added Check for mem an cpu util
    * New check for f5 bigip network interfaces
    * cmctc.temp: added parameters for warn/crit, use now WATO rule
      "Room temperature (external thermal sensors)"
    * cisco_asa_failover: New Check for clustered Cisco ASA Firewalls 
    * cbl_airlaser.status: New Check for CBL Airlaser IP1000 laser bridge.
    * cbl_airlaser.hardware: New Check for CBL Airlaser IP1000 laser bridge.
      Check monitors the status info and allows alerting based on temperature.
    * df, hr_fs, etc.: Filesystem checks now support grouping (pools)
      Please refer to the check manpage of df for details
    * FIX: windows agent: try to fix crash in event log handling
    * FreeBSD Agent: Added swapinfo call to mem section to make mem check work again
    * windows_multipath: Added the missing check for multipath.vbs (Please test)
    * carel_uniflair_cooling: new check for monitoring datacenter air conditioning by "CAREL"
    * Added Agent for OpenBSD
    * Added Checks for UPS devices
    * cisco_hsrp: New Check for monitoring HSRP groups on Cisco Routers. (SMIv2 version)
    * zypper: new check and plugin mk_zypper for checking zypper updates.
    * aironet_clients: Added support for further Cisco WLAN APs (Thanks to Stefan Eriksson for OIDs)
    * aironet_errors: Added support for further Cisco WLAN APs
    * apache_status: New check to monitor apache servers which have the status-module enabled.
      This check needs the linux agent plugin "apache_status" installed on the target host.

    WATO:
    * Added permission to control the "clone host" feature in WATO
    * Added new role/permission matrix page in WATO to compare
      permissions of roles
    * FIX: remove line about number of rules in rule set overview
      (that garbled the logical layout)
    * Rules now have an optional comment and an URL for linking to 
      documntation
    * Rule now can be disabled without deleting them.
    * Added new hook "sites-saved"
    * Allow @ in user names (needed for some Kerberos setups)
    * Implemented new option in WATO attributes: editable
      When set to False the attribute can only be changed during creation
      of a new object. When editing an object this attribute is only displayed.
    * new: search for rules in "Host & Service Configuration"
    * parent scan: new option "ping probes", that allows skipping 
      unreachable gateways.
    * User managament: Added fields for editing host/service notification commands
    * Added new active check configuration for check_smtp
    * Improved visualization of ruleset lists/dictionaries
    * Encoding special chars in RegExp valuespec (e.g. logwatch patterns)
    * Added check_interval and retry_interval rules for host checks
    * Removed wmic_process rule from "inventory services" as the check does not support inventory
    * Made more rulegroup titles localizable
    * FIX: Fixed localization of default permissions
    * FIX: Removed double collect_hosts() call in activate changes hook
    * FIX: Fixed double hook execution when using localized multisite
    * FIX: User list shows names of contactgroups when no alias given
    * FIX: Reflecting alternative mode of check_http (check ssl certificate
    age) in WATO rule editor
    * FIX: Fixed monitoring of slave hosts in master site in case of special
      distributed wato configurations
    * FIX: Remove also user settings and event console rule on factory reset
    * FIX: complex list widgets (ListOf) failed back to old value when
           complaining
    * FIX: complex list widgets (ListOf) lost remaining entries after deleting one
    * FIX: Fixed error in printer_supply valuespec which lead to an exception
           when defining host/service specific rules
    * FIX: Fixed button url icon in docu-url link

    BI:
    * Great speed up of rule compilation in large environments

    Multisite:
    * Added css class="dashboard_<name>" to the dashboard div for easier
    customization of the dashboard style of a special dashboard
    * Dashboard: Param wato_folder="" means WATO root folder, use it and also
      display the title of this folder
    * Sidebar: Sorting aggregation groups in BI snapin now
    * Sidebar: Sorting sites in master control snapin case insensitive
    * Added some missing localizations (error messages, view editor)
    * Introducted multisite config option hide_languages to remove available
      languages from the multisite selection dialogs. To hide the builtin
      english language simply add None to the list of hidden languages.
    * FIX: fixed localization of general permissions
    * FIX: show multisite warning messages even after page reload
    * FIX: fix bug in Age ValueSpec: days had been ignored
    * FIX: fixed bug showing only sidebar after re-login in multisite
    * FIX: fixed logwatch loosing the master_url parameter in distributed setups
    * FIX: Fixed doubled var "site" in view editor (site and siteopt filter)
    * FIX: Don't crash on requests without User-Agent HTTP header
    * Downtimes: new conveniance function for downtime from now for ___ minutes.
      This is especially conveniant for scripting.
    * FIX: fixed layout of login dialog when showing up error messages
    * FIX: Fixed styling of wato quickaccess snapin preview
    * FIX: Made printer_supply perfometer a bit more robust against bad perfdata
    * FIX: Removed duplicate url parameters e.g. in dashboard (display_options)
    * FIX: Dashboard: If original request showed no "max rows"-message, the
           page rendered during reload does not show the message anymore
    * FIX: Fixed bug in alert statistics view (only last 1000 lines were
           processed for calculating the statistics)
    * FIX: Added missing downtime icon for comment view
    * FIX: Fixed handling of filter configuration in view editor where filters
           are using same variable names. Overlaping filters are now disabled
	   in the editor.
    * FIX: Totally hiding hidden filters from view editor now

    Livecheck:
    * FIX: Compile livecheck also if diet libc is missing

1.2.0p2:
    Core:
    * simulation_mode: legacy_checks, custom_checks and active_checks
      are replaced with dummy checks always being OK
    * FIX: Precisely define order of reading of configuration files. This
      fixes a WATO rule precedence problem

    Checks & Agents:
    * FIX: Fixed syntax errors in a bunch of man pages
    * if_lancom: silently ignore Point-To-Point interfaces
    * if_lancom: add SSID to logical WLAN interface names
    * Added a collection of MSSQL checks for monitoring MSSQL servers
      (backups, tablespaces, counters)
    * New check wut_webio_io: Monitor the IO input channels on W&T Web-IO 
      devices
    * nfsmounts: reclassify "Stale NFS handle" from WARN to CRIT
    * ORACLE agent/checks: better error handling. Let SQL errors get
      through into check output, output sections even if no database
      is running.
    * oracle_version: new check outputting the version of an ORACLE
      database - and using uncached direct SQL output.
    * ORACLE agent: fix handling of EXCLUDE, new variable ONLY_SIDS
      for explicitely listing SIDs to monitor
    * mk_logwatch on Linux: new options regex and iregex for file selection
    * remove obsolete ORACLE checks where no agent plugins where available
    * FIX: printer_supply: Fix problem on DELL printers with "S/N" in output
      (thanks to Sebastian Talmon)
    * FIX: winperf_phydisk: Fix typo (lead to WATO rule not being applied)
    * Windows agent: new [global] option crash_debug (see online docu)
    * AIX agent: new check for LVM volume status in rootvg.
    * PostgreSQL plugin: agent is now modified to work with PostgreSQL 
      versions newer than 8.1. (multiple reports, thanks!)

    Multisite:
    * Show number of rows and number of selected rows in header line
      (also for WATO hosts table)
    * FIX: fix problem in showing exceptions (due to help function)
    * FIX: fixed several localization problems in view/command processing
    * FIX: fixed duplicated settings in WATO when using localisation
    * FIX: fixed exception when refering to a language which does not exist
    * FIX: Removing all downtimes of a host/service is now possible again
    * FIX: The refresh time in footer is updated now when changing the value
    * FIX: view editor shows "(Mobile)" hint in view titles when linking to views

    WATO: 
    * Main menu of ruleeditor (Host & Service Parameters) now has
      a topic for "Used rules" - a short overview of all non-empty
      rulesets.
    * FIX: add missing context help to host details dialog
    * FIX: set new site dirty is host move due to change of
      folder attributes
    * FIX: fix exception on unknown value in DropdownChoice
    * FIX: add service specification to ruleset Delay service notifications
    * FIX: fixed problem with disabled sites in WATO
    * FIX: massive speedup when changing roles/users and activing changes
      (especially when you have a larger number of users and folders)
    * Add variable CONTACTPAGER to allowed macros in notifications
    * FIX: fixed default setting if "Hide names of configuration variables"
      in WATO
    * FIX: ListOfString Textboxes (e.g. parents of folders) do now extend in IE
    * FIX: fixed duplicated sections of permissions in rule editor

    BI:
    * New iterators FOREACH_CHILD and FOREACH_PARENT
    * FIX: fix handling of FOREACH_ in leaf nodes (remove hard coded
      $HOST$, replace with $1$, $2$, ..., apply argument substitution)
    * New logical datatable for aggregations that have the same name
      as a host. Converted view "BI Boxes" to this new table. This allows
      for Host-Aggregations containing data of other hosts as well.
    * count_ok: allow percentages, e.g. "count_ok!70%!50%"

1.2.0p1:
    Core:
    * Added macros $DATE$, $SHORTDATETIME$ and $LONGDATETIME$' to
      notification macros

    Checks & Agents:
    * FIX: diskstat: handle output 'No Devices Found' - avoiding exception
    * 3ware_units: Following states now lead to WARNING state instead of
      CRITICAL: "VERIFY-PAUSED", "VERIFYING", "REBUILDING"
    * New checks tsm_stagingpools, tsm_drive and tsm_storagepools
      Linux/UNIX
    * hpux_fchba: new check for monitoring FibreChannel HBAs und HP-UX

    Multisite:
    * FIX: fix severe exception in all views on older Python versions
      (like RedHat 5.5).

    WATO:
    * FIX: fix order of rule execution: subfolders now take precedence
      as they should.

1.2.0:
    Setup:
    * FIX: fix building of RPM packages (due to mk_mysql, mk_postgres)

    Core:
    * FIX: fix error message in case of duplicate custom check

    WATO:
    * FIX: add missing icon on cluster hosts to WATO in Multisite views
    * FIX: fix search field in host table if more than 10 hosts are shown
    * FIX: fix bulk edit and form properties (visibility of attributes was broken)
    * FIX: fix negating hosts in rule editor

    Checks & Agents: 
    * fileinfo: added this check to Linux agent. Simply put your
      file patterns into /etc/check_mk/fileinfo.cfg for configuration.
    * mysql.sessions: New check for MySQL sessions (need new plugin mk_mysql)
    * mysql.innodb_io: New check for Disk-IO of InnoDB
    * mysql_capacity: New check for used/free capacity of MySQL databases
    * postgres_sessions: New check for PostgreSQL number of sessions
    * postgres_stat_database: New check for PostgreSQL database statistics
    * postgres_stat_database.size: New check for PostgreSQL database size
    * FIX: hpux_if: convert_to_hex was missing on non-SNMP-hosts -replace
      with inline implementation
    * tcp_conn_stats: handle state BOUND (found on Solaris)
    * diskstat: support for checking latency, LVM and VxVM on Linux (needs 
      updated agent)
    * avoid duplicate checks cisco_temp_perf and cisco_sensor_temp

1.2.0b6:
    Multisite:
    * FIX: Fixed layout of some dropdown fields in view filters
    * Make heading in each page clickable -> reload page
    * FIX: Edit view: couldn't edit filter settings
    * FIX: Fixed styling of links in multisite context help
    * FIX: Fixed "select all" button for IE
    * FIX: Context links added by hooks are now hidden by the display
           option "B" again
    * FIX: preselected "refresh" option did not reflect view settings
           but was simply the first available option - usually 30.
    * FIX: fixed exception with custom views created by normal users

    WATO:
    * FIX: Fixed "select all" button in hosts & folders for IE
    * Optically mark modified variables in global settings
    * Swapped icons for rule match and previous rule match (makes for sense)

    Core:
    * FIX: Fixed "make_utf is not defined" error when having custom
           timeperiods defined in WATO

    Checks & Agents: 
    * MacOS X: Agent for MacOS (Thanks to Christian Zigotzky)
    * AIX: New check aix_multipath: Supports checking native AIX multipathing from AIX 5.2 onward
    * Solaris: New check solaris_multipath: Supports checking native Solaris multipath from Solaris10 and up.
    * Solaris: The ZFS Zpool status check now looks more closely at the reported messages. (It's also tested to work on Linux now)

1.2.0b5:
    Core:
    * FIX: handle UTF-8 encoded binary strings correctly (e.g. in host alias)
    * FIX: fix configuration of passive checks via custom_checks
    * Added NOTIFICATIONTYPE to host/service mail bodies

    WATO:
    * Site management: "disabled" only applies to Livestatus now
    * FIX: fix folding problems with dependent host tags
    * FIX: Detecting duplicate tag ids between regular tags and auxtags
    * FIX: Fixed layout problem of "new special rule" button in rule editor
    * FIX: Fixed layout problem on "activate changes" page
    * FIX: Added check if contacts belong to contactgroup before contactgroup deletion
    * FIX: fix site configuration for local site in Multisite environments
    * FIX: "(no not monitor)" setting in distributed WATO now works
    * FIX: Site management: replication setting was lost after re-editing
    * FIX: fixed problems after changing D/WATO-configuration
    * FIX: D/WATO: mark site dirty after host deletion
    * FIX: D/WATO: replicate auth.secret, so that login on one site also
           is valid on the replication slaves
    * FIX: implement locking in order to prevent data corruption on
           concurrent changes
    * FIX: Fixed handling of validation errors in cascading dropdown fields
    * FIX: fix cloning of users
    * Keep track of changes made by other users before activating changes,
      let user confirm this, new permission can be used to prevent a user
      from activating foreign changes.
    * FIX: Allowing german umlauts in users mail addresses
    * Allow list of aux tags to be missing in host tag definitions. This
      makes migration from older version easier.
    * FIX: user management modules can now deal with empty lines in htpasswd
    * FIX: Fixed js error on hostlist page with search form

    Multisite:
    * New display type 'boxes-omit-root' for BI views
    * Hostgroup view BI Boxes omits the root level
    * Finalized layout if view options and commands/filters/painteroptions.
    * Broken plugins prevent plugin caching now
    * FIX: remove refresh button from dashboard.
    * FIX: remove use of old option defaults.checkmk_web_uri
    * FIX: fixed outgoing bandwidth in fc port perfometer
    * FIX: remove nasty JS error in sidebar
    * FIX: fix folding in custom links (directories would not open)
    * FIX: animation of rotation treeangle in trees works again
    * FIX: Logwatch: Changed font color back to black
    * FIX: show toggle button for checkboxes in deactivated state
    * FIX: fix repeated stacked refresh when toggling columns
    * FIX: disable checkbox button in non-checkboxable layouts
    * FIX: fix table layout for views (gaps where missing sometimes)
    * FIX: Fixed sorting views by perfdata values which contain floats
    * FIX: fix sometimes-broken sizing of sidebar and dashboard on Chrome
    * FIX: fix dashboard layout on iPad
    * FIX: Fixed styling issues of sidebar in IE7
    * FIX: fix problem where filter settings (of checkboxes) are not effective
           when it comes to executing commands
    * FIX: Fixed styling issues of view filters with dropdown fields
    * FIX: multisite login can now deal with empty lines in htpasswd
    * FIX: Fixed a bunch of js/css errors

    Mobile:
    * FIX: Fixed logtime filter settings in all mobile views
    * FIX: fix some layout problems

    BI:
    * New aggregation function count_ok, that counts the number
      of nodes in state OK.
    * FIX: Removed debug output int count_ok aggregation

    Checks & Agents:
    * Linux: Modified cluster section to allow pacemaker/corosync clusters without heartbeat
    * AIX: convert NIC check to lnx_if (now being compatible with if/if64)
    * AIX: new check for CPU utilization (using section lparstat_aix)
    * ntp checks: Changed default value of time offsets to be 200ms (WARN) / 500ms (CRIT)
    * aironet_{errors,clients}: detect new kinds of devices (Thanks to Tiago Sousa)
    * check_http, check_tcp: allow to omit -I and use dynamic DNS name instead

1.2.0b4:
    Core:
    * New configuration variable snmp_timing, allowing to 
      configure timeout and retries for SNMP requests (also via WATO)
    * New configuration variable custom_checks. This is mainly for
      WATO but also usable in main.mk It's a variant of legacy_checks that
      automatically creates the required "define command" sections.

    WATO:
    * ps and ps.perf configurable via WATO now (without inventory)
    * New layout of main menu and a couple of other similar menus
    * New layout of ruleset overviews
    * Hide check_mk variable names per default now (change via global settings)
    * New layout of global settings
    * Folder layout: show contact groups of folder
    * Folder movement: always show complete path to target folder
    * Sidebar snapin: show pending changes
    * New rule for configuring custom_checks - allowing to run arbitrary
      active checks even if not yet formalized (like HTTP and TCP)
    * Added automation_commands to make automations pluginable
    * New layout and new internal implementation of input forms
    * New layout for view overview and view editor
    * Split up host search in two distinct pages
    * Use dynamic items in rule editor for hosts and items (making use
      of ListOfStrings())
    * FIX: audit log was not shown if no entry for today existed
    * FIX: fix parent scan on single site installations
    * FIX: fix folder visibility permission handling
    * FIX: honor folder-permissions when creating, deleting 
           and modifiying rules
    * FIX: detect non-local site even if unix: is being used
    * FIX: better error message if not logged into site during 
           action that needs remote access
    * FIX: send automation data via POST not GET. This fixes inventory
           on hosts with more than 500 services.
    * FIX: make config options directly active after resetting them
           to their defaults (didn't work for start_url, etc.
    * FIX: Fixed editing of ListOf in valuespec editors (e.g. used in logwatch
    pattern editor)
    * FIX: Reimplemented correct behaviour of the logwatch pattern "ignore"
    state which is used to drop the matching log lines

    Multisite:
    * FIX: fixed filter of recent event views (4 hours didn't catch)
    * FIX: convert more buttons to new graphical style
    * FIX: Logwatch handles logs with only OK lines in it correctly in logfile list views
    * FIX: Fixed syntax error in "Single-Host Problems" view definition
    * New help button at top right of each page now toggles help texts
    * Snapin Custom Links allows to specify HTTP link target
    * Redesign of bar with Display/Filter/Commands/X/1,2,3,4,6,8/30,60,90/Edit

    Mobile GUI:
    * FIX: commands can be executed again
    * FIX: fixed styling of buttons

    Checks & Agents:
    * FIX: Logwatch: fixed missing linebreak during reclassifing lines of logfiles
    * FIX: Logwatch: Logwatch services in rules configured using WATO must be
      given as item, not as whole service name
    * New active check via WATO: check_ldap
    * printer_alerts: new configuration variable printer_alerts_text_map. Make
      'Energiesparen' on Brother printers an OK state.
    * services: This check can now be parameterized in a way that it warn if
      a certain service is running. WATO formalization is available.

    BI:
    * FIX: make rotating folding arrows black (white was not visible)
    * Display format 'boxes' now in all BI views available
    * Display format 'boxes' now persists folding state

1.2.0b3:
    Core:
    * FIX: fixed SNMP info declaration in checks: could be garbled
      up in rare cases
    * avoid duplicate parents definition, when using 'parents' and
      extra_host_conf["parents"] at the same time. The later one has
      precedence.

    Multisite:
    * Logwatch: Colorizing OK state blocks correctly
    * FIX: allow web plugins to be byte compiled (*.pyc). Those
      are preferred over *.py if existing
    * View Editor: Fixed jump to top of the page after moving painters during
      editing views
    * FIX: Fixed login redirection problem after relogging
    * Filter for times now accept ranges (from ... until)
    * New view setting for page header: repeat. This repeats the
      column headers every 20'th row.
    * FIX: Fixed problem with new eval/pickle
    * FIX: Fixed commands in host/service search views

    Checks & Agents:
    * FIX: Made logwatch parsing mechanism a little more robust
      (Had problems with emtpy sections from windows agent)
    * FIX: brocade_fcport: Configuration of portsates now possible  
    * if_lancom: special version for if64 for LANCOM devices (uses
      ifName instead of ifDescr)


    WATO:
    * Reimplemented folder listing in host/folders module
    * Redesigned the breadcrumb navigation
    * Global settings: make boolean switches directly togglable
    * New button "Recursive Inventory" on folder: Allows to do
      a recursive inventory over all hosts. Also allows to selectively
      retry only hosts that have failed in a previous inventory.
    * You can configure parents now (via a host attribute, no rules are
      neccessary).
    * You can now do an automated scan for parents and layer 3 (IP)
    * You can configure active checks (check_tcp, ...) via WATO now
    * FIX: fix page header after confirmation dialogs
    * FIX: Fixed umlaut problem in host aliases and ip addresses created by WATO
    * FIX: Fixed exception caused by validation problems during editing tags in WATO
    * FIX: create sample config only if both rules.mk and hosttags.mk are missing
    * FIX: do not loose host tags when both using WATO-configured and 
      manual ones (via multisite.mk)
    * Timeperiods: Make list of exceptions dynamic, not fixed to 10 entries
    * Timeperiods: Configure exclusion of other timeperiods
    * Configuration of notification_delay and notification_interval

1.2.0b2:
    Core:
    * FIX: Cluster host checks were UNKNOWN all the time
    * FIX: reset counter in case of (broken) future time
    * FIX: Automation try-inventory: Fixed problem on where checks which
      produce equal service descriptions could lead to invalid inventory
      results on cluster hosts.
    * FIX: do not create contacts if they won't be assigned to any host
      or service. Do *not* assign to dummy catch-all group "check_mk".

    WATO:
    * Added new permission "move hosts" to allow/deny moving of hosts in WATO
    * Also write out contact definitions for users without contactgroups to
      have the mail addresses and other notification options persisted
    * FIX: deletion of automation accounts now works
    * FIX: Disabling notifications for users does work now
    * New main overview for rule editor
    * New multisite.mk option wato_hide_varnames for hiding Check_MK 
      configuration variable names from the user
    * New module "Logwatch Pattern Analyzer" to verify logwatch rules
    * Added new variable logwatch_rules which can also be managed through the
      WATO ruleset editor (Host/Service Parameters > Parameters and rules for
      inventorized checks > Various applications > Logwatch Patterns)
    * Users & Contacts: Added new option wato_hidden_users which holds a list
      of userids to hide the listed users from the WATO user management GUI.
    * WATO API: Added new method rewrite_configuration to trigger a rewrite of
      all host related wato configuration files to distribute changed tags
    * Added new internal hook pre-activate-changes to execute custom
      code BEFORE Check_MK is called to restart Nagios
    * FIX: Only showing sudo hint message on sudo error message in automation
      command
    * FIX: Fixed js eror in IE7 on WATO host edit page
    * FIX: Using pickle instead of repr/eval when reading data structures from
      urls to prevent too big security issues
    * Rule editor: improve sorting of groups and rulesets
    * FIX: Escaping single quotes in strings when writing auth.php
    * FIX: Fix resorting of host tags (was bug in ListOf)

    Multisite
    * Added config option default_ts_format to configure default timestamp
      output format in multisite
    * Layout and design update
    * Quicksearch: display site name if more than one different site
      is present in the current search result list
    * FIX: Fixed encoding problem in "custom notification" message
    * New configuration parameter page_heading for the HTML page heads
      of the main frameset (%s will be replaced with OMD site name)
    * FIX: Fix problem where snapins where invisible
    * FIX: Fixed multisite timeout errors when nagios not running
    * Sidebar: some new layout improvements
    * Login page is not shown in framesets anymore (redirects framed page to
      full screen login page)
    * FIX: fix exception when disallowing changing display options
    * FIX: Automatically redirect from login page to target page when already
      logged in
    * FIX: Updating the dashboard header time when the dashlets refresh

    BI:
    * Added new painter "affected hosts (link to host page)" to show all
      host names with links to the "hosts" view
    * FIX: Fixed filtering of Single-Host Aggregations
    * New sorter for aggregation group
    * FIX: fix sorting of Single-Host Aggregations after group
    * Avoid duplicate rule incarnations when using FOREACH_*
    * BI Boxes: allow closing boxes (not yet persisted)
    * New filter for services (not) contained in any aggregate
    * Configure sorting for all BI views

    Checks & Agents:
    * FIX: snmp_uptime handles empty snmp information without exception
    * FIX: Oracle checks try to handle ORA-* errors reported by the agent
      All oracle checks will return UNKNOWN when finding an ORA-* message
    * FIX: filesystem levels set via WATO didn't work, but do now
    * FIX: Group filters can handle groups without aliases now
    * nfsmounts: Added nfs4 support thanks to Thorsten Hintemann
    * megaraid_pdisks megaraid_ldisks: Support for Windows.  Thanks to Josef Hack

1.2.0b1:
    Core, Setup, etc.:
    * new tool 'livedump' for dumping configuration and status
      information from one monitoring core and importing this
      into another.
    * Enable new check registration API (not yet used in checks)
    * FIX: fix handling of prefix-tag rules (+), needed for WATO
    * FIX: handle buggy SNMP devices with non-consecutive OIDS
      (such as BINTEC routers)
    * Check API allows a check to get node information
    * FIX: fix problem with check includes in subchecks
    * Option --checks now also applies to ad-hoc check (e.g.
      cmk --checks=mrpe,df -v somehost)
    * check_mk_templates.cfg: added s to notification options
      of host and service (= downtime alerts)

    WATO:
    * Hosttag-editor: allow reordering of tags
    * Create very basic sample configuration when using
      WATO the first time (three tag groups, two rules)
    * Much more checks are configurable via WATO now
    * Distributed WATO: Made all URL calls using curl now
    * FIX: fix bug in inventory in validate_datatype()
    * Better output in case of inventory error
    * FIX: fix bug in host_icon rule on non OMD
    * FIX: do not use isdisjoint() (was in rule editor on Lenny)
    * FIX: allow UTF-8 encoded permission translations
    * FIX: Fixed several problems in OMD apache shared mode
    * FIX: Do not use None$ as item when creating new rules
    * FIX: Do load *all* users from htpasswd, so passwords from
      users not created via WATO will not be lost.
    * FIX: honor site disabling in replication module
    * FIX: honor write permissions on folder in "bulk delete"
    * FIX: honor permissions for "bulk cleanup" and "bulk edit"
    * FIX: honor write permissions and source folder when moving hosts
    * FIX: honor permissions on hosts also on bulk inventory
    * Only create contacts in Nagios if they are member of at
      least one contact group.
    * It is now possible to configure auxiliary tags via WATO
      (formerly also called secondary tags)
    * FIX: Fixed wrong label "Main Overview" shown for moved WATO folders
      in foldertree snapin
    * FIX: Fixed localization of empty host tags
    * FIX: User alias and notification enabling was not saved

    Checks & Agents:
    * hpux_if: fix missing default parameter errors
    * hpux_if: make configurable via WATO
    * if.include: fix handling of NIC with index 0
    * hpux_lunstats: new check for disk IO on HP-UX
    * windows - mk_oracle tablespace: Added missing sid column
    * diskstat: make inventory mode configurable via WATO
    * added new checks for Fujitsu ETERNUS DX80 S2 
      (thanks to Philipp Höfflin)
    * New checks: lgp_info, lgp_pdu_info and lgp_pdu_aux to monitor Liebert
      MPH/MPX devices
    * Fix Perf-O-Meter of fileage
    * hpux_snmp_cs.cpu: new SNMP check for CPU utilization
      on HP-UX.
    * if/if64: inventory also picks up type 62 (fastEther). This
      is needed on Cisco WLC 21xx series (thanks to Ralf Ertzinger)
    * FIX: fix inventory of f5_bigip_temp
    * mk_oracle (lnx+win): Fixed TEMP tablespace size calculations
    * ps: output node process is running on (only for clusters)
    * FIX: Linux Agent: Fixed ipmi-sensors handling of Power_Unit data
    * hr_mem: handle rare case where more than one entry is present
      (this prevents an exception of pfSense)
    * statgrab_load: level is now checked against 15min average - 
      in order to be consistent with the Linux load check
    * dell_powerconnect_cpu: hopefully correctly handle incomplete
      output from agent now.
    * ntp: do not check 'when' anymore since it can produce false
      alarms.
    * postfix_mailq: handle output with 'Total requests:' in last line
    * FIX: check_mk-hp_blade_psu.php: allow more than 4 power supplies
    * FIX: smart plugin: handle cases with missing vendor (thanks
      to Stefan Kärst)
    * FIX: megaraid_bbu: fix problem with alternative agent output
      (thanks to Daniel Tuecks)
    * mk_oracle: fix quoting problem, replace sessions with version,
      use /bin/bash instead of /bin/sh

    Multisite:
    * Added several missing localization strings
    * IE: Fixed problem with clicking SELECT fields in the new wato foldertree snapin
    * Fixed problem when trying to visit dashboards from new wato foldertree snapin
    * Chrome: Fixed styling problem of foldertree snapin
    * Views: Only show the commands and row selection options for views where
      commands are possible
    * The login mask honors the default_language definition now
    * check_bi_local.py: works now with cookie based authentication
    * FIX: Fixed wrong redirection after login in some cases
    * FIX: Fixed missing stats grouping in alert statistics view
    * FIX: Fixed preview table styling in view editor
    * FIX: Multisite authed users without permission to multisite are
      automatically logged out after showing the error message
    * Retry livestatus connect until timeout is used up. This avoids
      error messages when the core is being restarted
    * Events view now shows icon and text for "flapping" events
    * Use buffer for HTML creation (this speeds up esp. HTTPS a lot)
    * FIX: Fixed state filter in log views

    Livestatus:
    * Add missing column check_freshness to services table

    BI:
    * New column (painter) for simplistic box display of tree.
      This is used in a view for a single hostgroup.

1.1.13i3:
    Core, Setup, etc.:
    * *_contactgroups lists: Single group rules are all appended. When a list
      is found as a value this first list is used exclusively. All other
      matching rules are ignored
    * cmk -d does now honor --cache and --no-tcp
    * cmk -O/-R now uses omd re{start,load} core if using OMD
    * FIX: setup.sh now setups up permissions for conf.d/wato
      correctly
    * cmk --localize update supports an optional ALIAS which is used as
      display string in the multisite GUI
    * FIX: Fixed encoding problems with umlauts in group aliases
    * FIX: honor extra_summary_host_conf (was ignored)
    * new config variable snmpv2c_hosts that allows to enable SNMP v2c
      but *not* bulkwalk (for some broken devices). bulkwalk_hosts still
      implies v2c.

    Checks & Agents:
    * Windows agent: output eventlog texts in UTF-8 encoding. This
      should fix problems with german umlauts in message texts.
    * Windows agent: Added installer for the windows agent (install_agent.exe)
    * Windows agent: Added dmi_sysinfo.bat plugin (Thanks to Arne-Nils Kromer for sharing)
    * Disabled obsolete checks fc_brocade_port and fc_brocade_port_detailed.
      Please use brocade_fcport instead.
    * aironet_errors, statgrab_disk, statgrab_net: Performance data has
      been converted from counters to rates. You might need to delete your
      existing RRDs of these checks. Sorry, but these have been that last
      checks still using counters...
    * ibm_imm_health: added last missing scan function
    * Filesystem checks: trend performance data is now normalized to MB/24h.
      If you have changed the trend range, then your historic values will
      be displayed in a wrong scale. On the other hand - from now on changes
      in the range-setting will not affect the graph anymore.
    * if/if64/lnx_if: pad port numbers with zeros in order to sort correctly.
      This can be turned off with if_inventory_pad_portnumbers = False.
    * Linux agent: wrap freeipmi with lock in order to avoid cache corruption
    * New check: megaraid_bbu - check existance & status of LSI MegaRaid BBU module
    * HP-UX Agent: fix mrpe (remove echo -e and test -e, thanks to Philipp Lemke)
    * FIX: ntp checks: output numeric data also if stratum too high
    * Linux agent: new check for dmraid-based "bios raid" (agent part as plugin)
    * FIX: if64 now uses ifHighSpeed instead of ifSpeed for determining the
      link speed (fixes speed of 10GBit/s and 20GBit/s ports, thanks Marco Poet)
    * cmctc.temp: serivce has been renamed from "CMC Temperature %s" to just
      "Temperature %s", in order to be consistent with the other checks.
    * mounts: exclude changes of the commit option (might change on laptops),
      make only switch to ro critical, other changes warning.
    * cisco_temp_sensor: new check for temperature sensors of Cisco NEXUS
      and other new Cisco devices
    * oracle_tablespace: Fixed tablespace size/free space calculations
    * FIX: if/if64: omit check result on counter wrap if bandwidth traffic levels
      are used.

    Multisite:
    * Improve transaction handling and reload detection: user can have 
      multiple action threads in parallel now
    * Sounds in views are now enabled per default. The new configuration
      variable enable_sounds can be set to False in multisite.mk in order
      to disable sounds.
    * Added filter for log state (UP,DOWN,OK,CRIT...) to all log views
    * New painter for normal and retry check interval (added to detail views)
    * Site filter shows "(local)" in case of non multi-site setup
    * Made "wato folder" columns sortable
    * Hiding site filter in multisite views in single site setups
    * Replaced "wato" sidebar snapin which mixed up WATO and status GUIs with
      the new "wato_foldertree" snapin which only links to the status views
      filtered by the WATO folder.
    * Added "Dashboard" section to views snapin which shows a list of all dashboards
    * FIX: Fixed auth problem when following logwatch icon links while using
      the form based auth
    * FIX: Fix problem with Umlaut in contact alias
    * FIX: Creating auth.php file on first login dialog based login to ensure
      it exists after login when it is first needed
    * Dashboard: link problem views to *unhandled* views (this was
      inconsistent)
    * Localization: Fixed detection of gettext template file when using the
      local/ hierarchy in OMD

    Mobile:
    * Improved sorting of views in main page 
    * Fix: Use all the availiable space in header
    * Fix: Navigation with Android Hardwarekeys now working
    * Fix: Links to pnp4nagios now work better
    * Fix: Host and Service Icons now finger friendly
    * Fix: Corrected some buildin views

    WATO:
    * Removed IP-Address attribute from folders
    * Supporting localized tag titles
    * Using Username as default value for full names when editing users
    * Snapshot/Factory Reset is possible even with a broken config
    * Added error messages to user edit dialog to prevent notification problems
      caused by incomplete configuration
    * Activate Changes: Wato can also reload instead of restarting nagios
    * Replication: Can now handle replication sites which use the form based auth
    * Replication: Added option to ignore problems with the ssl certificates
                   used in ssl secured replications
    * WATO now supports configuring Check_MK clusters
    * FIX: Fixed missing folders in "move to" dropdown fields
    * FIX: Fixed "move to target folders" after CSV import
    * FIX: Fixed problem with duplicate extra_buttons when using the i18n of multiisite
    * FIX: Fixed problem with duplicate permissions when using the i18n of multiisite
    * FIX: Writing single host_contactgroups rules for each selected
      contactgroup in host edit dialog
    * FIX: Fixed wrong folder contacgroup related permissions in auth.php api
    * FIX: Fixed not up-to-date role permission data in roles_saved hook
    * FIX: Fixed duplicate custom columns in WATO after switching languages

    BI:
    * improve doc/treasures/check_bi_local.py: local check that creates
      Nagios services out of BI aggregates

    Livestatus:
    * ColumnHeaders: on is now able to switch column header on even if Stats:
      headers are used. Artifical header names stats_1, stats_2, etc. are
      begin used. Important: Use "ColumnHeaders: on" after Columns: and 
      after Stats:.

1.1.13i2:
    Core, Setup, etc.:
    * cmk -I: accept host tags and cluster names

    Checks & Agents:
    * linux agent - ipmi: Creating directory of cache file if not exists
    * dell_powerconnect_cpu: renamed service from CPU to "CPU utilization", in
      order to be consistent with other checks
    
    Multisite:
    * Several cleanups to prevent css/js warning messages in e.g. Firefox
    * Made texts in selectable rows selectable again
    * Adding reschedule icon to all Check_MK based services. Clicks on these
      icons will simply trigger a reschedule of the Check_MK service
    * FIX: ship missing CSS files for mobile GUI
    * FIX: rename check_mk.js into checkmk.js in order to avoid browser
      caching problems during version update

    WATO:
    * Optimized wraps in host lists tag column
    * Bulk inventory: Remove leading pipe signs in progress bar on main
      folder inventory
    * NagVis auhtorization file generation is also executed on activate_changes
    * Implemented a new inclusion based API for using multisite permissions
      in other addons
    * Inventory of SNMP devices: force implicit full scan if no services
      are configured yet
    * FIX: Calling activate_changes hook also in distributed WATO setups
    * FIX: Fixed display bug in host tags drop down menu after POST of form
    * FIX: Fixed javascript errors when doing replication in distributed
      wato environments when not having the sidebar open
    * FIX: Fixed search form dependant attribute handling
    * FIX: Fixed search form styling issues
    * You can now move folders to other folders
    * FIX: Distributed WATO: Supressing site sync progress output written in
      the apache error log

1.1.13i1:
    Multisite:
    * New nifty sidebar snapin "Speed-O-Meter"
    * Implemented new cookie based login mechanism including a fancy login GUI
    * Implemented logout functionality for basic auth and the new cookie based auth
    * Implemented user profile management page for changing the user password and
      the default language (if available)
    * New filter for the (new) state in host/service alerts
    * New command for sending custom notifications
    * FIX: Fixed encoding problem when opening dashboard
    * New icon on a service whos host is in downtime
    * Only show most frequently used context buttons (configurable
      in multisite.mk via context_buttons_to_show)
    * Show icon if user has modified a view's filter settings
    * New config option debug_livestatus_queries, normal debug
      mode does not include this anymore
    * Icons with link to page URL at bottom of each page
    * Logwatch: Switched strings in logwatch to i18n strings
    * Logwatch: Fixed styling of context button when acknowleding log messages
    * Logwatch: Implemented overview page to show all problematic logfiles
    * Add Snapin page: show previews of all snapins
    * Add Snapin page: Trying to prevent dragging confusions by using other click event
    * New (hidden) button for reloading a snapin (left to the close button)
    * Automatically falling back to hardcoded default language if configured
    language is not available
    * Repair layout of Perf-O-Meter in single dataset layout
    * FIX: Fixed duplicate view plugin loading when using localized multisite
    * FIX: Host-/Servicegroup snapin: Showing group names when no alias is available
    * FIX: Removed double "/" from pnp graph image urls in views

    BI:
    * Host/Service elements are now iterable via FOREACH_HOST, e.g.
      (FOREACH_HOST, ['server'], ALL_HOSTS, "$HOST$", "Kernel" ),
    * FIX: Assuming host states is possible again (exception: list index "3")

    WATO:
    * Evolved to full featured monitoring configuration tool!
    * Major internal code cleanup
    * Hosts can now be created directly in folders. The concept of host lists
      has been dropped (see migration notes!)
    * Configuration of global configuration variables of Check_MK via WATO
    * Configuration of main.mk rules
    * Configuration of Nagios objects and attributes
    * Configuration of users and roles
    * Configuration of host tags
    * Distributed WATO: replication of the configuration to slaves and peers
    * Added missing API function update_host_attributes() to change the
      attributes of a host
    * Added API function num_hosts_in_folder() to count the number of hosts
      below the given folder
    * Added option to download "latest" snapshot
    * extra_buttons can now register a function to gather the URL to link to
    * Implemented NagVis Authorisation management using WATO users/permissions

    Livestatus:
    * Experimental feature: livecheck -> super fast active check execution
      by making use of external helper processes. Set livecheck=PATH_TO_bin/livecheck
      in nagios.cfg where you load Livestatus. Optional set num_livecheck_helpers=NUM
      to set number of processes. Nagios will not fork() anymore for check exection.
    * New columns num_hosts and num_services in status table
    * New aggregation functions suminv and avginv (see Documentation)

    Core, Setup, etc.:
    * New configuration variable static_checks[] (used by WATO)
    * New configuration variable checkgroup_parameters (mainly for WATO)
    * check_submission defaults now to "file" (was "pipe")
    * Added pre-configured notification via cmk --notify
    * Drop RRA-configuration files for PNP4Nagios completely
    * New configuration variable ping_levels for configuring parameters
      for the host checks.
    * cmk --notify: new macros $MONITORING_HOST$, $OMD_ROOT$ and $OMD_SITE$
    * make ping_levels also apply to PING services for ping-only hosts
      (thanks to Bernhard Schmidt)

    Checks & Agents:
    * if/if64: new ruleset if_disable_if64_hosts, that force if on
      hosts the seem to support if64
    * Windows agent: new config variable "sections" in [global], that
      allows to configure which sections are being output.
    * Windows agent: in [logwatch] you can now configure which logfiles
      to process and which levels of messages to send.
    * Windows agent: new config variable "host" in all sections that
      restricts the folling entries to certain hosts.
    * Windows agent: finally implemented <<<mrpe>>. See check_mk.ini
      for examples.
    * Windows agent: do not execute *.txt and *.dir in <<<plugins>>> and
      <<<local>>>
    * Windows agent: make extensions to execute configurable (see
      example check_mk.ini)
    * Windows agent: agent now reuses TCP port even when taskkill'ed, so
      a system reboot is (hopefully) not neccessary anymore
    * Windows agent: section <<<df>>> now also outputs junctions (windows
      mount points). No external plugin is needed.
    * Windows agent: new section <<<fileinfo>>> for monitoring file sizes
      (and later possible ages)
    * logwatch: allow to classify messages based on their count (see
      man page of logwatch for details)
    * fileinfo: new check for monitoring age and size of files
    * heartbeat_crm: apply patches from Václav Ovsík, so that the check
      should work on Debian now.
    * ad_replication: added warninglevel 
    * fsc_*: added missing scan functions
    * printer_alerts: added further state codes (thanks to Matthew Stew)
    * Solaris agent: changed shell to /usr/bin/bash (fixes problems with LC_ALL=C)

1.1.12p7:
    Multisite:
    * FIX: detail view of host was missing column headers
    * FIX: fix problem on IE with background color 'white'
    * FIX: fix hitting enter in host search form on IE
    * FIX: fix problem in ipmi_sensors perfometer

    Checks & Agents:
    * FIX: fixed man pages of h3c_lanswitch_sensors and statgrab_cpu
    * FIX: netapp_volumes: added raid4 as allowed state (thanks to Michaël Coquard)

    Livestatus
    * FIX: fix type column in 'GET columns' for dict-type columns (bug found
      by Gerhard Lausser)

1.1.12p6:
    Checks & Agents:
    * FIX: lnx_if: remove debug output (left over from 1.1.12p5)
    
1.1.12p5:
    Multisite:
    * FIX: fix hitting enter in Quicksearch on IE 8
    * FIX: event/log views: reverse sorting, so that newest entries
      are shown first
    * FIX: fix dashboard dashlet background on IE
    * FIX: fix row highlight in status GUI on IE 7/8
    * FIX: fix row highlight after status page reload
    * FIX: single dataset layout honors column header settings
    * FIX: quote '#' in PNP links (when # is contained in services)
    * FIX: quote '#' in PNP image links also
    * FIX: add notifications to host/service event view

    Checks & Agents:
    * FIX: lnx_if: assume interfaces as up if ethtool is missing or
      not working but interface has been used since last reboot. This
      fixes the problem where interface are not found by inventory.
    * FIX: snmp_uptime: handels alternative timeformat
    * FIX: netapp_*: scan functions now detect IBM versions of firmware
    * FIX: bluecoat_diskcpu: repair scan function
    * FIX: mem.vmalloc: fix default levels (32 and 64 was swapped)
    * FIX: smart: make levels work (thanks to Bernhard Schmidt)
    * FIX: PNP template if if/if64: reset LC_ALL, avoids syntax error
    * FIX: dell_powerconnect_cpu: handle sporadic incomplete output
      from SNMP agent

1.1.12p4:
    Multisite:
    * FIX: sidebar snapin Hostgroups and Servicegroups sometimes
           failed with non-existing "available_views".
    * FIX: Fix host related WATO context button links to point to the hosts site
    * FIX: Fixed view editor redirection to new view after changing the view_name
    * FIX: Made icon painter usable when displaying hostgroup rows
    * Logwatch: Switched strings in logwatch to i18n strings
    * Logwatch: Fixed styling of context button when acknowleding log messages
    * Logwatch: Implemented overview page to show all problematic logfiles

    WATO:
    * FIX: add missing icon_csv.png
    * FIX: WATO did not write values of custom macros to extra_host_conf definitions

1.1.12p3:
    Core, Setup, etc.:
    * FIX: really suppress precompiling on PING-only hosts now

1.1.12p2:
    Core, Setup, etc.:
    * FIX: fix handling of empty suboids
    * FIX: do not create precomiled checks for host without Check_MK services

    Checks & Agents:
    * FIX: mem.win: Default levels now works, check not always OK
    * FIX: blade_health: fix OID specification
    * FIX: blade_bays: fix naming of item and man page

    Multisite:
    * FIX: Fixed styling of view header in older IE browsers
    * FIX: Do not show WATO button in views if WATO is disabled
    * FIX: Remove WATO Folder filter if WATO is disabled 
    * FIX: Snapin 'Performance': fix text align for numbers
    * FIX: Disallow setting downtimes that end in the past
    * FIX: Fix links to downtime services in dashboard
    * FIX: Fix popup help of reschedule icon

1.1.12p1:
    Core, Setup, etc.:
    * FIX: fix aggregate_check_mk (Summary host agent status)

    Checks & Agents:
    * FIX: mk_oracle now also detects XE databases
    * FIX: printer_alerts: handle 0-entries of Brother printers
    * FIX: printer_supply: fix Perf-O-Meter if no max known
    * FIX: Added id parameter to render_statistics() method to allow more than
      one pie dashlet for host/service stats
    * FIX: drbd: fixed inventory functions
    * FIX: printer_supply: handle output of Brother printers
    * FIX: ps.perf PNP template: show memory usage per process and not
      summed up. This is needed in situations where one process forks itself
      in irregular intervals and rates but you are interested just in the
      memory usage of the main process.

    Multisite:
    * FIX: finally fixed long-wanted "NagStaMon create hundreds
      of Apache processes" problem!
    * FIX: query crashed when sorting after a join columns without
      an explicit title.
    * FIX: filter for WATO file/folder was not always working.
    * Added filter for hard services states to search and service
      problems view
    * FIX: dashboard problem views now ignore notification period,
      just as tactical overview and normal problem views do
    * FIX: Loading dashboard plugins in dashboard module
 

1.1.12:
    Checks & Agents:
    * dell_powerconnect_*: final fixed, added PNP-templates
    * ps.perf: better error handling in PNP template

    Multisite:
    * Dashboard: fix font size of service statistics table
    * Dashboard: insert links to views into statistics
    * Dashboard: add links to PNP when using PNP graphs
    
1.1.12b2:
    Core, Setup, etc.:
    * FIX: fix crash with umlauts in host aliases
    * FIX: remove duplicate alias from Nagios config

    Checks & Agents:
    * services: better handling of invalid patterns
    * FIX: multipath: fix for another UUID format
    * AIX agent: fix implementation of thread count
    * blade_bays: detect more than 16 bays
    * statgrab_*: added missing inventory functions
    * FIX: fix smart.temp WARN/CRIT levels were off by one degree

    Multisite:
    * Remove Check_MK logo from default dashboard
    * Let dashboard use 10 more pixels right and bottom
    * FIX: do not show WATO icon if no WATO permission
    * Sidebar sitestatus: Sorting sites by sitealias
    * FIX: removed redundant calls of view_linktitle()

    WATO:
    * FIX: fix update of file/folder title after title property change

    Livestatus:
    * FIX: fix crash on imcomplete log lines (i.e. as
      as result of a full disk)
    * FIX: Livestatus-API: fix COMMAND via persistent connections
	

1.1.12b1:
    Core, Setup, etc.:
    * FIX: fix cmk -D on cluster hosts
    * Made profile output file configurable (Variable: g_profile_path)

    Checks & Agents:
    * FIX: j4p_performance: fix inventory functions 
    * FIX: mk_oracle: fix race condition in cache file handling (agent data
      was missing sections in certain situations)
    * mrpe: make check cluster-aware and work as clustered_service
    * cups_queues: Run agent part only on directly on CUPS servers,
      not on clients
    * FIX: mbg_lantime_state: Fixed output UOM to really be miliseconds
    * FIX: ntp: Handling large times in "poll" column correctly
    * New check dmi_sysinfo to gather basic hardware information
    * New check bintec_info to gather the software version and serial number
    of bintec routers

    Multisite:
    * FIX: fix rescheduling of host check
    * FIX: fix exception when using status_host while local site is offline
    * FIX: Fixed not updating pnp graphs on dashboard in some browsers (like chrome)
    * FIX: fix URL-too-long in permissions page
    * FIX: fix permission computation
    * FIX: fixed sorting of service perfdata columns
    * FIX: fixed sorting of multiple joined columns in some cases
    * FIX: fixed some localisation strings
    * Cleanup permissions page optically, add comments for views and snapins
    * Added some missing i18n strings in general HTML functions
    * Added display_option "w" to disable limit messages and livestatus errors in views
    * Service Perfdata Sorters are sorting correctly now
    * Added "Administration" snapin to default sidebar
    * Tactical Overview: make link clickable even if count is zero
    * Minor cleanup in default dashboard
    * Dashboard: new dashlet attribute title_url lets you make a title into a link
    * Dashboard: make numbers match "Tactical Overview" snapin

    Livestatus:
    * Write messages after initialization into an own livestatus.log

    WATO:
    * FIX: "bulk move to" at the top of wato hostlists works again
    * FIX: IE<9: Fixed problem with checkbox events when editing a host
    * FIX: "move to" dropdown in IE9 works again

1.1.11i4:
    Core, Setup, etc.:
    * FIX: use hostgroups instead of host_groups in Nagios configuration.
      This fixes a problem with Shinken
    * --scan-parents: detected parent hosts are now tagged with 'ping', so
      that no agent will be contacted on those hosts

    Checks & Agents:
    * Added 4 new checks dell_powerconnect_* by Chris Bowlby
    * ipmi_sensors: correctly handle further positive status texts
      (thanks to Sebastian Talmon)
    * FIX: nfsmounts handles zero-sized volumes correctly
    * AIX agent now outputs the user and performance data in <<<ps>>>

    Multisite:
    * FIX: WATO filtered status GUIs did not update the title after changing
      the title of the file/folder in WATO
    * FIX: Removed new python syntax which is incompatible with old python versions
    * FIX: Made bulk inventory work in IE
    * FIX: Fixed js errors in IE when having not enough space on dashboard 
    * FIX: fix error when using non-Ascii characters in view title
    * FIX: fix error on comment page caused by missing sorter
    * FIX: endless javascript when fetching pnp graphs on host/service detail pages
    * FIX: Not showing the action form in "try" mode of the view editor
    * FIX: Preventing up-then-over effect while loading the dashboard in firefox
    * Added missing i18n strings in command form and list of views
    * Views are not reloaded completely anymore. The data tables are reloaded
      on their own.
    * Open tabs in views do not prevent reloading the displayed data anymore
    * Added display_option "L" to enable/disable column title sortings
    * Sorting by joined columns is now possible
    * Added missing sorters for "service nth service perfdata" painters
    * Implemented row selection in views to select only a subset of shown data
      for actions
    * Sort titles in views can be enabled by clicking on the whole cells now
    * Submitting the view editor via ENTER key saves the view now instead of try mode
    * Host comments have red backgrounded rows when host is down
    * Implemented hook api to draw custom link buttons in views

    WATO:
    * Changed row selection in WATO to new row selection mechanism
    * Bulk action buttons are shown at the top of hostlists too when the lists
      have more than 10 list items
    * New function for backup and restore of the configuration

    Livestatus:
    * FIX: fix compile error in TableLog.cc by including stddef.h
    * FIX: tables comments and downtimes now honor AuthUser
    * Table log honors AuthUser for entries that belong to hosts
      (not for external commands, though. Sorry...)
    * FIX: fix Stats: sum/min/max/avg for columns of type time

1.1.11i3:
    Core, Setup, etc.:
    * FIX: allow host names to have spaces
    * --snmpwalk: fix missing space in case of HEX strings
    * cmk --restore: be aware of counters and cache being symbolic links
    * do_rrd_update: direct RRD updates have completely been removed.
      Please use rrdcached in case of performance problems.
    * install_nagios.sh has finally been removed (was not maintained anyway).
      Please use OMD instead.
    * Inventory functions now only take the single argument 'info'. The old
      style FUNC(checkname, info) is still supported but deprecated.
    * Show datasource program on cmk -D
    * Remove .f12 compile helper files from agents directory
    * Output missing sections in case of "WARNING - Only __ output of __..."
    * Remove obsolete code of snmp_info_single
    * Remove 'Agent version (unknown)' for SNMP-only hosts
    * Options --version, --help, --man, --list-checks and --packager now
      work even with errors in the configuration files
    * Minor layout fix in check man-pages

    Checks & Agents:
    * FIX: hr_mem: take into account cache and buffers
    * FIX: printer_pages: workaround for trailing-zero bug in HP Jetdirect
    * mk_logwatch: allow to set limits in processing time and number of
      new log messages per log file
    * Windows Agent: Now supports direct execution of powershell scripts
    * local: PNP template now supports multiple performance values
    * lnx_if: make lnx_if the default interface check for Linux
    * printer_supply: support non-Ascii characters in items like
      "Resttonerbehälter". You need to define snmp_character_encodings in main.mk
    * mem.win: new dedicated memory check for Windows (see Migration notes)
    * hr_mem: added Perf-O-Meter
    * Renamed all temperature checks to "Temperature %s". Please
      read the migration notes!
    * df and friends: enabled trend performance data per default. Please
      carefully read the migration notes!
    * diskstat: make summary mode the default behavious (one check per host)

    MK Livestatus:
    * WaitObject: allow to separate host name and service with a semicolon.
      That makes host names containing spaces possible.
    * Better error messages in case of unimplemented operators

    Multisite:
    * FIX: reschedule now works for host names containing spaces
    * FIX: correctly sort log views in case of multi site setups
    * FIX: avoid seven broken images in case of missing PNP graphs
    * FIX: Fixed javascript errors when opening dashboard in IE below 9
    * FIX: Views: Handling deprecated value "perpage" for option
      column_headers correctly
    * FIX: Fixed javascript error when saving edited views without sidebar
    * FIX: Showing up PNP hover menus above perfometers
    * Host/Service Icon column is now modularized and can be extended using
      the multisite_icons list.
    * New sorters for time and line number of logfile entries
    * Bookmarks snapin: save relative URLs whenever possible
    * Man-Pages of Check_MK checks shown in Multisite honor OMD's local hierarchy
    * nicer output of substates, translate (!) and (!!) into HTML code
    * new command for clearing modified attributes (red cross, green checkmark)
    * Perf-O-Meters: strip away arguments from check_command (e.g.
      "check-foo!17!31" -> "check-foo").
    * Added several missing i18n strings in view editor
    * Views can now be sorted by the users by clicking on the table headers.
      The user sort options are not persisted.
    * Perf-O-Meters are now aware if there really is a PNP graph

    WATO:
    * Show error message in case of empty inventory due to agent error
    * Commited audit log entries are now pages based on days
    * Added download link to download the WATO audit log in CSV format

1.1.11i2:
    Core, Setup, etc.:
    * FIX: sort output of cmk --list-hosts alphabetically
    * FIX: automatically remove leading and trailing space from service names
      (this fixes a problem with printer_pages and an empty item)
    * Great speed up of cmk -N/-C/-U/-R, especially when number of hosts is
      large.
    * new main.mk option delay_precompile: if True, check_mk will skip Python 
      precompilation during cmk -C or cmk -R, but will do this the first 
      time the host is checked.  This speeds up restarts. Default is False.
      Nagios user needs write access in precompiled directory!
    * new config variable agent_ports, allowing to specify the agent's
      TCP port (default is 6556) on a per-host basis.
    * new config variable snmp_ports, allowing to specify the UDP port
      to used with SNMP, on a per-host basis.
    * new config variable dyndns_hosts. Hosts listed in this configuration
      list (compatible to bulkwalk_hosts) use their hostname as IP address.
    
    Checks & Agents:
    * FIX: AIX agent: output name of template in case of MRPE
    * FIX: cisco_temp: skip non-present sensors at inventory
    * FIX: apc_symmetra: fix remaining runtime calculation (by factor 100)
    * FIX: Added PNP-template for winperf_phydisk
    * FIX: if64: fix UNKNOWN in case of non-unique ifAlias
    * FIX: lnx_if/if/if64: ignore percentual traffic levels on NICs without
           speed information.
    * FIX: cisco_temp_perf: add critical level to performance data
    * FIX: windows agent: hopefully fix case with quotes in directory name
    * FIX: printer_supply: fixed logic of Perf-O-Meter (mixed up crit with ok)
    * FIX: Solaris agent: reset localization to C, fixes problems with statgrab
    * FIX: blade_*: fix SNMP scan function for newer firmwares (thanks to Carlos Peón)
    * snmp_uptime, snmp_info: added scan functions. These checks will now
      always be added. Please use ingored_checktypes to disable, if non needed.
    * brocade_port: check for Brocade FC ports has been rewritten with
      lots of new features.
    * AIX agent now simulates <<<netctr>>> output (by Jörg Linge)
    * mbg_lantime_state: Handling refclock offsets correctly now; Changed
      default thresholds to 5/10 refclock offset
    * brocade_port: parameter for phystate, opstate and admstate can now
      also be lists of allowed states.
    * lnx_if: treat interfaces without information from ethtool as
      softwareLoopback interface. The will not be found by inventory now.
    * vbox_guest: new check for checking guest additions of Linux virtual box hosts
    * if/if64: Fixed bug in operstate detection when using old tuple based params
    * if/if64: Fixed bug in operstate detection when using tuple of valid operstates
    * mk_oracle: Added caching of results to prevent problems with long
    running SQL queries. Cache is controlled by CACHE_MAXAGE var which is preset to
    120 seconds 
    * mk_oracle: EXCLUDE_<sid>=ALL or EXCLUDE_<sid>=oracle_sessions can be
    used to exclude specific checks now
    * mk_oracle: Added optional configuration file to configure the new options
    * j4p_performance agent plugin: Supports basic/digest auth now
    * New checks j4p_performance.threads and j4p_performance.uptime which
      track the number of threads and the uptime of a JMX process
    * j4p_performance can fetch app and servlet specific status data. Fetching
      the running state, number of sessions and number of requests now. Can be
      extended via agent configuration (j4p.cfg).
    * Added some preflight checks to --scan-parents code
    * New checks netapp_cluster, netapp_vfiler for checking NetAPP filer 
      running as cluster or running vfilers.
    * megaraid_pdisks: Better handling of MegaCli output (Thanks to Bastian Kuhn)
    * Windows: agent now also sends start type (auto/demand/disabled/boot/system)
    * Windows: inventory_services now allowes regexes, depends and state/start type
      and also allows host tags.

    Multisite:
    * FIX: make non-Ascii characters in services names work again
    * FIX: Avoid exceptions in sidebar on Nagios restart
    * FIX: printer_supply perfometer: Using white font for black toners
    * FIX: ipmi: Skipping items with invalid data (0.000 val, "unspecified" unit) in summary mode
    * FIX: ipmi: Improved output formating in summary mode
    * FIX: BI - fixed wrong variable in running_on aggregation function
    * FIX: "view_name" variable missing error message when opening view.py
      while using the "BI Aggregation Groups" and "Hosts" snapins in sidebar
    * FIX: Fixed styling of form input elements in IE + styling improvements
    * FIX: Fixed initial folding state on page loading on pages with multiple foldings opened
    * Introduced basic infrastructure for multilanguage support in Multisite
    * Make 'Views' snapin foldable
    * Replace old main view by dashboard
    * Sidebar: Snapins can register for a triggered reload after a nagios
      restart has been detected. Check interval is 30 seconds for now.
    * Quicksearch snapin: Reloads host lists after a detected nagios restart.
    * New config directory multisite.d/ - similar to conf.d/
    * great speed up of HTML rendering
    * support for Python profiling (set profile = True in multisite.mk, profile
      will be in var/check_mk/web)
    * WATO: Added new hook "active-changes" which calls the registered hosts
      with a dict of "dirty" hosts
    * Added column painter for host contacts
    * Added column painters for contact groups, added those to detail views
    * Added filters for host and service contact groups
    * Detail views of host/service now show contacts
    * Fix playing of sounds: All problem views now have play_sounds activated,
      all other deactivated.
    * Rescheduling of Check_MK: introduce a short sleep of 0.7 sec. This increases
      the chance of the passive services being updated before the repaint.
    * Added missing i18n strings in filter section of view editor
    * Added filter and painter for the contact_name in log table
    * Added several views to display the notification logs of Nagios

    WATO:
    * Configration files can now be administered via the WEB UI
      (config_files in multisite.mk is obsolete)
    * Snapin is tree-based and foldable
    * Bulk operation on host lists (inventory, tags changed, etc)
    * Easy search operation in host lists
    * Dialog for global host search
    * Services dialog now tries to use cached data. On SNMP hosts
      no scan will be done until new button "Full Scan" is pressed.

    BI:
    * FIX: Fixed displaying of host states (after i18n introduction)h
    * FiX: Fixed filter for aggregation group
    * FIX: Fixed assumption button for services with non-Ascii-characters

    MK Livestatus:
    * FIX: fix compile problem on Debian unstable (Thanks to Sven Velt)
    * Column aggregation (Stats) now also works for perf_data
    * New configuration variable data_encoding and full UTF-8 support.
    * New column contact_groups in table hosts and services (thanks to
      Matthew Kent)
    * New headers Negate:, StatsNegate: and WaitConditionNegate:

1.1.11i1:
    Core, Setup, etc.:
    * FIX: Avoid duplicate SNMP scan of checktypes containing a period
    * FIX: honor ignored_checktypes also on SNMP scan
    * FIX: cmk -II also refreshes cluster checks, if all nodes are specified
    * FIX: avoid floating points with 'e' in performance data
    * FIX: cmk -D: drop obsolete (and always empty) Notification:
    * FIX: better handling of broken checks returning empty services
    * FIX: fix computation of weight when averaging
    * FIX: fix detection of missing OIDs (led to empty lines) 
    * SNMP scan functions can now call oid(".1.3.6.1.4.1.9.9.13.1.3.1.3.*")
      That will return the *first* OID beginning with .1.3.6.1.4.1.9.9.13.1.3.1.3
    * New config option: Set check_submission = "file" in order to write
      check result files instead of using Nagios command pipe (safes
      CPU ressources)
    * Agent simulation mode (for internal use and check development)
    * Call snmpgetnext with the option -Cf (fixes some client errors)
    * Call snmp(bulk)walk always with the option -Cc (fixes problems in some
      cases where OIDs are missing)
    * Allow merging of dictionary based check parameters
    * --debug now implies -v
    * new option --profile: creates execution profile of check_mk itself
    * sped up use of stored snmp walks
    * find configuration file in subdirectories of conf.d also
    * check_mk_templates.cfg: make check-mk-ping take arguments

    Multisite:
    * FIX: Display limit-exceeded message also in multi site setups
    * FIX: Tactical Overview: fix unhandled host problems view
    * FIX: customlinks snapin: Suppressing exception when no links configured
    * FIX: webservice: suppress livestatus errors in multi-site setups
    * FIX: install missing example icons in web/htdocs/images/icons
    * FIX: Nagios-Snapin: avoid duplicate slash in URL
    * FIX: custom_style_sheet now also honored by sidebar
    * FIX: ignore case when sorting groups in ...groups snapin
    * FIX: Fixed handling of embedded graphs to support the changes made to
    * FIX: avoid duplicate import of plugins in OMD local installation
    the PNP webservice
    * FIX: Added host_is_active and host_flapping columns for NagStaMon views
    * Added snmp_uptime, uptime and printer_supply perfometers
    * Allow for displaying service data in host tables
    * View editor foldable states are now permament per user
    * New config variable filter_columns (default is 2)

    BI:
    * Added new component BI to Multisite.

    WATO:
    * FIX: fix crash when saving services after migration from old version
    * Allow moving hosts from one to another config file

    Checks & Agents:
    * FIX: hr_mem: ignore devices that report zero memory
    * FIX: cisco_power: fix syntax error in man page (broke also Multisite)
    * FIX: local: fixed search for custom templates PNP template
    * FIX: if/if64: always generate unique items (in case ifAlias is used)
    * FIX: ipmi: fix ugly ouput in case of warning and error
    * FIX: vms_df: fix, was completely broken due to conversion to df.include
    * FIX: blade_bays: add missing SNMP OIDs (check was always UNKNOWN)
    * FIX: df: fix layout problems in PNP template
    * FIX: df: fix trend computation (thanks to Sebastian Talmon)
    * FIX: df: fix status in case of critical trend and warning used
    * FIX: df: fix display of trend warn/crit in PNP-graph
    * FIX: cmctc: fix inventory in case of incomplete entries
    * FIX: cmctc: add scan function
    * FIX: ucd_cpu_load and ucd_cpu_util: make scan function find Rittal
    * FIX: ucd_cpu_util: fix check in case of missing hi, si and st
    * FIX: mk_logwatch: improve implementation in order to save RAM
    * FIX: mk_oracle: Updated tablespace query to use 'used blocks' instead of 'user blocks'
    * FIX: mk_oracle: Fixed computation for TEMP table spaces
    * FIX: bluecoat_sensors: Using scale parameter provided by the host for reported values
    * FIX: fjdarye60_devencs, fjdarye60_disks.summary: added snmp scan functions
    * FIX: decru_*: added snmp scan functions
    * FIX: heartbeat_rscstatus handles empty agent output correctly
    * FIX: hp_procurve_cpu: fix synatx error in man page
    * FIX: hp_procurve_memory: fix syntax error in man page
    * FIX: fc_brocade_port_detailed: fix PNP template in MULTIPLE mode
    * FIX: ad_replication.bat only generates output on domain controllers now.
           This is useful to prevent checks on non DC hosts (Thanks to Alex Greenwood)
    * FIX: cisco_temp_perf: handle sensors without names correctly
    * printer_supply: Changed order of tests. When a printer reports -3 this
      is used before the check if maxlevel is -2.
    * printer_supply: Skipping inventory of supplies which have current value
    and maxlevel both set to -2.
    * cisco_locif: The check has been removed. Please switch to if/if64
      has not the index 1
    * cisco_temp/cisco_temp_perf: scan function handles sensors not beginning
      with index 1
    * df: split PNP graphs for growth/trend into two graphs
    * omd_status: new check for checking status of OMD sites
    * printer_alerts: Added new check for monitoring alert states reported by
      printers using the PRINTER-MIB
    * diskstat: rewritten check: now show different devices, r+w in one check
    * canon_pages: Added new check for monitoring processed pages on canon
    printer/multi-function devices
    * strem1_sensors: added check to monitor sensors attached to Sensatorinc EM1 devices
    * windows_update: Added check to monitor windows update states on windows
      clients. The check monitors the number of pending updates and checks if
      a reboot is needed after updates have been installed.
    * lnx_if: new check for Linux NICs compatible with if/if64 replacing 
      netif.* and netctr.
    * if/if64: also output performance data if operstate not as expected
    * if/if64: scan function now also detects devices where the first port
    * if/if64: also show perf-o-meter if speed is unknown
    * f5_bigip_pool: status of F5 BIP/ip load balancing pools
    * f5_bigip_vserver: status of F5 BIP/ip virtual servers
    * ipmi: new configuration variable ipmi_ignored_sensors (see man page)
    * hp_procurve_cpu: rename services description to CPU utilization
    * ipmi: Linux agent now (asynchronously) caches output of ipmitool for 20 minutes
    * windows: agent has new output format for performance counters
    * winperf_process.util: new version of winperf.cpuusage supporting new agent
    * winperf_system.diskio: new version of winperf.diskstat supporting new agent
    * winperf_msx_queues: new check for MS Exchange message queues
    * winperf_phydisk: new check compatible with Linux diskstat (Disk IO per device!)
    * smart.temp/smart.stats: added new check for monitoring health of HDDs
      using S.M.A.R.T
    * mcdata_fcport: new check for ports of MCData FC Switches
    * hp_procurve_cpu: add PNP template
    * hp_procurve_cpu: rename load to utilization, rename service to CPU utilizition
    * df,df_netapp,df_netapp32,hr_fs,vms_df: convert to mergeable dictionaries
    * mbg_lantime_state,mbg_lantime_refclock: added new checks to monitor 
      Meinberg LANTIME GPS clocks

    Livestatus:
    * Updated Perl API to version 0.74 (thanks to Sven Nierlein)

1.1.10:
    Core, Setup, etc.:
    * --flush now also deletes all autochecks 
    
    Checks & Agents:
    * FIX: hr_cpu: fix inventory on 1-CPU systems (thanks to Ulrich Kiermayr)


1.1.10b2:
    Core, Setup, etc.:
    * FIX: setup.sh on OMD: fix paths for cache and counters
    * FIX: check_mk -D did bail out if host had no ip address
    * cleanup: all OIDs in checks now begin with ".1.3.6", not "1.3.6"

    WATO:
    * FIX: Fixed bug that lost autochecks when using WATO and cmk -II together

    Checks & Agents:
    * Added check man pages for systemtime, multipath, snmp_info, sylo,
      ad_replication, fsc_fans, fsc_temp, fsc_subsystems
    * Added SNMP uptime check which behaves identical to the agent uptime check


1.1.10b1:
    Core, Setup, etc.:
    * FIX: do not assume 127.0.0.1 as IP address for usewalk_hosts if
      they are not SNMP hosts.
    * FIX: precompile: make sure check includes are added before actual
      checks
    * FIX: setup.sh: do not prepend current directory to url_prefix
    * FIX: output agent version also for mixed (tcp|snmp) hosts
    * RPM: use BuildArch: noarch in spec file rather than as a command
      line option (thanks to Ulrich Kiermayr)
    * setup.sh: Allow to install Check_MK into existing OMD site (>= 0.46).
      This is still experimental!

    Checks & Agents:
    * FIX: Windows agent: fix output of event ID of log messages
    * FIX: if/if64: output speed correctly (1.50MB/s instead of 1MB/s)
    * FIX: drbd now handles output of older version without an ep field
    * FIX: repaired df_netapp32
    * FIX: Added SNMP scan function of df_netapp and df_netapp32
    * FIX: repaired apc_symmetra (was broken due to new option -Ot 
      for SNMP)
    * FIX: df, hr_fs and other filesystem checks: fix bug if using
      magic number. levels_low is now honored.
    * FIX: scan function avoids hr_cpu and ucd_cpu_utilization
      at the same time
    * FIX: HP-UX agent: fixed output of df for long mount points
      (thanks to Claas Rockmann-Buchterkirche)
    * FIX: df_netapp/32: fixed output of used percentage (was always
      0% due to integer division)
    * FIX: fixed manual of df (magic_norm -> magic_normsize)
    * FIX: removed filesystem_trend_perfdata. It didn't work. Use
      now df-parameter "trend_perfdata" (see new man page of df)
    * FIX: cisco_temp_perf: fix return state in case of WARNING (was 0 = OK)
    * FIX: repair PNP template for df when using trends
    * FIX: cisco_qos: fix WATO exception (was due to print command in check)
    * FIX: check_mk check: fixed template for execution time
    * FIX: blade_health, fc_brocade_port_detailed removed debug outputs
    * FIX: netapp_volumes: The check handled 64-bit aggregates correctly
    * FIX: netapp_volumes: Fixed snmp scan function
    * FIX: blade_*: Fixed snmp scan function
    * FIX: nfsmount: fix exception in check in case of 'hanging'
    * systemtime: new simple check for time synchronization on Windows
      (needs agent update)
    * Added Perf-O-Meter for non-df filesystem checks (e.g. netapp)
    * hp_proliant_*: improve scan function (now just looks for "proliant")

    Multisite:
    * FIX: fix json/python Webservice

1.1.9i9:
    Core, Setup, etc.:
    * FIX: check_mk_templates.cfg: add missing check_period for hosts
      (needed for Shinken)
    * FIX: read *.include files before checks. Fixes df_netapp not finding
      its check function
    * FIX: inventory checks on SNMP+TCP hosts ignored new TCP checks
    * local.mk: This file is read after final.mk and *not* backup up
      or restored
    * read all files in conf.d/*.mk in alphabetical order now.
    * use snmp commands always with -Ot: output time stamps as UNIX epoch
      (thanks to Ulrich Kiermayr)

    Checks & Agents:
    * ucd_cpu_load: new check for CPU load via UCD SNMP agent
    * ucd_cpu_util: new check for CPU utilization via UCD SNMP agent
    * steelhead_status: new check for overall health of Riverbed Steelhead appliance
    * steelhead_connections: new check for Riverbed Steelhead connections
    * df, df_netapp, df_netapp32, hr_fs, vms_df: all filesystem checks now support
      trends. Please look at check manpage of df for details.
    * FIX: heartbeat_nodes: Fixed error handling when node is active but at least one link is dead
    * 3ware_units: Handling INITIALIZING state as warning now
    * FIX: 3ware_units: Better handling of outputs from different tw_cli versions now
    * FIX: local: PNP template for local now looks in all template directories for
      specific templates (thanks to Patrick Schaaf)

    Multisite:
    * FIX: fix "too many values to unpack" when editing views in single layout
      mode (such as host or service detail)
    * FIX: fix PNP icon in cases where host and service icons are displayed in 
      same view (found by Wolfgang Barth)
    * FIX: Fixed view column editor forgetting pending changes to other form
           fields
    * FIX: Customlinks snapin persists folding states again
    * FIX: PNP timerange painter option field takes selected value as default now
    * FIX: Fixed perfometer styling in single dataset layouts
    * FIX: Tooltips work in group headers now
    * FIX: Catching exceptions caused by unset bandwidth in interface perfometer

    WATO:
    * FIX: fix problem with vanishing services on Windows. Affected were services
      containing colons (such as fs_C:/).

    Livestatus:
    * FIX: fix most compiler warnings (thanks to patch by Sami Kerola)
    * FIX: fix memory leak. The leak caused increasing check latency in some
      situations
    
1.1.9i8:
    Multisite:
    * New "web service" for retrieving data from views as JSON or 
      Python objects. This allows to connect with NagStaMon 
      (requires patch in NagStaMon). Simply add &output_format=json
      or &output_format=python to your view URL.
    * Added two builtin views for NagStaMon.
    * Acknowledgement of problem now has checkboxes for sticky,
      send notification and persisten comment
    * Downtimes: allow to specify fixed/flexible downtime
    * new display_options d/D for switching on/off the tab "Display"
    * Improved builtin views for downtimes
    * Bugfix: Servicegroups can be searched with the quicksearch snapin using
      the 'sg:' prefix again

    WATO:
    * Fixed problem appearing at restart on older Python version (RH)

1.1.9i7:
    Core, Setup, etc.:
    * Fix crash on Python 2.4 (e.g. RedHat) with fake_file
    * Fixed clustering of SNMP hosts
    * Fix status output of Check_MK check in mixed cluster setups

    Checks & Agents:
    * PNP templates for if/if64: fix bugs: outgoing packets had been
      same as incoming, errors and discards were swapped (thanks to 
      Paul Freeman)
    * Linux Agent: Added suport for vdx and xvdx volumes (KVM+Virtio, XEN+xvda)

    Multisite:
    * Fix encoding problem when host/service groups contain non-ascii
      characters.

    WATO:
    * Fix too-long-URL problem in cases of many services on one host


1.1.9i6:
    INCOMPATIBLE CHANGES:
    * Removed out-dated checks blade_misc, ironport_misc and snia_sml. Replaced
      with dummy checks begin always UNKNOWN.

    Core, Setup, etc.:
    * cmk -D: show ip address of host 
    * Fix SNMP inventory find snmp misc checks inspite of negative scan function
    * Fix output of MB and GB values (fraction part was zero)

    Checks & Agents:
    * megaraid_ldisks: remove debug output
    * fc_brocade_port: hide on SNMP scan, prefer fc_brocade_port_detailed
    * fc_brocade_port_detailed: improve scan function, find more devices
    * New agent for HP-UX
    * hpux_cpu: new check for monitoring CPU load average on HP-UX
    * hpux_if: New check for monitoring NICs on HP-UX (compatible to if/if64)
    * hpux_multipath: New check for monitoring Multipathing on HP-UX
    * hpux_lvm: New check for monitoring LVM mirror state on HP-UX
    * hpux_serviceguard: new check for monitoring HP-UX Serviceguard
    * drbd: Fixed var typo which prevented inventory of drbd general check
      (Thanks to Andreas Behler)
    * mk_oracle: new agent plugin for monitoring ORACLE (currently only
      on Linux and HP-UX, but easily portable to other Unices)
    * oracle_sessions: new check for monitoring the current number of active
      database sessions.
    * oracle_logswitches: new check for monitoring the number of logswitches
      of an ORACLE instances in the last 60 minutes.
    * oracle_tablespaces: new check for monitoring size, state and autoextension
      of ORACLE tablespaces.
    * h3c_lanswitch_cpu: new check for monitoring CPU usage of H3C/HP/3COM switches
    * h3c_lanswitch_sensors: new check for monitoring hardware sensors of H3C/HP/3COM switches
    * superstack3_sensors: new check for monitoring hardware sensors of 3COM Superstack 3 switches

    Multisite:
    * Fixed aligns/widths of snapin contents and several small styling issues
    * Fixed links and border-styling of host matrix snapin
    * Removed jQuery hover menu and replaced it with own code

1.1.9i5:
    Multisite:
    * custom notes: new macros $URL_PREFIX$ and $SITE$, making 
      multi site setups easier
    * new intelligent logwatch icon, using url_prefix in multi site
      setups


1.1.9i4:
    Core, Setup, etc.:
    * added missing 'register 0' to host template
    * setup: fix creation of symlink cmk if already existing

    Multisite:
    * New reschedule icon now also works for non-local sites.
    * painter options are now persisted on a per-user-base
    * new optional column for displaying host and service comments
      (not used in shipped views but available in view editor)

    Livestatus:
    * Check for buffer overflows (replace strcat with strncat, etc.)
    * Reduce number of log messages (reclassify to debug)

    Checks & Agents:
    * apc_symmetra: handle empty SNMP variables and treat as 0.


1.1.9i3:
    INCOMPATIBLE CHANGES:
    * You need a current version of Livestatus for Multisite to work!
    * Multisite: removed (undocumented) view parameters show_buttons and show_controls.
      Please use display_options instead.
    * Finally removed deprecated filesystem_levels. Please use check_parameters instead.
    * Livestatus: The StatsGroupBy: header is still working but now deprecated.
      Please simply use Columns: instead. If your query contains at least one Stats:-
      header than Columns: has the meaning of the old StatsGroupBy: header

    Core, Setup, etc.:
    * Create alias 'cmk' for check_mk in bin/ (easier typing)
    * Create alias 'mkp' for check_mk -P in bin/ (easier typing) 

    Multisite:
    * Each column can now have a tooltip showing another painter (e.g.
      show the IP address of a host when hovering over its name)
    * Finally show host/services icons from the nagios value "icon_image".
      Put your icon files in /usr/share/check_mk/web/htdocs/images/icons.
      OMD users put the icons into ~/local/share/check_mk/web/htdocs/images/icons.
    * New automatic PNP-link icons: These icons automatically appear, if
      the new livestatus is configured correctly (see below). 
    * new view property "hidebutton": allow to hide context button to a view.
    * Defaults views 'Services: OK', 'Services: WARN, etc. do now not create
      context buttons (cleans up button bar).
    * new HTML parameter display_options, which allows to switch off several
      parts of the output (e.g. the HTML header, external links, etc).
    * View hoststatus: show PNP graph of host (usually ping stats)
    * new tab "Display": here the user can choose time stamp
      display format and PNP graph ranges
    * new column "host_tags", showing the Check_MK host tags of a host
    * new datasource "alert_stats" for computing alert statistics
    * new view "Alert Statistics" showing alert statistics for all hosts
      and services
    * Sidebar: Fixed snapin movement to the bottom of the snapin list in Opera
    * Sidebar: Fixed scroll position saving in Opera
    * Fixed reloading button animation in Chrome/IE (Changed request to async mode)
    * Sidebar: Removed scrollbars of in older IE versions and IE8 with compat mode
    * Sidebar: Fixed scrolling problem in IE8 with compat mode (or maybe older IE versions)
      which broke the snapin titles and also the tactical overview table
    * Sidebar: Fixed bulletlist positioning
    * Sidebar: The sidebar quicksearch snapin is case insensitive again
    * Fixed header displaying on views when the edit button is not shown to the user
    * View pages are not refreshed when at least one form (Filter, Commands,
      Display Options) is open
    * Catching javascript errors when pages from other domain are opened in content frame
    * Columns in view editor can now be added/removed/moved easily

    Checks & Agents:
    * Fixed problem with OnlyFrom: in Linux agent (df didn't work properly)
    * cups_queues: fixed plugin error due to invalid import of datetime,
      converted other checks from 'from datetime import...' to 'import datetime'.
    * printer_supply: handle the case where the current value is missing
    * megaraid_ldisks: Fixed item detection to be compatible with different versions of megaraid
    * Linux Agent: Added new 3ware agent code to support multiple controllers
      (Re-inventory of 3ware checks needed due to changed check item names)

    Livestatus:
    * new column pnpgraph_present in table host and service. In order for this
      column to work you need to specify the base directory of the PNP graphs
      with the module option pnp_path=, e.g. pnp_path=/omd/sites/wato/var/pnp4nagios/perfdata
    * Allow more than one column for StatsGroupBy:
    * Do not use function is_contact_member_of_contactgroup anymore (get compatible
      with Nagios CVS)
    * Livestatus: log timeperiod transitions (active <-> inactive) into Nagios
      log file. This will enable us to create availability reports more simple
      in future.

    Multisite:
    * allow include('somefile.mk') in multisite.mk: Include other files.
      Paths not beginning with '/' are interpreted relative to the directory
      of multisite.mk

    Livestatus:
    * new columns services_with_info: similar to services_with_state but with
      the plugin output appended as additional tuple element. This tuple may
      grow in future so do not depend on its length!

1.1.9i2:
    Checks & Agents:
    * ibm_imm_health: fix inventory function
    * if/if64: fix average line in PNP-template, fix display of speed for 20MBit
      lines (e.g. Frame Relay)

    Multisite:
    * WATO: Fixed omd mode/site detection and help for /etc/sudoers
    * WATO: Use and show common log for pending changes 
    * Sidebar Quicksearch: Now really disabling browser built-in completion
      dropdown selections
    
1.1.9i1:
    INCOMPATIBLE CHANGES:
    * TCP / SNMP: hosts using TCP and SNMP now must use the tags 'tcp'
      and 'snmp'. Hosts with the tag 'ping' will not inventorize any
      service. New configuration variable tcp_hosts.
    * Inventory: The call syntax for inventory has been simplified. Just
      call check_mk -I HOSTNAME now. Omit the "tcp" or "snmp". If you
      want to do inventory just for certain check types, type "check_mk --checks=snmp_info,if -I hostnames..."
      instead
    * perfdata_format now defaults to "pnp". Previous default was "standard".
      You might have to change that in main.mk if you are not using PNP (only
      relevant for MRPE checks)
    * inventory_check_severity defaults to 1 now (WARNING)
    * aggregation_output_format now defaults to "multiline"
    * Removed non_bulkwalk_hosts. You can use bulkwalk_hosts with NEGATE
      instead (see docu)
    * snmp_communites is now initialized with [], not with {}. It cannot
      be a dict any longer.
    * bulkwalk_hosts is now initizlized with []. You can do += here just
      as with all other rule variables.
    * Configuration check (-X) is now always done. It is now impossible to
      call any Check_MK action with an invalid configuration. This saves
      you against mistyped variables.
    * Check kernel: converted performance data from counters to rates. This
      fixes RRD problems (spikes) on reboots and also allows better access 
      to the peformance data for the Perf-O-Meters.  Also changed service 
      descriptions. You need to reinventurize the kernel checks. Your old
      RRDs will not be deleted, new ones will be created.
    * Multisite: parameters nagios_url, nagios_cgi_url and pnp_url are now
      obsolete. Instead the new parameter url_prefix is used (which must
      end with a /).

    Core, Setup, etc.:
    * Improve error handling: if hosts are monitored with SNMP *and* TCP,
      then after an error with one of those two agents checks from the
      other haven't been executed. This is fixed now. Inventory check
      is still not complete in that error condition.
    * Packages (MKP): Allow to create and install packages within OMD!
      Files are installed below ~/local/share/check_mk. No root permissions
      are neccessary
    * Inventory: Better error handling on invalid inventory result of checks
    * setup.sh: fix problem with missing package_info (only appears if setup
      is called from another directory)
    * ALL_SERVICES: Instead of [ "" ] you can now write ALL_SERVICES
    * debug_log: also output Check_MK version, check item and check parameters
    * Make sure, host has no duplicate service - this is possible e.g. by
      monitoring via agent and snmp in parallel. duplicate services will
      make Nagios reject the configuration.
    * --snmpwalk: do not translate anymore, use numbers. All checks work
      with numbers now anyway.
    * check_mk -I snmp will now try all checktypes not having an snmp scan
      function. That way all possible checks should be inventorized.
    * new variable ignored_checks: Similar to ignored_checktypes, but allows
      per-host configuration
    * allow check implementations to use common include files. See if/if64
      for an example
    * Better handling for removed checks: Removed exceptions in check_mk calls
      when some configured checks have been removed/renamed

    Checks & Agents:
    * Renamed check functions of imm_health check from test_imm to imm_health
      to have valid function and check names. Please remove remove from
      inventory and re-inventory those checks.
    * fc_brocade_port_detailed: allow to specify port state combinations not 
      to be critical
    * megaraid_pdisks: Using the real enclosure number as check item now
    * if/if64: allow to configure averaging of traffic over time (e.g. 15 min) 
      and apply traffic levels and averaged values. Also allow to specify relative
      traffic levels. Allow new parameter configuration via dictionary. Also
      allow to monitor unused ports and/or to ignore link status.
    * if/if64: Added expected interface speed to warning output
    * if/if64: Allow to ignore speed setting (set target speed to None)
    * wut_webtherm: handle more variants of WuT Webtherms (thanks to Lefty)
    * cisco_fan: Does not inventorize 'notPresent' sensors anymore. Improved output
    * cisco_power: Not using power source as threshold anymore. Improved output
    * cisco_fan: Does not inventorize 'notPresent' sensors anymore. Improved output
    * cisco_power: Not using power source as threshold anymore. Improved output
    * cisco_power: Excluding 'notPresent' devices from inventory now
    * cisco_temp_perf: Do not crash if device does not send current temperature
    * tcp_conn_stats: new check for monitoring number of current TCP connections
    * blade_*: Added snmp scan functions for better automatic inventory
    * blade_bays: Also inventorizes standby blades and has a little more
                  verbose output.
    * blade_blowers: Can handle responses without rpm values now. Improved output
    * blade_health: More detailed output on problems
    * blade_blades: Added new check for checking the health-, present- and
                    power-state of IBM Bladecenter blades
    * win_dhcp_pools: Several cleanups in check
    * Windows agent: allow restriction to ip addresses with only_hosts (like xinetd)
    * heartbeat_rscstatus: Catching empty output from agent correctly
    * tcp_conn_stats: Fixed inventory function when no conn stats can be inventoried
    * heartbeat_nodes: fix Linux agent for hostname with upper case letters (thanks to
            Thorsten Robers)
    * heartbeat_rscstatus: Catching empty output from agent correctly
    * heartbeat_rscstatus: Allowing a list as expected state to expect multiple OK states
    * win_dhcp_pools agent plugin: Filtering additional error message on
      systems without dhcp server
    * j4p_performance: Added experimental agent plugin fetching data via 
      jmx4perl agent (does not need jmx4perl on Nagios)
    * j4p_performance.mem: added new experimental check for memory usage via JMX.
    * if/if64: added Perf-O-Meter for Multisite
    * sylo: fix performance data: on first execution (counter wrap) the check did
      output only one value instead of three. That lead to an invalid RRD.
    * Cleaned up several checks to meet the variable naming conventions
    * drbd: Handling unconfigured drbd devices correctly. These devices are
      ignored during nventory
    * printer_supply: In case of OKI c5900 devices the name of the supply units ins not
      unique. The color of the supply unit is reported in a dedicated OID and added to the
      check item name to have a unique name now.
    * printer_supply: Added simple pnp template to have better graph formating for the check results
    * check_mk.only_from: new check for monitoring the IP address access restriction of the
      agent. The current Linux and Windows agents provide this information.
    * snmp_info check: Recoded not to use snmp_info_single anymore
    * Linux Agent: Fixed <<<cpu>>> output on SPARC machines with openSUSE
    * df_netapp/df_netapp32: Made check inventory resistant against empty size values
    * df_netapp32: Added better detection for possible 32bit counter wrap
    * fc_brocade_port_detailed: Made check handle phystate "noSystemControlAccessToSlot" (10)
      The check also handles unknown states better now
    * printer_supply: Added new parameter "printer_supply_some_remaining_status" to
      configure the reported state on small remaining capacity.
    * Windows agent: .vbs scripts in agents plugins/ directory are executed
      automatically with "cscript.exe /Nologo" to prevent wrong file handlers
    * aironet_clients: Only counting clients which don't have empty values for strength
    * statgrab_disk: Fixed byte calculation in plugin output
    * statgrab_disk: Added inventory function
    * 3ware_disks: Ignoring devices in state NOT-PRESENT during inventory

    Multisite:
    * The custom open/close states of custom links are now stored for each
      user
    * Setting doctype in sidebar frame now
    * Fixed invalid sidebar css height/width definition
    * Fixed repositioning the sidebar scroll state after refreshing the page
    * Fixed mousewheel scrolling in opera/chrome
    * Fixed resize bug on refresh in chrome
    * New view for all services of a site
    * Sidebar snapin site_status: make link target configurable
    * Multisite view "Recently changed services": sort newest first
    * Added options show_header and show_controls to remove the page headers
      from views
    * Cool: new button for an immediate reschedule of a host or service
      check: the view is redisplayed exactly at the point of time when
      Nagios has finished the check. This makes use of MK Livestatus'
      unique waiting feature.

   Livestatus:
    * Added no_more_notifications and check_flapping_recovery_notification
      fields to host table and no_more_notifications field to service table.
      Thanks to Matthew Kent

1.1.8:
    Core, Setup, etc.:
    * setup.sh: turn off Python debugging
    * Cleaned up documentation directory
    * cluster host: use real IP address for host check if cluster has
      one (e.g. service IP address)

    Checks & Agents:
    * Added missing PNP template for check_mk-hr_cpu
    * hr_fs: inventory now ignores filesystem with size 0,
      check does not longer crash on filesystems with size 0
    * logwatch: Fixed typo in 'too many unacknowledged logs' error message
    * ps: fix bug: inventory with fixed user name now correctly puts
      that user name into the resulting check - not None.
    * ps: inventory with GRAB_USER: service description may contain
      %u. That will be replaced with the user name and thus makes the
      service description unique.
    * win_dhcp_pools: better handle invalid agent output
    * hp_proliant_psu: Fixed multiple PSU detection on one system (Thanks to Andreas Döhler)
    * megaraid_pdisks: Fixed coding error
    * cisco_fan: fixed check bug in case of critical state
    * nfsmounts: fix output (free and used was swapped), make output identical to df

    Livestatus:
    * Prohibit { and } in regular expressions. This avoids a segmentation
      fault caused by regcomp in glibc for certain (very unusual) regular
      expressions.
    * Table status: new columns external_command_buffer_slots,
      external_command_buffer_usage and external_command_buffer_max
      (this was implemented according to an idea and special request of
       Heinz Fiebig. Please sue him if this breaks anything for you. I was
       against it, but he thinks that it is absolutely neccessary to have
       this in version 1.1.8...)
    * Table status: new columns external_commands and external_commands_rate
      (also due to Mr. Fiebig - he would have quit our workshop otherwise...)
    * Table downtimes/comments: new column is_service

    Multisite:
    * Snapin Performance: show external command per second and usage and
      size of external command buffer
    * Downtimes view: Group by hosts and services - just like comments
    * Fix links for items containing + (e.g. service descriptionen including
      spaces)
    * Allow non-ASCII character in downtimes and comments
    * Added nagvis_base_url to multisite.mk example configuration
    * Filter for host/service groups: use name instead of alias if 
      user has no permissions for groups

1.1.8b3:
    Core, Setup, etc.:
    * Added some Livestatus LQL examples to documentation
    * Removed cleanup_autochecks.py. Please use check_mk -u now.
    * RRA configuration for PNP: install in separate directory and do not
      use per default, since they use an undocumented feature of PNP.

    Checks & Agents:
    * postfix_mailq: Changed limit last 6 lines which includes all needed
		information
    * hp_proliant_temp/hp_proliant_fans: Fixed wrong variable name
    * hp_procurve_mem: Fixed wrong mem usage calculation
    * ad_replication: Works no with domain controller hostnames like DC02,DC02
    * aironet_client: fix crash on empty variable from SNMP output
    * 3ware_disks, 3ware_units: hopefully repaired those checks
    * added rudimentary agent for HP-UX (found in docs/)

    Multisite:
    * added Perf-O-Meter to "Problems of Host" view
    * added Perf-O-Meter to "All Services" view
    * fix bug with cleaning up persistent connections
    * Multisite now only fetches the available PNP Graphs of hosts/services
    * Quicksearch: limit number of items in dropdown to 80
      (configurable via quicksearch_dropdown_limit)
    * Views of hosts: make counts of OK/WARN/CRIT klickable, new views
      for services of host in a certain state
    * Multisite: sort context buttons in views alphabetically
    * Sidebar drag scrolling: Trying to compensate lost mouse events when
	leaving the sidebar frame while dragging

    Livestatus:
    * check for event_broker_options on start
    * Fix memory leakage caused by Filter: headers using regular expressions
    * Fix two memory leaks in logfile parser

1.1.8b2:
    Core, Setup, etc.:
    * Inventory: skip SNMP-only hosts on non-SNMP checktypes (avoids timeouts)
    * Improve error output for invalid checks
    
    Checks & Agents:
    * fix bug: run local and plugins also when spaces are in path name
      (such as C:\Program Files\Check_MK\plugins
    * mem.vmalloc: Do not create a check for 64 bit architectures, where
      vmalloc is always plenty
    * postfix_mailq: limit output to 1000 lines
    * multipath: handle output of SLES 11 SP1 better
    * if/if64: output operstatus in check output
    * if/if64: inventory now detects type 117 (gigabitEthernet) for 3COM
    * sylo: better handling of counter wraps.

    Multisite:
    * cleanup implementation of how user settings are written to disk
    * fix broken links in 'Edit view -> Try out' situation
    * new macros $HOSTNAME_LOWER$, $HOSTNAME_UPPER$ and $HOSTNAME_TITLE$ for
      custom notes

1.1.8b1:
    Core, Setup, etc.:
    * SNMPv3: allow privProtocol and privPassword to be specified (thanks
      to Josef Hack)
    * install_nagios.sh: fix problem with broken filenames produced by wget
    * install_nagios.sh: updated software to newest versions
    * install_nagios.sh: fix Apache configuration problem
    * install_nagios.sh: fix configuration vor PNP4Nagios 0.6.6
    * config generation: fix host check of cluster hosts
    * config generation: add missing contact groups for summary hosts
    * RPM package of agent: do not overwrite xinetd.d/check_mk, but install
      new version with .rpmnew, if admin has changed his one
    * legacy_checks: fix missing perfdata, template references where in wrong
      direction (thanks Daniel Nauck for his precise investigation)

    Checks & Agents:
    * New check imm_health by Michael Nieporte
    * rsa_health: fix bug: detection of WARNING state didn't work (was UNKNOWN
            instead)
    * check_mk_agent.solaris: statgrab now excludes filesystems. This avoids hanging
      in case of an NFS problem. Thanks to Divan Santana.
    * multipath: Handle new output of multipath -l (found on SLES11 SP1)
    * ntp: fix typo in variable ntp_inventory_mode (fixes inventory problem)
    * if64: improve output formatting of link speed
    * cisco_power: inventory function now ignores non-redundant power supplies
    * zpool_status: new check from Darin Perusich for Solaris zpools

    Multisite:
    * fix several UTF-8 problems: allow non-ascii characters in host names
      (must be UTF 8 encoded!)
    * improve compatibility with Python 2.3
    * Allow loading custom style sheet overriding Check_MK styles by setting
      custom_style_sheet in multisite.mk
    * Host icons show link to detail host, on summary hosts.
    * Fix sidebar problem: Master Control did not display data correctly
    * status_host: honor states even if sites hosting status hosts is disabled
      (so dead-detection works even if local site is disabled)
    * new config variable start_url: set url for welcome page
    * Snapin Quicksearch: if no host is matching, automatically search for
      services
    * Remove links to legacy Nagios GUI (can be added by user if needed)
    * Sidebar Quicksearch: fix several annoyances
    * Views with services of one host: add title with host name and status

    Livestatus:
    * fix memory leak: lost ~4K on memory on each StatsAnd: or StatsOr:
      header (found by Sven Nierlein)
    * fix invalid json output for empty responses (found by Sven Nierlein)
    * fix Stats: avg ___ for 0 matching elements. Output was '-nan' and is
      now '0.0'
    * fix output of floating point numbers: always use exponent and make
      sure a decimal point is contained (this makes JSON/Python detect
      the correct type)

1.1.7i5:
    Core, Setup, etc.:
    * SNMP: do not load any MIB files (speeds up snmpwalk a lot!)
    * legacy_checks: new config variable allowing creating classical
      non-Check_MK checks while using host tags and config options
    * check_mk_objects.cfg: beautify output, use tabs instead of spaces
    * check_mk -II: delete only specified checktypes, allow to reinventorize
      all hosts
    * New option -O, --reload: Does the same as -R, but reloads Nagios
      instead of restarting it.
    * SNMP: Fixed string detection in --snmpwalk calls
    * SNMP: --snmpwalk does walk the enterprises tree correctly now
    * SNMP: Fixed missing OID detection in SNMP check processing. There was a problem
      when the first column had OID gaps in the middle. This affected e.g. the cisco_locif check.
    * install_nagios.sh: correctly detect Ubuntu 10.04.1
    * Config output: make order of service deterministic
    * fix problem with missing default hostgroup

    Multisite:
    * Sidebar: Improved the quicksearch snapin. It can search for services, 
      servicegroups and hostgroups now. Simply add a prefix "s:", "sg:" or "hg:"
      to search for other objects than hosts.
    * View editor: fix bug which made it impossible to add more than 10 columns
    * Service details: for Check_MK checks show description from check manual in
      service details
    * Notes: new column 'Custom notes' which allows customizable notes
      on a per host / per service base (see online docu for details)
    * Configuration: new variable show_livestatus_errors which can be set
      to False in order to hide error about unreachable sites
    * hiding views: new configuration variables hidden_views and visible_views
    * View "Service problems": hide problems of down or unreachable hosts. This
      makes the view consistant with "Tactical Overview"

    Checks & Agents:
    * Two new checks: akcp_sensor_humidity and akcp_sensor_temp (Thanks to Michael Nieporte)
    * PNP-template for kernel: show average of displayed range
    * ntp and ntp.time: Inventory now per default just creates checks for ntp.time (summary check).
      This is controlled by the new variable ntp_inventory_mode (see check manuals).
    * 3ware: Three new checks by Radoslav Bak: 3ware_disks, 3ware_units, 3ware_info
    * nvidia: agent now only queries GPUCoreTemp and GPUErrors. This avoids
      a vmalloc leakage of 32kB per call (bug in NVIDIA driver)
    * Make all SNMP based checks independent of standard MIB files
    * ad_replication: Fixed syntax errors and unhandled date output when
      not replicated yet
    * ifoperstatus: Allowing multiple target states as a list now
    * cisco_qos: Added new check to monitor traffic in QoS classes on Cisco routers
    * cisco_power: Added scan function
    * if64/if/cisco_qos: Traffic is displayed in variable byte scales B/s,KB/s,MB/s,GB/s
      depending on traffic amount.
    * if64: really using ifDescr with option if_inventory_uses_description = True
    * if64: Added option if_inventory_uses_alias to using ifAlias for the item names
    * if64/if: Fixed bug displaying the out traffic (Perfdata was ok)
    * if64/if: Added WARN/CRIT thresholds for the bandwidth usage to be given as rates
    * if64/if: Improved PNP-Templates
    * if64/if: The ifoperstatus check in if64/if can now check for multiple target states
    * if64/if: Removing all null bytes during hex string parsing (These signs Confuse nagios pipe)
    * Fixed hr_mem and hr_fs checks to work with new SNMP format
    * ups_*: Inventory works now on Riello UPS systems
    * ups_power: Working arround wrong implemented RFC in some Riello UPS systems (Fixing negative power
      consumption values)
    * FreeBSD Agent: Added sections: df mount mem netctr ipmitool (Thanks to Florian Heigl)
    * AIX: exclude NFS and CIFS from df (thanks to Jörg Linge)
    * cisco_locif: Using the interface index as item when no interface name or description are set

    Livestatus:
    * table columns: fix type of num_service_* etc.: was list, is now int (thanks to Gerhard Laußer)
    * table hosts: repair semantics of hard_state (thanks to Michael Kraus). Transition was one
      cycle to late in certain situations.

1.1.7i4:
    Core, Setup, etc.:
    * Fixed automatic creation of host contactgroups
    * templates: make PNP links work without rewrite

    Multisite:
    * Make page handler modular: this allows for custom pages embedded into
      the Multisite frame work and thus using Multisite for other tasks as
      well.
    * status_host: new state "waiting", if status host is still pending
    * make PNP links work without rewrite
    * Fix visibility problem: in multisite setups all users could see
      all objects.

1.1.7i3:
    Core, Setup, etc.:
    * Fix extra_nagios_conf: did not work in 1.1.7i2
    * Service Check_MK now displays overall processing time including
      agent communication and adds this as performance data
    * Fix bug: define_contactgroups was always assumed True. That led to duplicate
      definitions in case of manual definitions in Nagios 

    Checks & Agents:
    * New Check: hp_proliant_da_phydrv for monitoring the state of physical disks
      in HP Proliant Servers
    * New Check: hp_proliant_mem for monitoring the state of memory modules in
      HP Proliant Servers
    * New Check: hp_proliant_psu for monitoring the state of power supplies in
      HP Proliant Servers
    * PNP-templates: fix several templates not working with MULTIPLE rrds
    * new check mem.vmalloc for monitoring vmalloc address space in Linux kernel.
    * Linux agent: add timeout of 2 secs to ntpq 
    * wmic_process: make check OK if no matching process is found

    Livestatus:
    * Remove obsolete parameter 'accept_timeout'
    * Allow disabling idle_timeout and query_timeout by setting them to 0.

    Multisite:
    * logwatch page: wrap long log lines

1.1.7i2:
    Incompatible Changes:
    * Remove config option define_timeperiods and option --timeperiods.
      Check_MK does not longer define timeperiod definitions. Please
      define them manually in Nagios.
    * host_notification_period has been removed. Use host_extra_conf["notification_period"]
      instead. Same holds for service_notification_periods, summary_host_notification_periods
      and summary_service_notification_periods.
    * Removed modes -H and -S for creating config data. This now does
      the new option -N. Please set generate_hostconf = False if you
      want only services to be defined.

    Core, Setup, etc.:
    * New config option usewalk_hosts, triggers --usewalk during
      normal checking for selected hosts.
    * new option --scan-parents for automatically finding and 
      configuring parent hosts (see online docu for details)
    * inventory check: put detailed list of unchecked items into long
      plugin output (to be seen in status details)
    * New configuration variable check_parameters, that allows to
      override default parameters set by inventory, without defining 
      manual checks!

    Checks & Agents:
    * drbd: changed check parameters (please re-inventorize!)
    * New check ad_replication: Checks active directory replications
      of domain controllers by using repadm
    * New check postifx_mailq: Checks mailqueue lengths of postifx mailserves
    * New check hp_procurve_cpu: Checks the CPU load on HP Procurve switches
    * New check hp_procurve_mem: Checks the memory usage on HP Procurve switches
    * New check hp_procurve_sensors: Checks the health of PSUs, FANs and
      Temperature on HP Procurve switches
    * New check heartbeat_crm: Monitors the general state of heartbeat clusters
      using the CRM
    * New check heartbeat_crm_resources: Monitors the state of resources and nodes
      in heartbeat clusters using the CRM
    * *nix agents: output AgentOS: in header
    * New agent for FreeBSD: It is based on the linux agent. Most of the sections
      could not be ported easily so the FreeBSD agent provides information for less
      checks than the linux agent.
    * heartbeat_crm and heartbeat_crm.resources: Change handling of check parameters.
      Please reinvenurize and read the updated man page of those checks
    * New check hp_proliant_cpu: Check the physical state of CPUs in HP Proliant servers
    * New check hp_proliant_temp: Check the temperature sensors of HP Proliant servers
    * New check hp_proliant_fans: Check the FAN sensors of HP Proliant servers

    Multisite:
    * fix chown problem (when nagios user own files to be written
      by the web server)
    * Sidebar: Fixed snapin movement problem using older firefox
      than 3.5.
    * Sidebar: Fixed IE8 and Chrome snapin movement problems
    * Sidebar: Fixed IE problem where sidebar is too small
    * Multisite: improve performance in multi site environments by sending
      queries to sites in parallel
    * Multisite: improve performance in high latency situations by
      allowing persistent Livestatus connections (set "persist" : True 
      in sites, use current Livestatus version)

    Livestatus:
    * Fix problems with in_*_period. Introduce global
      timeperiod cache. This also improves performance
    * Table timeperiods: new column 'in' which is 0/1 if/not the
      timeperiod is currently active
    * New module option idle_timeout. It sets the time in ms
      Livestatus waits for the next query. Default is 300000 ms (5 min).
    * New module option query_timeout. It limits the time between
      two lines of a query (in ms). Default is 10000 ms (10 sec).

1.1.7i1: Core, Setup, etc.:
    * New option -u for reordering autochecks in per-host-files
      (please refer to updated documentation about inventory for
       details)
    * Fix exception if check_mk is called without arguments. Show
      usage in that case.
    * install_nagios.sh: Updated to NagVis 1.5 and fixed download URL
    * New options --snmpwalk and --usewalk help implemeting checks
      for SNMP hardware which is not present
    * SNMP: Automatically detect missing entries. That fixes if64
      on some CISCO switches.
    * SNMP: Fix hex string detection (hopefully)
    * Do chown only if running as root (avoid error messages)
    * SNMP: SNMPv3 support: use 4-tuple of security level, auth protocol,
      security name and password instead of a string in snmp_communities
      for V3 hosts.
    * SNMP: Fixed hexstring detection on empty strings
    * New option -II: Is like -I, but removes all previous autochecks
      from inventorized hosts
    * install_nagios.sh: Fix detection of PNP4Nagios URL and URL of
      NagVis
    * Packager: make sanity check prohibiting creating of package files
      in Check MK's directories
    * install_nagios.sh: Support Ubuntu 10.04 (Thanks to Ben)
      
    Checks & Agents:
    * New check ntp.time: Similar to 'ntp' but only honors the system peer
      (that NTP peer where ntpq -p prints a *).
    * wmic_process: new check for ressource consumption of windows processes
    * Windows agent supports now plugins/ and local/ checks
    * [FIX] ps.perf now correctly detects extended performance data output
      even if number of matching processes is 0
    * renamed check cisco_3640_temp to cisco_temp, renamed cisco_temp
      to cisco_temp_perf, fixed snmp detection of those checks
    * New check hr_cpu - checking the CPU utilization via SNMP
    * New check hr_fs - checking filesystem usage via SNMP
    * New check hr_mem - checking memory usage via SNMP
    * ps: inventory now can configured on a per host / tag base
    * Linux: new check nvidia.temp for monitoring temperature of NVIDIA graphics card
    * Linux: avoid free-ipmi hanging forever on hardware that does not support IPMI
    * SNMP: Instead of an artificial index column, which some checks use, now
      the last component of the OID is used as index. That means that inventory
      will find new services and old services will become UNKNOWN. Please remove
      the outdated checks.
    * if: handle exception on missing OIDs
    * New checks hp_blade* - Checking health of HP BladeSystem Enclosures via SNMP
    * New check drbd - Checking health of drbd nodes
    * New SNMP based checks for printers (page counter, supply), contributed
      by Peter Lauk (many thanks!)
    * New check cups_queues: Checking the state of cups printer queues
    * New check heartbeat_nodes: Checking the node state and state of the links
      of heartbeat nodes
    * New check heartbeat_rscstatus: Checks the local resource status of
      a heartbeat node
    * New check win_dhcp_pools: Checks the usage of Windows DHCP Server lease pools
    * New check netapp_volumes: Checks on/offline-condition and states of netapp volumes 

    Multisite:
    * New view showing all PNP graphs of services with the same description
    * Two new filters for host: notifications_enabled and acknowledged
    * Files created by the webserver (*.mk) are now created with the group
      configured as common group of Nagios and webserver. Group gets write
      permissions on files and directories.
    * New context view: all services of a host group
    * Fix problems with Umlauts (non-Ascii-characters) in performance data
    * New context view: all services of a host group
    * Sidebar snapins can now fetch URLs for the snapin content instead of
      building the snapin contents on their own.
    * Added new nagvis_maps snapin which displays all NagVis maps available
      to the user. Works with NagVis 1.5 and newer.

1.1.6:
    Core, Setup, etc.:
    * Service aggregation: new config option aggregation_output_format.
      Settings this to "multiline" will produce Nagios multiline output
      with one line for each individual check.

    Multisite:
    * New painter for long service plugin output (Currently not used
      by any builtin view)

    Checks & Agents:
    * Linux agent: remove broken check for /dev/ipmi0

1.1.6rc3:
    Core, Setup, etc.:
    * New option --donate for donating live host data to the community.
      Please refer to the online documentation for details.
    * Tactical Overview: Fixed refresh timeout typo
      (Was 16 mins instead of 10 secs)

    Livestatus:
    * Assume strings are UTF-8 encoded in Nagios. Convert from latin-1 only
      on invalid UTF-8 sequences (thanks to Alexander Yegorov)

    Multisite:
    * Correctly display non-ascii characters (fixes exception with 'ascii codec')
      (Please also update Livestatus to 1.1.6rc3)

1.1.6rc2:
    Multisite:
    * Fix bug in Master control: other sites vanished after klicking buttons.
      This was due to connection error detection in livestatus.py (Bug found
      by Benjamin Odenthal)
    * Add theme and baseurl to links to PNP (using features of new PNP4Nagios
      0.6.4)

    Core, Setup, etc.:
    * snmp: hopefully fix HEX/string detection now

    Checks & Agents:
    * md: fix inventory bug on resync=PENDING (Thanks to Darin Perusich)

1.1.6rc1:
    Multisite:
    * Repair Perf-O-Meters on webkit based browsers (e.g. Chrome, Safari)
    * Repair layout on IE7/IE8. Even on IE6 something is working (definitely
      not transparent PNGs though). Thanks to Lars.
    * Display host state correct if host is pending (painter "host with state")
    * Logfile: new filter for plugin output
    * Improve dialog flow when cloning views (button [EDIT] in views snapin)
    * Quicksearch: do not open search list if text did not change (e.g. Shift up),
      close at click into field or snapin.

    Core, Setup, etc.:
    * Included three patched from Jeff Dairiki dealing with compile flags
      and .gitignore removed from tarballs
    * Fix problem with clustered_services_of[]: services of one cluster
      appeared also on others
    * Packager: handle broken files in package dir
    * snmp handling: better error handling in cases where multiple tables
      are merged (e.g. fc_brocade_port_detailed)
    * snmp: new handling of unprintable strings: hex dumps are converted
      into binary strings now. That way all strings can be displayed and
      no information is lost - nevertheless.
      
    Checks & Agents:
    * Solaris agent: fixed rare df problems on Solaris 10, fix problem with test -f
      (thanks to Ulf Hoffmann)
    * Converted all PNP templates to format of 0.6.X. Dropped compatibility
      with 0.4.X.
    * Do not use ipmi-sensors if /dev/ipmi0 is missing. ipmi-sensors tries
      to fiddle around with /dev/mem in that case and miserably fails
      in some cases (infinite loop)
    * fjdary60_run: use new binary encoding of hex strings
    * if64: better error handling for cases where clients do not send all information
    * apc_symmetra: handle status 'smart boost' as OK, not CRITICAL

    Livestatus:
    * Delay starting of threads (and handling of socket) until Nagios has
      started its event loop. This prevents showing services as PENDING 
      a short time during program start.

1.1.6b3:
    Multisite:
    * Quicksearch: hide complete host list if field is emptied via Backspace or Del.
      Also allow handle case where substring match is unique.

1.1.6b2:
    Core, Setup, etc.:
    * Packager: fix unpackaged files (sounds, etc)

    Multisite:
    * Complete new design (by Tobias Roeckl, Kopf & Herz)
    * New filters for last service check and last service state change
    * New views "Recently changed services" and "Unchecked services"
    * New page for adding sidebar snapins
    * Drag & Drop for sidebar snapins (thanks to Lars)
    * Grab & Move for sidebar scrolling (thanks to Lars)
    * Filter out summary hosts in most views.
    * Set browser refresh to 30 secs for most views
    * View host status: added a lot of missing information
    * View service status: also added information here
    * Make sure, enough columns can be selected in view editor
    * Allow user to change num columns and refresh directly in view
    * Get back to where you came after editing views
    * New sidebar snapin "Host Matrix"
    * New feature "status_host" for remote sites: Determine connection
      state to remote side by considering a certain host state. This
      avoids livestatus time outs to dead sites.
    * Sidebar snapin site status: fix reload problem
    * New Perf-O-Meters displaying service performance data
    * New snapin "Custom Links" where you easily configure your own
      links via multisite.mk (see example in new default config file)
    * Fixed problem when using only one site and that is not local

    Livestatus:
    * new statistics columns: log_messages and log_messages_rate
    * make statistics average algorithm more sluggish

1.1.5i3:
     Core, Setup, etc.:
     * New Check_MK packager (check_mk -P)

1.1.5i2:
     Core, Setup, etc.:
     * install_nagios.sh: add missing package php5-iconv for SLES11

     Checks & Agents:
     * if64: new SNMP check for network interfaces. Like if, but uses 64 bit
       counters of modern switches. You might need to configure bulkwalk_hosts.
     * Linux agent: option -d enabled debug output
     * Linux agent: fix ipmi-sensors cache corruption detection
     * New check for temperature on Cisco devices (cisco_3640_temp)
     * recompiled waitmax with dietlibc (fixed incompatibility issues
       on older systems)

     Multisite:
     * Filters for groups are negateable.

1.1.5i1:
     Checks & Agents:
     * uptime: new check for system uptime (Linux)
     * if: new SNMP check for network interfaces with very detailed traffic,
       packet and error statistics - PNP graphs included

     Multisite:
     * direct integration of PNP graphs into Multisite views
     * Host state filter: renamed HTML variables (collision with service state). You
       might need to update custom views using a filter on host states.
     * Tactical overview: exclude services of down hosts from problems, also exclude
       summary hosts
     * View host problems/service problems: exclude summary hosts, exclude services
       of down hosts
     * Simplified implementation of sidebar: sidebar is not any longer embeddeable.
     * Sidebar search: Added host site to be able to see the context links on
       the result page
     * Sidebar search: Hitting enter now closes the hint dropdown in all cases

1.1.5i0:
      Core, Setup, etc.:
      * Ship check-specific rra.cfg's for PNP4Nagios (save much IO and disk space)
      * Allow sections in agent output to apear multiple times
      * cleanup_autochecks.py: new option -f for directly activating new config
      * setup.sh: better detection for PNP4Nagios 0.6
      * snmpwalk: use option -Oa, inhibit strings to be output as hex if an umlaut
        is contained.

      Checks & Agents:
      * local: allow more than once performance value, separated by pipe (|)
      * ps.perf: also send memory and CPU usage (currently on Linux and Solaris)
      * Linux: new check for filesystems mount options
      * Linux: new very detailed check for NTP synchronization
      * ifoperstatus: inventory honors device type, per default only Ethernet ports
        will be monitored now
      * kernel: now inventory is supported and finds pgmajfault, processes (per/s)
        and context switches
      * ipmi_sensors: Suppress performance data for fans (save much IO/space)
      * dual_lan_check: fix problem which using MRPE
      * apc_symmetra: PNP template now uses MIN for capacity (instead of AVERAGE)
      * fc_brocade_port_detailed: PNP template now uses MAX instead of AVERAGE
      * kernel: fix text in PNP template
      * ipmi_sensors: fix timeout in agent (lead to missing items)
      * multipath: allow alias as item instead of uuid
      * caching agent: use /var/cache/check_mk as cache directory (instead of /etc/check_mk)
      * ifoperstatus: is now independent of MIB

      Multisite:
      * New column host painter with link to old Nagios services
      * Multisite: new configuration parameter default_user_role
      
      Livestatus:
      * Add missing LDFLAGS for compiling (useful for -g)

1.1.4:
      Summary:
      * A plentitude of problem fixes (including MRPE exit code bug)
      * Many improvements in new Multisite GUI
      * Stability and performance improvements in Livestatus

      Core, Setup, etc.:
      * Check_MK is looking for main.mk not longer in the current and home
        directory
      * install_nagios.sh: fix link to Check_MK in sidebar
      * install_nagios.sh: switch PNP to version 0.6.3
      * install_nagios.sh: better Apache-Config for Multisite setup
      * do not search main.mk in ~ and . anymore (brought only trouble) 
      * clusters: new variable 'clustered_services_of', allowing for overlapping
         clusters (as proposed by Jörg Linge)
      * install_nagios.sh: install snmp package (needed for snmp based checks)
      * Fix ower/group of tarballs: set them to root/root
      * Remove dependency from debian agent package    
      * Fixed problem with inventory when using clustered_services
      * tcp_connect_timeout: Applies now only for connect(), not for
        time of data transmission once a connection is established
      * setup.sh now also works for Icinga
      * New config parameter debug_log: set this to a filename in main.mk and you
        will get a debug log in case if 'invalid output from plugin...'
      * ping-only-hosts: When ping only hosts are summarized, remove Check_MK and
        add single PING to summary host.
      * Service aggregation: fix state relationship: CRIT now worse than UNKNOWN 
      * Make extra_service_conf work also for autogenerated PING on ping-only-hosts
        (groups, contactgroups still missing)

      Checks & Agents:
      * mrpe in Linux agent: Fix bug introduced in 1.1.3: Exit status of plugins was
        not honored anymore (due to newline handling)
      * mrpe: allow for sending check_command to PNP4Nagios (see MRPE docu)
      * Logwatch GUI: fix problem on Python 2.4 (thanks to Lars)
      * multipath: Check is now less restrictive when parsing header lines with
        the following format: "<alias> (<id>)"
      * fsc_ipmi_mem_status: New check for monitoring memory status (e.g. ECC)
         on FSC TX-120 (and maybe other) systems.
      * ipmi_sensors in Linux agent: Fixed compatibility problem with new ipmi
        output. Using "--legacy-output" parameter with newer freeipmi versions now.
      * mrpe: fix output in Solaris agent (did never work)
      * IBM blade center: new checks for chassis blowers, mediatray and overall health
      * New caching agent (wrapper) for linux, supporting efficient fully redundant
        monitoring (please read notes in agents/check_mk_caching_agent)
      * Added new smbios_sel check for monitoring the System Event Log of SMBIOS.
      * fjdarye60_rluns: added missing case for OK state
      * Linux agent: The xinetd does not log each request anymore. Only
        failures are logged by xinetd now. This can be changed in the xinetd
	configuration files.
      * Check df: handle mountpoints containing spaces correctly 
        (need new inventorization if you have mountpoints with spaces)
      * Check md on Linux: handle spare disks correctly
      * Check md on Linux: fix case where (auto-read-only) separated by space
      * Check md on Linux: exclude RAID 0 devices from inventory (were reported as critical)
      * Check ipmi: new config variable ipmi_ignore_nr
      * Linux agent: df now also excludes NFSv4
      * Wrote man-page for ipmi check
      * Check mrpe: correctly display multiline output in Nagios GUI
      * New check rsa_health for monitoring IBM Remote Supervisor Adapter (RSA)
      * snmp scan: suppress error messages of snmpget
      * New check: cpsecure_sessions for number of sessions on Content Security Gateway
      * Logwatch GUI: move acknowledge button to top, use Multisite layout,
         fix several layout problem, remove list of hosts
      * Check logwatch: limit maximum size of stored log messages (configurable
        be logwatch_max_filesize)
      * AIX agent: fix output of MRPE (state and description was swapped)
      * Linux agent: fixed computation of number of processors on S390
      * check netctr: add missing perfdata (was only sent on OK case)
      * Check sylo: New check for monitoring the sylo state
      
      Livestatus:
      * Table hosts: New column 'services' listing all services of that host
      * Column servicegroups:members: 'AuthUser' is now honored
      * New columns: hosts:services_with_state and servicegroups:members_with_state
      * New column: hostgroup:members_with_state
      * Columns hostgroup:members and hostgroup:members_with_state honor AuthUser
      * New rudimentary API for C++
      * Updates API for Python
      * Make stack size of threads configurable
      * Set stack size of threads per default o 64 KB instead of 8 MB
      * New header Localtime: for compensating time offsets of remote sites
      * New performance counter for fork rate
      * New columns for hosts: last_time_{up,down,unreachable}
      * New columns for services: last_time_{ok,warning,critical,unknown}
      * Columns with counts honor now AuthUser
      * New columns for hosts/services: modified_attributes{,_list}
      * new columns comments_with_info and downtimes_with_info
      * Table log: switch output to reverse chronological order!
      * Fix segfault on filter on comments:host_services
      * Fix missing -lsocket on Solaris
      * Add missing SUN_LEN (fixed compile problem on Solaris)
      * Separators: remote sanitiy check allowing separators to be equal
      * New output format "python": declares strings as UTF-8 correctly
      * Fix segault if module loaded without arguments

      Multisite:
      * Improved many builtin views
      * new builtin views for host- and service groups
      * Number of columns now configurable for each layout (1..50)
      * New layout "tiled"
      * New painters for lists of hosts and services in one column
      * Automatically compensate timezone offsets of remote sites
      * New datasources for downtimes and comments
      * New experimental datasource for log
      * Introduce limitation, this safes you from too large output
      * reimplement host- and service icons more intelligent
      * Output error messages from dead site in Multisite mode
      * Increase wait time for master control buttons from 4s to 10s
      * Views get (per-view) configurable browser automatic reload interval
      * Playing of alarm sounds (configurable per view)
      * Sidebar: fix bookmark deletion problem in bookmark snapin
      * Fixed problem with sticky debug
      * Improve pending services view
      * New column with icon with link to Nagios GUI
      * New icon showing items out of their notification period.
      * Multisite: fix bug in removing all downtimes
      * View "Hostgroups": fix color and table heading
      * New sidebar snapin "Problem hosts"
      * Tactical overview: honor downtimes
      * Removed filter 'limit'. Not longer needed and made problems
        with new auto-limitation.
      * Display umlauts from Nagios comments correctly (assuming Latin-1),
         inhibit entering of umlauts in new comments (fixes exception)
      * Switched sidebar from synchronous to asynchronous requests
      * Reduced complete reloads of the sidebar caused by user actions
      * Fix reload problem in frameset: Browser reload now only reloads
        content frames, not frameset.


1.1.3:

      Core, Setup, etc.:
      * Makefile: make sure all files are world readable
      * Clusters: make real host checks for clusters (using check_icmp with multiple IP addresses)
      * check_mk_templates: remove action_url from cluster and summary hosts (they have no performance data)
      * check_mk_template.cfg: fix typo in notes_url
      * Negation in binary conf lists via NEGATE (clustered_services, ingored_services,
	bulkwalk_hosts, etc).
      * Better handling of wrapping performance counters
      * datasource_programs: allow <HOST> (formerly only <IP>)
      * new config variable: extra_nagios_conf: string simply added to Nagios
        object configuration (for example for define command, etc.)
      * New option --flush: delete runtime data of some or all hosts
      * Abort installation if livestatus does not compile.
      * PNP4Nagios Templates: Fixed bug in template file detection for local checks
      * nagios_install.sh: Added support for Ubuntu 9.10
      * SNMP: handle multiline output of snmpwalk (e.g. Hexdumps)
      * SNMP: handle ugly error output of snmpwalk
      * SNMP: allow snmp_info to fetch multiple tables
      * check_mk -D: sort hostlist before output
      * check_mk -D: fix output: don't show aggregated services for non-aggregated hosts
      * check_mk_templates.cfg: fix syntax error, set notification_options to n

      Checks & Agents:
      * logwatch: fix authorization problem on web pages when acknowledging
      * multipath: Added unhandled multipath output format (UUID with 49 signs)
      * check_mk-df.php: Fix locale setting (error of locale DE on PNP 0.6.2)
      * Make check_mk_agent.linux executable
      * MRPE: Fix problems with quotes in commands
      * multipath: Fixed bug in output parser
      * cpu: fixed bug: apply level on 15min, not on 1min avg
      * New check fc_brocade_port_detailed
      * netctrl: improved handling of wrapped counters
      * winperf: Better handling of wrapping counters
      * aironet_client: New check for number of clients and signal
        quality of CISCO Aironet access points
      * aironet_errors: New check for monitoring CRC errors on
        CISCO Aironet access points
      * logwatch: When Agent does not send a log anymore and no local logwatch
                  file present the state will be UNKNOWN now (Was OK before).
      * fjdarye60_sum: New check for summary status of Fidary-E60 devices
      * fjdarye60_disks: New check for status of physical disks
      * fjdarye60_devencs: New check for status of device enclosures
      * fjdarye60_cadaps: New check for status of channel adapters
      * fjdarye60_cmods: New check for status of channel modules
      * fjdarye60_cmods_flash: New check for status of channel modules flash
      * fjdarye60_cmods_mem: New check for status of channel modules memory
      * fjdarye60_conencs: New check for status of controller enclosures
      * fjdarye60_expanders: New check for status of expanders
      * fjdarye60_inletthmls: New check for status of inlet thermal sensors
      * fjdarye60_thmls: New check for status of thermal sensors
      * fjdarye60_psus: New check for status of PSUs
      * fjdarye60_syscaps: New check for status of System Capacitor Units
      * fjdarye60_rluns: New check for RLUNs
      * lparstat_aix: New check by Joerg Linge
      * mrpe: Handles multiline output correctly (only works on Linux,
	      Agents for AIX, Solaris still need fix).
      * df: limit warning and critical levels to 50/60% when using a magic number
      * fc_brocade_port_detailed: allow setting levels on in/out traffic, detect
         baudrate of inter switch links (ISL). Display warn/crit/baudrate in
	 PNP-template

      MK Livestatus:
      * fix operators !~ and !~~, they didn't work (ever)
      * New headers for waiting (please refer to online documentation)
      * Abort on errors even if header is not fixed16
      * Changed response codes to better match HTTP
      * json output: handle tab and other control characters correctly
      * Fix columns host:worst_service_state and host:worst_service_hard_state
      * New tables servicesbygroup, servicesbyhostgroup and hostsbygroup
      * Allow to select columns with table prefix, e.g. host_name instead of name
        in table hosts. This does not affect the columns headers output by
	ColumnHeaders, though.
      * Fix invalid json output of group list column in tables hosts and services
      * Fix minor compile problem.
      * Fix hangup on AuthUser: at certain columns
      * Fix some compile problems on Solaris

      Multisite:
      * Replaced Multiadmin with Multisite.


1.1.2:
      Summary:
      * Lots of new checks
      * MK Livestatus gives transparent access to log files (nagios.log, archive/*.log)
      * Many bug fixes

      MK Livestatus:
      * Added new table "log", which gives you transparent access to the Nagios log files!
      * Added some new columns about Nagios status data to stable 'status'
      * Added new table "comments"
      * Added logic for count of pending service and hosts
      * Added several new columns in table 'status' 
      * Added new columns flap_detection and obsess_over_services in table services
      * Fixed bug for double columns: filter truncated double to int
      * Added new column status:program_version, showing the Nagios version
      * Added new column num_services_pending in table hosts
      * Fixed several compile problems on AIX
      * Fixed bug: queries could be garbled after interrupted connection
      * Fixed segfault on downtimes:contacts
      * New feature: sum, min, max, avg and std of columns in new syntax of Stats:

      Checks & Agents:
      * Check ps: this check now supports inventory in a very flexible way. This simplifies monitoring a great number of slightly different processes such as with ORACLE or SAP.
      * Check 'md': Consider status active(auto-read-only) as OK
      * Linux Agent: fix bug in vmware_state
      * New Checks for APC Symmetra USV
      * Linux Agent: made <<<meminfo>>> work on RedHat 3.
      * New check ps.perf: Does the same as ps, but without inventory, but with performance data
      * Check kernel: fixed missing performance data
      * Check kernel: make CPU utilization work on Linux 2.4
      * Solaris agent: don't use egrep, removed some bashisms, output filesystem type zfs or ufs
      * Linux agent: fixed problem with nfsmount on SuSE 9.3/10.0
      * Check 'ps': fix incompability with old agent if process is in brackets
      * Linux agent: 'ps' now no longer supresses kernel processes
      * Linux agent: make CPU count work correctly on PPC-Linux
      * Five new checks for monitoring DECRU SANs
      * Some new PNP templates for existing checks that still used the default templates
      * AIX Agent: fix filesystem output
      * Check logwatch: Fix problem occuring at empty log lines
      * New script install_nagios.sh that does the same as install_nagios_on_lenny.sh, but also works on RedHat/CentOS 5.3.
      * New check using the output of ipmi-sensors from freeipmi (Linux)
      * New check for LSI MegaRAID disks and arrays using MegaCli (based on the driver megaraid_sas) (Linux)
      * Added section <<<cpu>>> to AIX and Solaris agents
      * New Check for W&T web thermograph (webthermometer)
      * New Check for output power of APC Symmetra USP
      * New Check for temperature sensors of APC Symmetra WEB/SNMP Management Card.
      * apc_symmetra: add remaining runtime to output
      * New check for UPS'es using the generic UPS-MIB (such as GE SitePro USP)
      * Fix bug in PNP-template for Linux NICs (bytes and megabytes had been mixed up).
      * Windows agent: fix bug in output of performance counters (where sometimes with , instead of .)
      * Windows agent: outputs version if called with 'version'
      
      Core, Setup, etc.:
      * New SNMP scan feature: -I snmp scans all SNMP checks (currently only very few checks support this, though)
      * make non-bulkwalk a default. Please edit bulkwalk_hosts or non_bulkwalk_hosts to change that
      * Improve setup autodetection on RedHat/CentOS.  Also fix problem with Apache config for Mutliadmin: On RedHat Check_MK's Apache conf file must be loaded after mod_python and was thus renamed to zzz_check_mk.conf.
      * Fix problem in Agent-RPM: mark xinetd-configfile with %config -> avoid data loss on update
      * Support PNP4Nagios 0.6.2
      * New setup script "install_nagios.sh" for installing Nagios and everything else on SLES11
      * New option define_contactgroups: will automatically create contactgroup definitions for Nagios

1.1.0:
      * Fixed problems in Windows agent (could lead
        to crash of agent in case of unusal Eventlog
	messages)
      * Fixed problem sind 1.0.39: recompile waitmax for
        32 Bit (also running on 64)
      * Fixed bug in cluster checks: No cache files
        had been used. This can lead to missing logfile
	messages.
      * Check kernel: allow to set levels (e.g. on 
	pgmajfaults)
      * Check ps now allows to check for processes owned
        by a specific user (need update of Linux agent)
      * New configuration option aggregate_check_mk: If
        set to True, the summary hosts will show the
	status auf check_mk (default: False)
      * Check winperf.cpuusage now supports levels
        for warning and critical. Default levels are
	at 101 / 101
      * New check df_netapp32 which must be used
        for Netapps that do not support 64 bit 
	counters. Does the same as df_netapp
      * Symlink PNP templates: df_netapp32 and
        df_netapp use same template as df
      * Fix bug: ifoperstatus does not produce performance
        data but said so.
      * Fix bug in Multiadmin: Sorting according to
        service states did not work
      * Fix two bugs in df_netapp: use 64 bit counters
        (32 counter wrap at 2TB filesystems) and exclude
       	snapshot filesystems with size 0 from inventory.
      * Rudimentary support for monitoring ESX: monitor
        virtual filesystems with 'vdf' (using normal df
	check of check_mk) and monitor state of machines 
	with vcbVmName -s any (new check vmware_state).
      * Fixed bug in MRPE: check failed on empty performance
        data (e.g. from check_snmp: there is emptyness
        after the pipe symbol sometimes)
      * MK Livestatus is now multithreaded an can
        handle up to 10 parallel connections (might
        be configurable in a future version).
      * mk_logwatch -d now processes the complete logfile
        if logwatch.state is missing or not including the
	file (this is easier for testing)
      * Added missing float columns to Livestatus.
      * Livestatus: new header StatsGroupBy:
      * First version with "Check_MK Livestatus Module"!
        setup.sh will compile, install and activate
	Livestatus per default now. If you do not want
	this, please disable it by entering <tt>no</tt>,
	when asked by setup.
      * New Option --paths shows all installation, config
        and data paths of Check_mk and Nagios
      * New configuration variable define_hostgroups and
        define service_groups allow you to automatically
        create host- and service groups - even with aliases.
      * Multiadmin has new filter for 'active checks enabled'.
      * Multiadmin filter for check_command is now a drop down list.
      * Dummy commands output error message when passive services
        are actively checked (by accident)
      * New configuration option service_descriptions allows to
        define customized service descriptions for each check type
      * New configuration options extra_host_conf, extra_summary_host_conf
        and extra_service_conf allow to define arbitrary Nagios options
	in host and service defitions (notes, icon_image, custom variables,
        etc)
      * Fix bug: honor only_hosts also at option -C


1.0.39:
      * New configuration variable only_hosts allows
	you to limit check_mk to a subset of your
	hosts (for testing)
      * New configuration parameter mem_extended_perfdata
	sends more performance data on Linux (see 
	check manual for details)
      * many improvements of Multiadmin web pages: optionally 
	filter out services which are (not) currently in downtime
	(host or service itself), optionally (not) filter out summary
	hosts, show host status (down hosts), new action
	for removing all scheduled downtimes of a service.
	Search results will be refreshed every 90 seconds.
	Choose between two different sorting orders.
	Multadmin now also supports user authentication
      * New configuration option define_timeperiods, which
	allows to create Nagios timeperiod definitions.
	This also enables the Multiadmin tools to filter
	out services which are currently not in their
	notification interval.
      * NIC check for Linux (netctr.combined) now supports
	checking of error rates
      * fc_brocade_port: New possibility of monitoring
	CRC errors and C3 discards
      * Fixed bug: snmp_info_single was missing
        in precompiled host checks
	
1.0.38:
      * New: check_mk's multiadmin tool (Python based
	web page). It allows mass administration of
	services (enable/disable checks/notifications, 
	acknowledgements, downtimes). It does not need
	Nagios service- or host groups but works with
	a freeform search.
      * Remove duplicate <?php from the four new 
	PNP templates of 1.0.37.
      * Linux Agent: Kill hanging NFS with signal 9
	(signal 15 does not always help)
      * Some improvements in autodetection. Also make
	debug mode: ./autodetect.py: This helps to
	find problems in autodetection.
      * New configuration variables generate_hostconf and
	generate_dummy_commands, which allows to suppress
	generation of host definitions for Nagios, or 
	dummy commands, resp.
      * Now also SNMP based checks use cache files.
      * New major options --backup and --restore for
	intelligent backup and restore of configuration
	and runtime data
      * New variable simulation_mode allows you to dry
	run your Nagios with data from another installation.
      * Fixed inventory of Linux cpu.loads and cpu.threads
      * Fixed several examples in checks manpages
      * Fixed problems in install_nagios_on_lenny.sh
      * ./setup.sh now understands option --yes: This
        will not output anything except error messages
	and assumes 'yes' to all questions
      * Fix missing 'default.php' in templates for
	local
	
1.0.37:
      * IMPORTANT: Semantics of check "cpu.loads" has changed.
	Levels are now regarded as *per CPU*. That means, that
	if your warning level is at 4.0 on a 2 CPU machine, then 
	a level of 8.0 is applied.
      * On check_mk -v now also ouputs version of check_mk
      * logfile_patterns can now contain host specific entries.
	Please refer to updated online documentation for details.
      * Handling wrapping of performance counters. 32 and 64 bit
	counters should be autodetected and handled correctly.
	Counters wrapping over twice within one check cycle
	cannot be handled, though.
      * Fixed bug in diskstat: Throughput was computed twice
	too high, since /proc/diskstats counts in sectors (512 Bytes)
	not in KB
      * The new configuration variables bulkwalk_hosts and
	non_bulkwalk_hosts, that allow 	to specify, which hosts 
	support snmpbulkwalk (which is
	faster than snmpwalk) and which not. In previos versions,
	always bulk walk was used, but some devices do not support
	that.
      * New configuration variable non_aggregated_hosts allows
	to exclude hosts generally from service aggregation.
      * New SNMP based check for Rittal CMC TC 
	(ComputerMultiControl-TopConcept) Temperature sensors 
      * Fixed several problems in autodetection of setup
      * Fixed inventory check: exit code was always 0
	for newer Python versions.
      * Fixed optical problem in check manual pages with
	newer version of less.
      * New template check_mk-local.php that tries to
	find and include service name specific templates.
	If none is found, default.php will be used.
      * New PNP templates check_mk-kernel.php for major page
	faults, context switches and process creation
      * New PNP template for cpu.threads (Number of threads)
      * Check nfsmounts now detects stale NFS handles and
	triggers a warning state in that case

1.0.36:
      * New feature of Linux/UNIX Agent: "MRPE" allows
	you to call Nagios plugins by the agent. Please
	refer to online documentation for details.
      * Fix bug in logwatch.php: Logfiles names containing spaces
	now work.
      * Setup.sh now automatically creates cfg_dir if
	none found in nagios.cfg (which is the case for the
	default configuration of a self compiled Nagios)
      * Fix computation of CPU usage for VMS.
      * snmp_hosts now allows config-list syntax. If you do
	not define snmp_hosts at all, all hosts with tag
	'snmp' are considered to be SNMP hosts. That is 
	the new preferred way to do it. Please refer
	to the new online documentation.
      * snmp_communities now also allows config-list syntax
	and is compatible to datasource_programs. This allows
	to define different SNMP communities by making use
	of host tags.
      * Check ifoperstatus: Monitoring of unused ports is
	now controlled via ifoperstatus_monitor_unused.
      * Fix problem in Windows-Agent with cluster filesystems:
	temporarily non-present cluster-filesystems are ignored by
	the agent now.
      * Linux agent now supports /dev/cciss/d0d0... in section
	<<<diskstat>>>
      * host configuration for Nagios creates now a variable
	'name host_$HOSTNAME' for each host. This allows
	you to add custom Nagios settings to specific hosts
	in a quite general way.
      * hosts' parents can now be specified with the
	variable 'parents'. Please look at online documentation
	for details.
      * Summary hosts now automatically get their real host as a
	parent. This also holds for summary cluster hosts.
      * New option -X, --config-check that checks your configuration
	for invalid variables. You still can use your own temporary
	variables if you prefix them with an underscore.
	IMPORTANT: Please check your configuration files with
	this option. The check may become an implicit standard in
	future versions.
      * Fixed problem with inventory check on older Python 
	versions.
      * Updated install_nagios_on_lenny.sh to Nagios version
	3.2.0 and fixed several bugs.

1.0.35:
      * New option -R/--restart that does -S, -H and -C and
	also restarts Nagios, but before that does a Nagios
	config check. If that fails, everything is rolled
	back and Nagios keeps running with the old configuration.
      * PNP template for PING which combines RTA and LOSS into
	one graph.
      * Host check interval set to 1 in default templates.
      * New check for hanging NFS mounts (currently only
	on Linux)
      * Changed check_mk_templates.cfg for PING-only hosts:
	No performance data is processed for the PING-Check
	since the PING data is already processed via the
	host check (avoid duplicate RRDs)
      * Fix broken notes_url for logwatch: Value from setup.sh
	was ignored and always default value taken.
      * Renamed config variable mknagios_port to agent_port
	(please updated main.mk if you use that variable)
      * Renamed config variable mknagios_min_version to
	agent_min_version (update main.mk if used)
      * Renamed config variable mknagios_autochecksdir to 
	autochecksdir (update main.mk if used)
      * configuration directory for Linux/UNIX agents is
	now configurable (default is /etc/check_mk)
      * Add missing configuration variable to precompiled
	checks (fix problem when using clusters)
      * Improved multipath-check: Inventory now determines
	current number of paths. And check output is more
	verbose.
      * Mark config files as config files in RPM. RPM used
	to overwrite main.mk on update!
	
1.0.34:
      * Ship agents for AIX and SunOS/Solaris (beta versions).
      * setup script now autodetects paths and settings of your
	running Nagios
      * Debian package of check_mk itself is now natively build
	with paths matching the prepackaged Nagios on Debian 5.0
      * checks/df: Fix output of check: percentage shown in output
	did include reserved space for root where check logic did
	not. Also fix logic: account reserved space as used - not
	as avail.
      * checks/df: Exclude filesystems with size 0 from inventory.
      * Fix bug with host tags in clusters -> precompile did not
	work.
      * New feature "Inventory Check": Check for new services. Setting
	inventory_check_interval=120 in main.mk will check for new services
	every 2 hours on each host. Refer to online documentation
	for more details.
      * Fixed bug: When agent sends invalid information or check
	has bug, check_mk now handles this gracefully
      * Fixed bug in checks/diskstat and in Linux agent. Also
	IDE disks are found. The inventory does now work correctly
	if now disks are found.
      * Determine common group of Apache and Nagios at setup.
	Auto set new variable www_group which replaces logwatch_groupid.
	Fix bug: logwatch directories are now created with correct
	ownership when check_mk is called manually as root.
      * Default templates: notifications options for hosts and
	services now include also recovery, flapping and warning
	events.
      * Windows agent: changed computation of RAM and SWAP usage
	(now we assume that "totalPageFile" includes RAM *and*
	SWAP).
      * Fix problem with Nagios configuration files: remove
	characters Nagios considers as illegal from service
	descriptions.
      * Processing of performance data (check_icmp) for host
        checks and PING-only-services now set to 1 in default
	templates check_mk_templates.cfg.
      * New SNMP checks for querying FSC ServerView Agent: fsc_fans,
	fsc_temp and fsc_subsystems. Successfully tested with agents
	running	on Windows and Linux.
      * RPM packaged agent tested to be working on VMWare ESX 4.0 
	(simply install RPM package with rpm -i ... and open port 
	in firewall with "esxcfg-firewall -o 6556,tcp,in,check_mk")
      * Improve handling of cache files: inventory now uses cache
	files only if they are current and if the hosts are not
	explicitely specified.
	
1.0.33:
      * Made check_mk run on Python 2.3.4 (as used in CentOS 4.7
	und RedHat 4.7). 
      * New option -M that prints out manual pages of checks.
	Only a few check types are documented yet, but more will
	be following.
      * Package the empty directory /usr/lib/check_mk_agent/plugins
	and ../local into the RPM and DEB package of the agent
      * New feature: service_dependencies. check_mk lets you comfortably
	create Nagios servicedependency definitions for you and also
	supports them by executing the checks in an optimal order.
      * logwatch.php: New button for hiding the context messages.
	This is a global setting for all logfiles and its state is
	stored in a cookie.
	
1.0.32:
      * IMPORTANT: Configuration variable datasource_programs is now
        analogous to that of host_groups. That means: the order of
        program and hostlist must be swapped!
      * New option --fake-dns, useful for tests with non-existing
	hosts.
      * Massive speed improvement for -S, -H and -C
      * Fixed bug in inventory of clusters: Clustered services where
	silently dropped (since introduction of host tags). Fixed now.
      * Fixed minor bug in inventory: Suppress DNS lookup when using
	--no-tcp
      * Fixed bug in cluster handling: Missing function strip_tags()
	in check_mk_base.py was eliminated.
      * Changed semantics of host_groups, summary_host_groups,
	host_contactgroups, and summary_host_groups for clusters. 
	Now the cluster names will be relevant, not
	the names of the nodes. This allows the cluster hosts to
	have different host/contactgroups than the nodes. And it is more
	consistent with other parts of the configuration.
      * Fixed bug: datasource_programs on cluster nodes did not work
	when precompiling

1.0.31:
      * New option -D, --dump that dumps all configuration information
	about one, several or all hosts
	New config variables 'ignored_checktypes' and 'ignored_services',
        which allow to include certain checktypes in general or
        some services from some hosts from inventory
      * Config variable 'clustered_services' now has the same semantics
	as ignored_checktypes and allows to make it host dependent.
      * Allow magic tags PHYSICAL_HOSTS, CLUSTER_HOSTS and ALL_HOSTS at
	all places, where lists of hosts are expected (except checks).
	This fixes various problems that arise when using all_hosts at
	those places:
	  * all_hosts might by changed by another file in conf.d
	  * all_hosts does not contain the cluster hosts
      * Config file 'final.mk' is read after all other config files -
	if it exists. You can put debug code there that prints the
	contents of your variables.
      * Use colored output only, if stdout is a tty. If you have
	problems with colors, then you can pipe the output
	through cat or less
      * Fixed bug with host tags: didn't strip off tags when
	processing configuration lists (occurs when using
	custom host lists)
      * mk_logwatch is now aware of inodes of logfiles. This
	is important for fast rotating files: If the inode
	of a logfile changes between two checks mk_logwatch
	assumes that the complete content is new, even if
	the new file is longer than the old one.
      * check_mk makes sure that you do not have duplicate
	hosts in all_hosts or clusters.

1.0.30:
      * Windows agent now automatically monitors all existing
	event logs, not only "System" and "Application".

1.0.29:
      * Improved default Nagios configuration file:
	added some missing templates, enter correct URLs
	asked at setup time.
      * IMPORANT: If you do not use the new default 
	Nagios configuration file you need to rename
	the template for aggregated services (summary
	services) to check_mk_summarizes (old name
	was 'check_mk_passive-summary'). Aggregated
	services are *always* passive and do *never*
	have performance data.
      * Hopefully fixed CPU usage output on multi-CPU
	machines
      * Fixed Problem in Windows Agent: Eventlog monitoring
	does now also work, if first record has not number 1
	(relevant for larger/older eventlogs)
      * Fixed bug in administration.html: Filename for Nagios
	must be named check_mk.cfg and *not* main.mk. Nagios
	does not read files without the suffix .cfg. 
      * magic factor for df, that allows to automatgically 
        adapt levels for very big or very small filesystems.
      * new concept of host tags simplyfies configuration.
      * IMPORTANT: at all places in the configuration where
	lists of hosts are used those are not any longer
	interpreted as regular expressions. Hostnames
	must match exactly. Therefore the list [ "" ] does
	not any longer represent the list of all hosts.
	It is a bug now. Please write all_hosts instead
	of [ "" ]. The semantics for service expressions
	has not changed.
      * Fixed problem with logwatch.php: Begin with
	<?php, not with <?. This makes some older webservers
	happy.
      * Fixed problem in check ipmi: Handle corrupt output
	from agent
      * Cleaned up code, improved inline documentation
      * Fixed problem with vms_df: default_filesystem_levels,
	filesystem_levels and df magic number now are used
	for df, vms_df and df_netapp together. Works now also
	when precompiled.
	
1.0.28:
      * IMPORTANT: the config file has been renamed from
	check_mk.cfg to main.mk. This has been suggested
	by several of my customers in order to avoid 
	confusion with Nagios configuration files. In addition,
	all check_mk's configuration file have to end in
	'.mk'. This also holds for the autochecks. The 
	setup.sh script will automatically rename all relevant
	files. Users of RPM or DEB installations have to remove
	the files themselves - sorry.
      * Windows agent supports eventlogs. Current all Warning
        and Error messages from 'System' and 'Application' are
        being sent to check_mk. Events can be filtered on the
	Nagios host.
      * Fixed bug: direct RRD update didn't work. Should now.
      * Fixed permission problems when run as root.
      * Agent is expected to send its version in <<<check_mk>>>
	now (not any longer in <<<mknagios>>>
      * Fixed bug in Windows agent. Performance counters now output
	correct values
      * Change checks/winperf: Changed 'ops/sec' into MB/s.
	That measures read and write disk throughput
	(now warn/crit levels possible yet)
      * new SNMP check 'ifoperstatus' for checking link
        of network interfaces via SNMP standard MIB
      * translated setup script into english
      * fixed bug with missing directories in setup script
      * made setup script's output nicer, show version information
      * NEW: mk_logwatch - a new plugin for the linux/UNIX agent
	for watching logfiles
      * Better error handling with Nagios pipe
      * Better handling of global error: make check_mk return
	CRIT, when no data can retrieved at all.
      * Added missing template 'check_mk_pingonly' in sample
	Nagios config file (is needed for hosts without checks)
	
1.0.27:
      * Ship source code of windows agent
      * fix several typos
      * fix bug: option --list-hosts did not work
      * fix bug: precompile "-C" did not work because
	of missing extension .py
      * new option -U,--update: It combines -S, -H and
	-U and writes the Nagios configuration into a
	file (not to stdout).
      * ship templates for PNP4Nagios matching most check_mk-checks.
	Standard installation path is /usr/share/check_mk/pnp-templates
	
1.0.26:
      -	Changed License to GNU GPL Version 2
      * modules check_mk_admin and check_mk_base are both shipped
	uncompiled.
      * source code of windows agent togehter with Makefile shipped
	with normal distribution
      * checks/md now handles rare case where output of /proc/mdstat
	shows three lines per array

1.0.25:
      * setup skript remembers paths

1.0.24:
      * fixed bug with precompile: Version of Agent was always 0

1.0.23:
      * fixed bug: check_config_variables was missing in precompiled
	files
      * new logwatch agent in Python plus new logwatch-check that
	handles both the output from the old and the new agent

1.0.22:
      * Default timeout for TCP transfer increased from 3.0 to 60.0
      * Windows agent supports '<<<mem>>>' that is compatible with Linux
      * Windows agents performance counters output fixed
      * Windows agent can now be cross-compiled with mingw on Linux
      * New checktype winperf.cpuusage that retrieves the percentage
	of CPU usage from windows (still has to be tested on Multi-CPU
	machine)
      * Fixed bug: logwatch_dir and logwatch_groupid got lost when
	precompiling. 
      * arithmetic for CPU usage on VMS multi-CPU machines changed

1.0.21:
      * fixed bug in checks/df: filesystem levels did not work
	with precompiled checks

1.0.20:
      * new administration guide in doc/
      * fixed bug: option -v now works independent of order
      * fixed bug: in statgrab_net: variable was missing (affected -C)
      * fixed bug: added missing variables, imported re (affected -C)
      * check ipmi: new option ipmi_summarize: create only one check for all sensors
      * new pnp-template for ipmi summarized ambient temperature
 
1.0.19:
      * Monitoring of Windows Services
      * Fixed bug with check-specific default parameters
      * Monitoring of VMS (agent not included yet)
      * Retrieving of data via an external programm (e.g. SSH/RSH)
      * setup.sh does not overwrite check_mk.cfg but installs
	the new default file as check_mk.cfg-1.0.19
      * Put hosts into default hostgroup if none is configured<|MERGE_RESOLUTION|>--- conflicted
+++ resolved
@@ -27,10 +27,7 @@
     * 0788 FIX: oracle_tablespaces: now able to bear None values as warn/crit levels...
     * 0789 FIX: oracle_tablespaces: fixed bug when using dynamic filesystem levels...
     * 0603 FIX: cmciii checks: more general scan function plus perf-o-meters for humidity and temperature checks
-<<<<<<< HEAD
     * 0604 FIX: windows_updates: now handles situations with forced reboot and no limits correctly
-=======
->>>>>>> ff354002
 
     Multisite:
     * 0779 Hostgroups (Summary): Empty hostgroups are no longer shown (can be re-enabled by filter)
