--- conflicted
+++ resolved
@@ -35,11 +35,8 @@
     * Files created by the webserver (*.mk) are now created with the group
       configured as common group of Nagios and webserver. Group gets write
       permissions on files and directories.
-<<<<<<< HEAD
     * New context view: all services of a host group
-=======
     * Fix problems with Umlauts (non-Ascii-characters) in performance data
->>>>>>> 972314cc
 
 1.1.6:
     Core, Setup, etc.:
