1.2.2p3:
    Core:
    * FIX: get_average(): Gracefully handle time anomlies of target systems

    Checks & Agents:
    * FIX: winperf_processor: fix case where CPU percent is exactly 100%
    * FIX: blade_powerfan: fix mixup of default levels 50/40 -> 40/50
    * FIX: Cleaned up graph rendering of Check_MK services 
    * FIX: zypper: deal with output from SLES 10
    * FIX: zpool_status: Ignoring "No known data errors" text
<<<<<<< HEAD
    * FIX: dmi_sysinfo: Handling ":" in value correctly
    * FIX: check_http: Fixed syntax error when monitoring certificates
=======
    * FIX: check_dns: parameter -A does not get an additional string
>>>>>>> 46826927

    Multisite:
    * FIX: LDAP: Disabling use of referrals in active directory configuration
    * FIX: Fixed missing roles in auth.php (in some cases) which resulted in
           non visible pnp graphs and missing nagvis permissions
    * FIX: Fixed label color of black toner perfometers when fuel is low
    * FIX: Fixed wrong default settings of view filters in localized multisite
    * FIX: Fixed exception when enabling sounds for views relying on 
           e.g. alert statistics source

    WATO:
    * FIX: fix layout of Auxiliary tags table
    * FIX: avoid exception when called first time and first page ist host tags
    * FIX: fix validation of time-of-day input field (24:00)
    * FIX: automation users can now be deleted again (bug was introduced in 1.2.2p1)
    * FIX: fix logwatch pattern analyzer message "The host xyz is not
           managed by WATO." after direct access via snapin
    * FIX: Fixed first toggle of flags in global settings when default is set to True

    Event Console:
    * FIX: apply rewriting of application/hostname also when cancelling events

    Livestatus:
    * livestatus: fixed incorrect output formatting of comments_with_info column

1.2.2p2:
    Core:
    * FIX: better error message in case of exception in SNMP handling
    * FIX: livecheck: fixed handling of one-line plugin outputs and missing \n
           (Thanks to Florent Peterschmitt)

    Checks & Agents:
    * FIX: apache_status: use (also) apache_status.cfg instead of apache_status.conf
    * FIX: jolokia_info: ignore ERROR instances
    * FIX: f5_bigip_vserver: fix wrong OID (13 instead of 1), thanks to Miro Ramza
    * FIX: f5_bigip_psu: handle more than first power supply, thanks to Miro Ramza
    * FIX: ipmi_sensors: ignore sensors in state [NA] (not available)
    * FIX: aix_lvm: handle agents that output an extra header line
    * FIX: zfsget: do not assume that devices begin with /, but mountpoints
    * FIX: ipmi_sensors: handle two cases for DELL correctly (thanks to Sebastian Talmon)
    * FIX: check_dns: enable performance data
    * FIX: free_ipmi: fix name of sensor cache file if hostname contains domain part
    * FIX: ad_replication plugin: Fixed typo (Thanks to Dennis Honke)

    Multisite:
    * List of views: Output the alias of a datasource instead of internal name
    * FIX: fix column editor for join columns if "SERVICE:" is l10n'ed
    * FIX: fix invalid request in livestatus query after reconnect

    WATO:
    * FIX: convert editing of global setting to POST. This avoid URL-too-long
      when defining lots of Event Console actions
    * FIX: LDAP configuration: allow DNs without DC=

    Event Console:
    * FIX: fix icon in events check if host specification is by IP address
    * Renamed "Delete Event" to "Archive Event" to clearify the meaning

    Notifications:
    * FIX: contacts with notifications disabled no longer receive 
           custom notifications, unless forced

1.2.2p1:
    Core:
    * FIX: correctly quote ! and \ in active checks for Nagios
    * FIX: Performing regular inventory checks at configured interval even
           when the service is in problem state
    * Check_MK core now supports umlauts in host-/service- and contactgroup names

    Checks & Agents:
    * FIX: vsphere_agent: fix problems whith ! and \ in username or password
    * FIX: check_mk_agent.aix: fix shebang: was python, must be ksh
    * FIX: cisco_qos: Be compatible to newer IOS-XE versions (Thanks to Ken Smith)
    * FIX: mk_jolokia: Handling spaces in application server instances correctly

    Multisite:
    * FIX: do not remove directories of non-exisant users anymore. This lead to
           a deletion of users' settings in case of an external authentication
           (like mod_ldap).
    * FIX: Fixed handling of dashboards without title in sidebar view snapin
    * FIX: titles and services got lost when moving join-columns in views
    * FIX: Fixed exception during initial page rendering in python 2.6 in special cases
           (Internal error: putenv() argument 2 must be string, not list)

    Livestatus:
    * livestatus.log: show utf-8 decoding problems only with debug logging >=2

    Notifications:
    * FIX: HTML mails: Handle the case where plugin argument is not set
    * FIX: HTML mails: remove undefinded placeholders like $GRAPH_CODE$

    WATO:
    * Improved handling of valuespec validations in WATO rule editor. Displaying a
      warning message when going to throw away the current settings.
    * FIX: fix bug where certain settings where not saved on IE. This was mainly
           on IE7, but also IE8,9,10 in IE7 mode (which is often active). Affected
           was e.g. the nodes of a cluster or the list of services for service
           inventory

1.2.2:
    Core:
    * Added $HOSTURL$ and $SERVICEURL$ to notification macros which contain an
      URL to the host/service details views with /check_mk/... as base.

    Checks & Agents:
    * FIX: blade_bx_load: remove invalid WATO group
    * FIX: lnx_bonding: handle also 802.3ad type bonds

    Notifications:
    * FIX: Removing GRAPH_CODE in html mails when not available
    * Using plugin argument 1 for path to pnp4nagios index php to render graphs
    * Little speedup of check_mk --notify

    Multisite:
    * FIX: Fixed umlaut handling in reloaded snapins

    WATO:
    * FIX: Fix several cases where WATO rule analyser did not hilite all matching rules
    * Added tcp port parameter to SSL certificate check (Thanks to Marcel Schulte)

    Event Console:
    * FIX: Syslog server is now able to parse RFC 5424 syslog messages

1.2.2b7:
    Checks & Agents:
    * FIX: postfix_mailq: fix labels in WATO rule, set correct default levels
    
    WATO:
    * FIX: syntax error in check_parameters

1.2.2b6:
    Core:
    * FIX: setup: detect check_icmp also on 64-Bit CentOS
           (thanks to あきら) 
    * FIX: setup.sh: create auth.serials, fix permissions of htpasswd
    * FIX: livecheck: now able to handle check output up to 16kB

    Checks & Agents:
    * FIX: apc_symmetra_power: resurrect garble PNP template for 
    * FIX: check_mk_agent.freebsd: remove garble from output
           (Thanks to Mathias Decker)
    * FIX: check_mk-mssql_counters.locks: fix computation, was altogether wrong
    * FIX: check_mk-mssql_counters.transactions: fix computation also
    * check_http: now support the option -L (urlizing the result)
    * Added mem section to Mac OSX agent (Thanks to Brad Davis)
    * FIX: mssql.vbs (agent plugin) now sets auth options for each instance
    * FIX: jolokia_metrics.mem: error when missing max values
    * Make levels for SMART temperature editable via WATO

    Multisite:
    * FIX: fix localization in non-OMD environment
           (thanks to あきら)
    * FIX: hopefully fix computation of Speed-O-Meter
    * Add $SERVICEOUTPUT$ and $HOSTOUTPUT$ to allowed macros for
      custom notes
    * FIX: Writing one clean message to webserver error_log when write fails
    * FIX: Escaping html entities when displaying comment fields
    * FIX: Monitored on site attribute always has valid default value

    Notifications:
    * FIX: fix event type for recoveries
    * FIX: fix custom notifications on older nagios versions
    * FIX: handle case where type HOST/SERVICE not correctly detected
    
    Livestatus:
    * FIX: memory leak when removing downtime / comment 

    WATO:
    * FIX: Removed "No roles assigned" text in case of unlocked role attribute
           in user management dialog
    * FIX: Fix output of rule search: chapters appeared twice sometimes

    Event Console:
    * FIX: check_mkevents: fix usage help if called with illegal options
    * check_mkevents now allows specification of a UNIX socket
      This is needed in non-OMD environments
    * setup.py now tries to setup Event Console even in non-OMD world

1.2.2b5:
    Core:
    * Checks can now omit the typical "OK - " or "WARN -". This text
      will be added automatically if missing.
    * FIX: livecheck: fixed compilation bug
    * FIX: avoid simultanous activation of changes by means of a lock
    * FIX: check_mk: convert service description unicode into utf-8
    
    Checks & Agents:
    * FIX: jolokia_metrics.mem - now able to handle negative/missing max values
    * ADD: tcp_conn_stats: now additionally uses /proc/net/tcp6
    * ADD: wmic_processs: cpucores now being considered when calculating 
           user/kernel percentages. (thanks to William Baum)
    * FIX: UPS checks support Eaton Evolution
    * FIX: windows agent plugin: mssql now exits after 10 seconds

    Notifications:
    * FIX: fixed crash on host notification when contact had explicit services set

    Livestatus:
    * FIX: possible crash with VERY long downtime comments
    * FIX: now able to handle equal comment id of host and service

    WATO:
    * FIX: Fix hiliting of errors in Nagios output
    * FIX: localisation error

    Multisite:
    * FIX: Avoid duplicate "Services" button in host detail views
    * FIX: fix rescheduling icon for services with non-ASCII characters
    * New filter for IP address of a host
    * Quicksearch: allow searching for complete IP addresses and IP
      address prefixes
    * Add logentry class filter to view 'Host- and Service events'

    BI:
    * FIX: fix exception with expansion level being 'None'
    * FIX: speedup for single host tables joined by hostname (BI-Boxes)
    * FIX: avoid closing BI subtree while tree is being loaded

    Event Console:
    * FIX: make hostname matching field optional. Otherwise a .* was
           neccessary for the rule in order to match
    * FIX: event_simulator now also uses case insensitive matches

1.2.2b4:
    Core:
    * FIX: Fix output of cmk -D: datasource programs were missing
    * FIX: allow unicode encoded extra_service_conf
    * FIX: no default PING service if custom checks are defined
    * FIX: check_mk_base: fixed rounding error in get_bytes_human_readable
    * FIX: check_mk: improved support of utf-8 characters in extra_service_conf
    * FIX: livestatus: table statehist now able to check AuthUser permissions
    * New configuration variable contactgroup_members

    Checks & Agents:
    * FIX: smart - not trying to parse unhandled lines to prevent errors
    * FIX: WATO configuration of filesystem trends: it's hours, not days!
    * FIX: winperf_processor - fixed wrong calculations of usage
    * FIX: mysql: fixed crash on computing IO information
    * FIX: diskstat: fix local variable 'ios_per_sec' referenced before assignment
    * FIX: multipath: ignore warning messages in agent due to invalid multipath.conf
    * FIX: megaraid_bbu: deal with broken output ("Adpater"), found in Open-E
    * FIX: megaraid_pdisk: deal with special output of Open-E
    * FIX: jolokia_metrics.mem: renamed parameter totalheap to total
    * FIX: check_ldap: added missing host address (check didn't work at all)
    * FIX: check_ldap: added missing version option -2, -3, -3 -T (TLS)
    * FIX: mssql: Agent plugin now supports MSSQL Server 2012
    * FIX: hr_mem: fix max value in performance data (thanks to Michaël COQUARD)
    * FIX: f5_bigip_psu: fix inventory function (returned list instead of tuple)
    * FIX: mysql.connections: avoid crash on legacy agent output
    * FIX: tcp_conn_stats: use /proc/net/tcp instead of netstat -tn. This
           should avoid massive performance problems on system with many
           connections
    * Linux agent: limit netstat to 10 seconds
    * ps: Allow %1, %2, .. instead of %s in process_inventory. That allows
      reordering of matched groups
    * FIX: f5_bigip_psu - fixed inventory function
    * FIX: printer_supply - fixed inventory function for some kind of OKI printers

    Multisite:
    * FIX: Fixed problem with error during localization scanning
    * FIX: Fixed wrong localization right after a user changed its language
    * FIX: Improved handling of error messages in bulk inventory
    * FIX: fixed focus bug in transform valuespec class
    * FIX: sidebar snapins which refresh do not register for restart detection anymore
    * FIX: stop doing snapin refreshes after they have been removed
    * FIX: fix user database corruption in case of a race condition
    * FIX: added checks wether or not a contactgroup can be deleted
    * FIX: Avoid deadlock due to lock on contacts.mk in some situations
    * Changed sidebar snapin reload to a global interval (option:
      sidebar_update_interval), defaults to 30 seconds
    * Sidebar snapins are now bulk updated with one HTTP request each interval

    BI:
    * FIX: fixed invalid links to hosts and services in BI tree view
    * FIX: fix exception in top/down and bottom/up views
    * FIX: fix styling of top/down and bottom/up views (borders, padding)
    * FIX: fix style of mouse pointer over BI boxes
    * FIX: list of BI aggregates was incomplete in some cases
    * FIX: single host aggregations didn't work for aggregations += [...]
    * FIX: top-down and bottom-up was broken in case of "only problems"
    * FIX: BI see_all permission is now working again
    * Do not handle PENDING as "problem" anymore
    * Make titles of non-leaf tree nodes klickable

    WATO:
    * FIX: flexible notification valuespec is now localizable
    * FIX: Alias values of host/service/contact groups need to be set and unique
           within the group
    * FIX: Fixed exception when editing contactgroups without alias
    * FIX: Fix localization of rule options
    * FIX: ValueSpec OptionalDropDown: fix visibility if default is "other"
    * Suggest use default value for filesystem levels that make sense
    * Valuespec: CascadingDropdown now able to process choice values from functions
    * Freshness checking for classical passive Nagios checks (custom_checks)

1.2.2b3:
    Checks & Agents:
    * FIX: Fixed date parsing code ignoring the seconds value in several checks
           (ad_replication, cups_queues, heartbeat_crm, mssql_backup, smbios_sel)
    * FIX: Fixed pnp template for apc_symmetra check when using multiple rrds

    Multisite:
    * FIX: Removed uuid module dependency to be compatible to python < 2.5
    * FIX: remove Javascript debug popup from multi-string input fields
    * FIX: list of strings (e.g. host list in rule editor) didn't work anymore

1.2.2b2:
    Checks & Agents:
    * Added dynamic thresholds to the oracle_tablespace check depending on the
      size of the tablespaces.

    BI:
    * FIX: fix exception in BI-Boxes views of host groups
    * FIX: fix problem where BI-Boxes were invisible if not previously unfolded

    Event Console:
    * FIX: support non-Ascii characters in matching expressions. Note:
           you need to edit and save each affected rule once in order
           to make the fix work.
    * FIX: Fixed exception when logging actions exectuted by mkeventd
    * FIX: etc/init.d/mkeventd flush did not work when mkeventd was stopped

    Multisite:
    * FIX: Fixed several minor IE7 related layout bugs
    * Add: Improved navigation convenience when plugin output contains [running on ... ]
    * FIX: title of pages was truncated and now isn't anymore
    * Cleanup form for executing commands on hosts/services

    WATO:
    * FIX: Fixed layout of rulelist table in IE*
    * FIX: Fixed adding explicit host names to rules in IE7

1.2.2b1:
    Core:
    * cmk --notify: added notification script to generate HTML mails including
      the performance graphs of hosts and services
    * cmk --notify: added the macros NOTIFY_LASTHOSTSTATECHANGE, NOTIFY_HOSTSTATEID,
      NOTIFY_LASTSERVICESTATECHANGE, NOTIFY_SERVICESTATEID, NOTIFY_NOTIFICATIONCOMMENT,
      NOTIFY_NOTIFICATIONAUTHOR, NOTIFY_NOTIFICATIONAUTHORNAME, NOTIFY_NOTIFICATIONAUTHORALIAS
    * FIX: more robust deletion of precompiled files to ensure the correct 
      creation of the files (Thanks to Guido Günther)
    * FIX: Inventory for cluster nodes who are part of multiple clusters 
    * cmk --notify: added plugin for sms notification
    * FIX: precompiled checks: correct handling of sys.exit() call when using python2.4 
    * cmk --notify: improved logging on wrong notification type
    * RPM: Added check_mk-agent-scriptless package (Same as normal agent rpm,
      but without RPM post scripts)

    Checks & Agents:
    * winperf_processor now outputs float usage instead of integer
    * FIX: mssql_counters.file_sizes - Fixed wrong value for "Log Files" in output
    * FIX: drbd: Parameters for expected roles and disk states can now be set to 
           None to disable alerting on changed values
    * printer_supply_ricoh: New check for Ricoh printer supply levels
    * jolokia_metrics.mem: now supports warn/crit levels for heap, nonheap, totalheap
    * jolokia_metrics.mem: add dedicated PNP graph
    * FIX: logwatch.ec: use UNIX socket instead of Pipe for forwarding into EC 
    * FIX: logwatch.ec: fixed exception when forwarding "OK" lines
    * FIX: logwatch.ec: fixed forwarding of single log lines to event console
    * Improved performance of logwatch.ec check in case of many messages
    * livestatus_status: new check for monitoring performance of monitoring
    * FIX: diskstat.include: fix computation of queue length on windows
      (thanks to K.H. Fiebig)
    * lnx_bonding: new check for bonding interfaces on Linux
    * ovs_bonding: new check for bonding interfaces on Linux / Open vSwitch
    * if: Inventory settings can now be set host based
    * FIX: lnx_bonding/ovs_bonding: correct definition of bonding.include
    * Add: if check now able to handle interface groups  (if_groups)
    * Add: New check for DB2 instance memory levels
    * Add: winperf_phydisk can now output IOPS
    * Add: oracle_tablespace now with flexible warn/crit levels(magic number)
    
    Livestatus:
    * Add: new column in hosts/services table: comments_with_extra_info
    Adds the entry type and entry time

    Multisite:
    * Added comment painter to notification related views
    * Added compatibility code to use hashlib.md5() instead of md5.md5(), which
      is deprecated in python > 2.5 to prevent warning messages in apache error log
    * Added host filter for "last host state change" and "last host check"
    * FIX: Preventing autocomplete in password fields of "edit profile" dialog
    * The ldap member attribute of groups is now configruable via WATO
    * Added option to enforce lower User-IDs during LDAP sync
    * Improved debug logging of ldap syncs (Now writing duration of queries to log)
    * Displaying date/time of comments in comment icon hover menu (Please
      note: You need to update your livestatus to current version to make this work)
    * FIX: Making "action" context link unclickable during handling actions / confirms

    BI:
    * Use Ajax to delay rendering of invisible parts of the tree (this
      saves lots of HTML code)

    WATO:
    * Added hr_mem check to the memory checkgroup to make it configurable in WATO
    * Make page_header configurable in global settings
    * FIX: Fixed some typos in ldap error messages
    * FIX: Fixed problem on user profile page when no alias set for a user
    * FIX: list valuespecs could not be extended after once saving
    * FIX: fix title of foldable areas contained in list valuespecs
    * FIX: Fixed bug where pending log was not removed in multisite setup
    * FIX: Fixed generation of auth.php (Needed for NagVis Multisite Authorisation)
    * FIX: Fixed missing general.* permissions in auth.php on slave sites in 
      case of distributed WATO setups
    * Added oracle_tablespaces configuration to the application checkgroup
    * FIX: Fixed synchronisation of mkeventd configs in distributed WATO setups
    * FIX: "Sync & Restart" did not perform restart in distributed WATO setups
    * FIX: Fixed exception in editing code of ldap group to rule plugin
    * FIX: Don't execute ldap sync while performing actions on users page

    Event Console:
    * Added UNIX socket for sending events to the EC
    * Speed up rule matches in some special cases by factor of 100 and more
    * Init-Script: Improved handling of stale pidfiles
    * Init-Script: Detecting and reporting already running processes
    * WATO: Added hook to make the mkeventd reload in distributed WATO setups
      during "activate changes" process
    * Added hook mkeventd-activate-changes to add custom actions to the mkeventd
      "activate changes" GUI function
    * FIX: When a single rule matching raises an exception, the line is now
      matched agains the following rules instead of being skipped. The
      exception is logged to mkeventd.log

1.2.1i5:
    Core:
    * Improved handling of CTRL+C (SIGINT) to terminate long runnining tasks 
      (e.g.  inventory of SNMP hosts)
    * FIX: PING services on clusters are treated like the host check of clusters
    * cmk --notify: new environment variable NOTIFY_WHAT which has HOST or SERVICE as value
    * cmk --notify: removing service related envvars in case of host notifications
    * cmk --notify: added test code to help developing nitofication plugins.
      Can be called with "cmk --notify fake-service debug" for example

    Checks & Agents:
    * Linux Agent, diskstat: Now supporting /dev/emcpower* devices (Thanks to Claas Rockmann-Buchterkirche)
    * FIX: winperf_processor: Showing 0% on "cmk -nv" now instead of 100%
    * FIX: win_dhcp_pools: removed faulty output on non-german windows 2003 servers 
           with no dhcp server installed (Thanks to Mathias Decker)
    * Add: fileinfo is now supported by the solaris agent. Thanks to Daniel Roettgermann
    * Logwatch: unknown eventlog level ('u') from windows agent treated as warning
    * FIX: logwatch_ec: Added state undefined as priority
    * Add: New Check for Raritan EMX Devices
    * Add: mailman_lists - New check to gather statistics of mailman mailinglists
    * FIX: megaraid_bbu - Handle missing charge information (ignoring them)
    * FIX: myssql_tablespaces - fix PNP graph (thanks to Christian Zock)
    * kernel.util: add "Average" information to PNP graph
    * Windows Agent: Fix startup crash on adding a logfiles pattern, but no logfile specified
    * Windows Agent: check_mk.example.ini: commented logfiles section

    Multisite:
    * FIX: Fixed rendering of dashboard globes in opera
    * When having row selections enabled and no selected and performing
      actions an error message is displayed instead of performing the action on
      all rows
    * Storing row selections in user files, cleaned up row selection 
      handling to single files. Cleaned up GET/POST mixups in confirm dialogs
    * Add: New user_options to limit seen nagios objects even the role is set to see all
    * Fix: On site configaration changes, only relevant sites are marked as dirty
    * Fix: Distributed setup: Correct cleanup of pending changes logfile after "Activate changes"
    * FIX: LDAP: Fixed problem with special chars in LDAP queries when having
    contactgroup sync plugin enabled
    * FIX: LDAP: OpenLDAP - Changed default filter for users
    * FIX: LDAP: OpenLDAP - Using uniqueMember instead of member when searching for groups of a user
    * FIX: LDAP: Fixed encoding problem of ldap retrieved usernames
    * LDAP: Role sync plugin validates the given group DNs with the group base dn now
    * LDAP: Using roles defined in default user profile in role sync plugin processing
    * LDAP: Improved error handling in case of misconfigurations
    * LDAP: Reduced number of ldap querys during a single page request / sync process
    * LDAP: Implemnted some kind of debug logging for LDAP communication
    * FIX: Re-added an empty file as auth.py (wato plugin) to prevent problems during update 

    WATO:
    * CPU load ruleset does now accept float values
    * Added valuespec for cisco_mem check to configure thresholds via WATO
    * FIX: Fixed displaying of tag selections when creating a rule in the ruleeditor
    * FIX: Rulesets are always cloned in the same folder
    * Flexibile notifications: removed "debug notification" script from GUI (you can make it
      executable to be choosable again)
    * Flexibile notifications: added plain mail notification which uses the
      mail templates from global settings dialog

    BI:
    * Added FOREACH_SERVICE capability to leaf nodes
    * Add: Bi views now support debug of livestatus queries

1.2.1i4:
    Core:
    * Better exception handling when executing "Check_MK"-Check. Printing python
      exception to status output and traceback to long output now.
    * Added HOSTTAGS to notification macros which contains all Check_MK-Tags
      separated by spaces
    * Output better error message in case of old inventory function
    * Do object cache precompile for monitoring core on cmk -R/-O
    * Avoid duplicate verification of monitoring config on cmk -R/-O
    * FIX: Parameter --cleanup-autochecks (long for -u) works now like suggested in help
    * FIX: Added error handling when trying to --restore with a non existant file

    Notifications:
    * Fix flexible notifications on non-OMD systems
    
    Checks & Agents:
    * Linux Agent, mk_postgres: Supporting pgsql and postgres as user
    * Linux Agent, mk_postgres: Fixed database stats query to be compatible
      with more versions of postgres
    * apache_status: Modified to be usable on python < 2.6 (eg RHEL 5.x)
    * apache_status: Fixed handling of PIDs with more than 4 numbers
    * Add: New Check for Rittal CMC PSM-M devices
    * Smart plugin: Only use relevant numbers of serial
    * Add: ibm_xraid_pdisks - new check for agentless monitoring of disks on IBM SystemX servers.
    * Add: hp_proliant_da_cntlr check for disk controllers in HP Proliant servers
    * Add: Check to monitor Storage System Drive Box Groups attached to HP servers
    * Add: check to monitor the summary status of HP EML tape libraries
    * Add: apc_rackpdu_status - monitor the power consumption on APC rack PDUs
    * Add: sym_brightmail_queues - monitor the queue levels on Symantec Brightmail mail scanners.
    * Add: plesk_domains - List domains configured in plesk installations
    * Add: plesk_backups - Monitor backup spaces configured for domains in plesk
    * Add: mysql_connections - Monitor number of parallel connections to mysql daemon
    * Add: flexible notifcations: filter by hostname
    * New script multisite_to_mrpe for exporting services from a remote system
    * FIX: postgres_sessions: handle case of no active/no idle sessions
    * FIX: correct backslash representation of windows logwatch files
    * FIX: postgres_sessions: handle case of no active/no idle sessions
    * FIX: zfsget: fix exception on snapshot volumes (where available is '-')
    * FIX: zfsget: handle passed-through filesystems (need agent update)
    * FIX: loading notification scripts in local directory for real
    * FIX: oracle_version: return valid check result in case of missing agent info
    * FIX: apache_status: fixed bug with missing 'url', wrote man page
    * FIX: fixed missing localisation in check_parameteres.py 
    * FIX: userdb/ldap.py: fixed invalid call site.getsitepackages() for python 2.6
    * FIX: zpool_status: fixed crash when spare devices were available
    * FIX: hr_fs: handle negative values in order to larger disks (thanks to Christof Musik)
    * FIX: mssql_backup: Fixed wrong calculation of backup age in seconds


    Multisite:
    * Implemented LDAP integration of Multisite. You can now authenticate your
      users using the form based authentication with LDAP. It is also possible
      to synchronize some attributes like mail addresses, names and roles from
      LDAP into multisite.
    * Restructured cookie auth cookies (all auth cookies will be invalid
      after update -> all users have to login again)
    * Modularized login and cookie validation
    * Logwatch: Added buttons to acknowledge all logs of all hosts or really
      all logs which currently have a problem
    * Check reschedule icon now works on services containing an \
    * Now showing correct representation of SI unit kilo ( k )
    * if perfometer now differs between byte and bit output
    * Use pprint when writing global settings (makes files more readable)
    * New script for settings/removing downtimes: doc/treasures/downtime
    * New option when setting host downtimes for also including child hosts
    * Option dials (refresh, number of columns) now turnable by mouse wheel
    * Views: Commands/Checkboxes buttons are now activated dynamically (depending on data displayed)
    * FIX: warn / crit levels in if-check when using "bit" as unit
    * FIX: Fixed changing own password when notifications are disabled
    * FIX: On page reload, now updating the row field in the headline
    * FIX: ListOfStrings Fields now correctly autoappend on focus
    * FIX: Reloading of sidebar after activate changes
    * FIX: Main Frame without sidebar: reload after activate changes
    * FIX: output_format json: handle newlines correctly
    * FIX: handle ldap logins with ',' in distinguished name
    * FIX: quote HTML variable names, fixes potential JS injection
    * FIX: Sidebar not raising exceptions on configured but not available snapins
    * FIX: Quicksearch: Fixed Up/Down arrow handling in chrome
    * FIX: Speedometer: Terminating data updates when snapin is removed from sidebar
    * FIX: Views: toggling forms does not disable the checkbox button anymore
    * FIX: Dashboard: Fixed wrong display options in links after data reloads
    * FIX: Fixed "remove all downtimes" button in views when no downtimes to be deleted 
    * FIX: Services in hosttables now use the service name as header (if no custom title set)
    * New filter for host_contact and service_contact
    
    WATO:
    * Add: Creating a new rule immediately opens its edit formular
    * The rules formular now uses POST as transaction method
    * Modularized the authentication and user management code
    * Default config: add contact group 'all' and put all hosts into it
    * Reverse order of Condition, Value and General options in rule editor
    * Allowing "%" and "+" in mail prefixes of contacts now
    * FIX: Fixed generated manual check definitions for checks without items
      like ntp_time and tcp_conn_stats
    * FIX: Persisting changing of folder titles when only the title has changed
    * FIX: Fixed rendering bug after folder editing

    Event Console:
    * Replication slave can now copy rules from master into local configuration
      via a new button in WATO.
    * Speedup access to event history by earlier filtering and prefiltering with grep
    * New builtin syslog server! Please refer to online docu for details.
    * Icon to events of host links to view that has context button to host
    * FIX: remove event pipe on program shutdown, prevents syslog freeze
    * FIX: hostnames in livestatus query now being utf8 encoded
    * FIX: fixed a nastiness when reading from local pipe
    * FIX: fix exception in rules that use facility local7
    * FIX: fix event icon in case of using TCP access to EC
    * FIX: Allowing ":" in application field (e.g. needed for windows logfiles)
    * FIX: fix bug in Filter "Hostname/IP-Address of original event"

    Livestatus:
    * FIX: Changed logging output "Time to process request" to be debug output

1.2.1i3:
    Core:
    * added HOST/SERVICEPROBLEMID to notification macros
    * New configuration check_periods for limiting execution of
      Check_MK checks to a certain time period.

    Checks & Agents:
    * Windows agent: persist offsets for logfile monitoring

    Notifications:
    * fix two errors in code that broke some service notifications

    Event Console:
    * New performance counter for client request processing time
    * FIX: fixed bug in rule optimizer with ranges of syslog priorities

    WATO:
    * Cloning of contact/host/service groups (without members)

    Checks & Agents:
    * logwatch: Fixed confusion with ignore/ok states of log messages
    * AIX Agent: now possible to specify -d flag. Please test :)

1.2.1i2:
    Core:
    * Improved validation of inventory data reported by checks
    * Added -d option to precompiled checks to enable debug mode
    * doc/treasures: added script for printing RRD statistics

    Notifications:
    * New system of custom notification, with WATO support

    Event Console:
    * Moved source of Event Console into Check_MK project 
    * New button for resetting all rule hits counters
    * When saving a rule then its hits counter is always reset
    * New feature of hiding certain actions from the commands in the status GUI
    * FIX: rule simulator ("Try out") now handles cancelling rules correctly
    * New global option for enabling log entries for rule hits (debugging)
    * New icon linking to event views for the event services
    * check_mkevents outputs last worst line in service output
    * Max. number of queued connections on status sockets is configurable now
    * check_mkevents: new option -a for ignoring acknowledged events
    * New sub-permissions for changing comment and contact while updating an event
    * New button for generating test events directly via WATO
    * Allow Event Console to replicate from another (master) console for
      fast failover.
    * Allow event expiration also on acknowledged events (configurable)

    Multisite:
    * Enable automation login with _username= and _secret=, while
      _secret is the content of var/check_mk/web/$USER/automation.secret
    * FIX: Fixed releasing of locks and livestatus connections when logging out
    * FIX: Fixed login/login confusions with index page caching
    * FIX: Speed-o-meter: Fixed calculation of Check_MK passive check invervals
    * Removed focus of "Full name" attribute on editing a contact
    * Quicksearch: Convert search text to regex when accessing livestatus
    * FIX: WATO Folder filter not available when WATO disabled
    * WATO Folder Filter no longer available in single host views
    * Added new painters "Service check command expanded" and
      "Host check command expanded"
    * FIX: Corrected garbled description for sorter "Service Performance data" 
    * Dashboard globes can now be filtered by host_contact_group/service_contact_group
    * Dashboard "iframe" attribute can now be rendered dynamically using the
      "iframefunc" attribute in the dashlet declaration
    * Dashboard header can now be hidden by setting "title" to None
    * Better error handling in PNP-Graph hover menus in case of invalid responses

    Livestatus:
    * Added new table statehist, used for SLA queries
    * Added new column check_command_expanded in table hosts
    * Added new column check_command_expanded in table services
    * New columns livestatus_threads, livestatus_{active,queued}_connections

    BI:
    * Added missing localizations
    * Added option bi_precompile_on_demand to split compilations of
      the aggregations in several fragments. If possible only the needed
      aggregations are compiled to reduce the time a user has to wait for
      BI based view. This optimizes BI related views which display
      information for a specific list of hosts or aggregation groups.
    * Added new config option bi_compile_log to collect statistics about
      aggregation compilations
    * Aggregations can now be part of more than one aggregation group
      (just configure a list of group names instead of a group name string)
    * Correct representation of (!), (!!) and (?) markers in check output
    * Corrected representation of assumed state in box layout
    * Feature: Using parameters for hosttags

    WATO:
    * Added progress indicator in single site WATO "Activate Changes"
    * Users & Contacts: Case-insensitive sorting of 'Full name' column
    * ntp/ntp.time parameters are now configurable via WATO
    * FIX: Implemented basic non HTTP 200 status code response handling in interactive
           progress dialogs (e.g. bulk inventory mode)
    * FIX: Fixed editing of icon_image rules
    * Added support of locked hosts and folders ( created by CMDB )
    * Logwatch: logwatch agents/plugins now with ok pattern support 
    * Valuespec: Alternative Value Spec now shows helptext of its elements
    * Valuespec: DropdownChoice, fixed exception on validate_datatype

    Checks & Agents:
    * New check mssql_counters.locks: Monitors locking related information of
      MSSQL tablespaces
    * Check_MK service is now able to output additional performance data
      user_time, system_time, children_user_time, children_system time
    * windows_updates agent plugin: Fetching data in background mode, caching
      update information for 30 minutes
    * Windows agent: output ullTotalVirtual and ullAvailVirtual (not yet
      being used by check)
    * Solaris agent: add <<<uptime>>> section (thanks to Daniel Roettgermann)
    * Added new WATO configurable option inventory_services_rules for the
      windows services inventory check
    * Added new WATO configurable option inventory_processes_rules for the
      ps and ps.perf inventory
    * FIX: mssql_counters checks now really only inventorize percentage based
      counters if a base value is set
    * win_dhcp_pools: do not inventorize empty pools any more. You can switch
      back to old behaviour with win_dhcp_pools_inventorize_empty = True
    * Added new Check for Eaton UPS Devices
    * zfsget: new check for monitoring ZFS disk usage for Linux, Solaris, FreeBSD
      (you need to update your agent as well)
    * Added new Checks for Gude PDU Units
    * logwatch: Working around confusion with OK/Ignore handling in logwatch_rules
    * logwatch_ec: Added new subcheck to forward all incoming logwatch messages
      to the event console. With this check you can use the Event Console 
      mechanisms and GUIs instead of the classic logwatch GUI. It can be 
      enabled on "Global Settings" page in WATO for your whole installation.
      After enabling it you need to reinventorize your hosts.
    * Windows Update Check: Now with caching, Thanks to Phil Randal and Patrick Schlüter
    * Windows Check_MK Agent: Now able to parse textfiles for logwatch output
    * Added new Checks sni_octopuse_cpu, sni_octopuse_status, sni_octopuse_trunks: These
      allow monitoring Siemens HiPath 3000/5000 series PBX.
    * if-checks now support "bit" as measurement unit
    * winperf_phydisk: monitor average queue length for read/write

1.2.0p5:
    Checks & Agents:
    * FIX: windows agent: fixed possible crash in eventlog section

    BI:
    * FIX: fixed bug in aggregation count (thanks Neil) 

1.2.0p4:
    WATO:
    * FIX: fixed detection of existing groups when creating new groups
    * FIX: allow email addresses like test@test.test-test.com
    * FIX: Fixed Password saving problem in user settings

    Checks & Agents:
    * FIX: postgres_sessions: handle case of no active/no idle sessions
    * FIX: winperf_processor: handle parameters "None" (as WATO creates)
    * FIX: mssql_counters: remove debug output, fix bytes output
    * FIX: mssql_tablespaces: gracefully handle garbled agent output

    Multisite:
    * FIX: performeter_temparature now returns unicode string, because of °C
    * FIX: output_format json in webservices now using " as quotes

    Livestatus:
    * FIX: fix two problems when reloading module in Icinga (thanks to Ronny Biering)

1.2.0p3:
    Mulitisite
    * Added "view" parameter to dashlet_pnpgraph webservice
    * FIX: BI: Assuming "OK" for hosts is now possible
    * FIX: Fixed error in makeuri() calls when no parameters in URL
    * FIX: Try out mode in view editor does not show context buttons anymore
    * FIX: WATO Folder filter not available when WATO disabled
    * FIX: WATO Folder Filter no longer available in single host views
    * FIX: Quicksearch converts search text to regex when accessing livestatus
    * FIX: Fixed "access denied" problem with multisite authorization in PNP/NagVis
           in new OMD sites which use the multisite authorization
    * FIX: Localize option for not OMD Environments

    WATO:
    * FIX: Users & Contacts uses case-insensitive sorting of 'Full name' column  
    * FIX: Removed focus of "Full name" attribute on editing a contact
    * FIX: fix layout bug in ValueSpec ListOfStrings (e.g. used in
           list of explicit host/services in rules)
    * FIX: fix inheritation of contactgroups from folder to hosts
    * FIX: fix sorting of users, fix lost user alias in some situations
    * FIX: Sites not using distritubed WATO now being skipped when determining
           the prefered peer
    * FIX: Updating internal variables after moving hosts correctly
      (fixes problems with hosts tree processed in hooks)

    BI:
    * FIX: Correct representation of (!), (!!) and (?) markers in check output

    Livestatus:
    * FIX: check_icmp: fixed calculation of remaining length of output buffer
    * FIX: check_icmp: removed possible buffer overflow on do_output_char()
    
    Livecheck:
    * FIX: fixed problem with long plugin output
    * FIX: added /0 termination to strings
    * FIX: changed check_type to be always active (0)
    * FIX: fix bug in assignment of livecheck helpers 
    * FIX: close inherited unused filedescriptors after fork()
    * FIX: kill process group of called plugin if timeout is reached
           -> preventing possible freeze of livecheck
    * FIX: correct escaping of character / in nagios checkresult file
    * FIX: fixed SIGSEGV on hosts without defined check_command
    * FIX: now providing correct output buffer size when calling check_icmp 

    Checks & Agents:
    * FIX: Linux mk_logwatch: iregex Parameter was never used
    * FIX: Windows agent: quote '%' in plugin output correctly
    * FIX: multipath check now handles '-' in "user friendly names"
    * New check mssql_counters.locks: Monitors locking related information of
      MSSQL tablespaces
    * FIX: mssql_counters checks now really only inventorize percentage based
      counters if a base value is set
    * windows_updates agent plugin: Fetching data in background mode, caching
      update information for 30 minutes
    * FIX: netapp_vfiler: fix inventory function (thanks to Falk Krentzlin)
    * FIX: netapp_cluster: fix inventory function
    * FIX: ps: avoid exception, when CPU% is missing (Zombies on Solaris)
    * FIX: win_dhcp_pools: fixed calculation of perc_free
    * FIX: mssql_counters: fixed wrong log size output

1.2.0p3:
    Multisite:
    * Added "view" parameter to dashlet_pnpgraph webservice

    WATO:
    * FIX: It is now possible to create clusters in empty folders
    * FIX: Fixed problem with complaining empty ListOf() valuespecs

    Livestatus:
    * FIX: comments_with_info in service table was always empty

1.2.1i1:
    Core:
    * Allow to add options to rules. Currently the options "disabled" and
      "comment" are allowed. Options are kept in an optional dict at the
      end of each rule.
    * parent scan: skip gateways that are reachable via PING
    * Allow subcheck to be in a separate file (e.g. foo.bar)
    * Contacts can now define *_notification_commands attributes which can now
      override the default notification command check-mk-notify
    * SNMP scan: fixed case where = was contained in SNMP info
    * check_imap_folder: new active check for searching for certain subjects
      in an IMAP folder
    * cmk -D shows multiple agent types e.g. when using SNMP and TCP on one host

    Checks & Agents:
    * New Checks for Siemens Blades (BX600)
    * New Checks for Fortigate Firewalls
    * Netapp Checks for CPU Util an FC Port throughput
    * FIX: megaraid_pdisks: handle case where no enclosure device exists
    * FIX: megaraid_bbu: handle the controller's learn cycle. No errors in that period.
    * mysql_capacity: cleaned up check, levels are in MB now
    * jolokia_info, jolokia_metrics: new rewritten checks for jolokia (formerly
      jmx4perl). You need the new plugin mk_jokokia for using them
    * added preliminary agent for OpenVMS (refer to agents/README.OpenVMS) 
    * vms_diskstat.df: new check file usage of OpenVMS disks
    * vms_users: new check for number of interactive sessions on OpenVMS
    * vms_cpu: new check for CPU utilization on OpenVMS
    * vms_if: new check for network interfaces on OpenVMS
    * vms_system.ios: new check for total direct/buffered IOs on OpenVMS
    * vms_system.procs: new check for number of processes on OpenVMS
    * vms_queuejobs: new check for monitoring current VMS queue jobs
    * FIX: mssql_backup: Fixed problems with datetime/timezone calculations
    * FIX: mssql agent: Added compatibility code for MSSQL 9
    * FIX: mssql agent: Fixed connection to default instances ("MSSQLSERVER")
    * FIX: mssql agent: Fixed check of databases with names starting with numbers
    * FIX: mssql agent: Fixed handling of databases with spaces in names
    * f5_bigip_temp: add performance data
    * added perf-o-meters for a lot of temperature checks
    * cmctc_lcp.*: added new checks for Rittal CMC-TC LCP
    * FIX: diskstat (linux): Don't inventorize check when data empty
    * Cisco: Added Check for mem an cpu util
    * New check for f5 bigip network interfaces
    * cmctc.temp: added parameters for warn/crit, use now WATO rule
      "Room temperature (external thermal sensors)"
    * cisco_asa_failover: New Check for clustered Cisco ASA Firewalls 
    * cbl_airlaser.status: New Check for CBL Airlaser IP1000 laser bridge.
    * cbl_airlaser.hardware: New Check for CBL Airlaser IP1000 laser bridge.
      Check monitors the status info and allows alerting based on temperature.
    * df, hr_fs, etc.: Filesystem checks now support grouping (pools)
      Please refer to the check manpage of df for details
    * FIX: windows agent: try to fix crash in event log handling
    * FreeBSD Agent: Added swapinfo call to mem section to make mem check work again
    * windows_multipath: Added the missing check for multipath.vbs (Please test)
    * carel_uniflair_cooling: new check for monitoring datacenter air conditioning by "CAREL"
    * Added Agent for OpenBSD
    * Added Checks for UPS devices
    * cisco_hsrp: New Check for monitoring HSRP groups on Cisco Routers. (SMIv2 version)
    * zypper: new check and plugin mk_zypper for checking zypper updates.
    * aironet_clients: Added support for further Cisco WLAN APs (Thanks to Stefan Eriksson for OIDs)
    * aironet_errors: Added support for further Cisco WLAN APs
    * apache_status: New check to monitor apache servers which have the status-module enabled.
      This check needs the linux agent plugin "apache_status" installed on the target host.

    WATO:
    * Added permission to control the "clone host" feature in WATO
    * Added new role/permission matrix page in WATO to compare
      permissions of roles
    * FIX: remove line about number of rules in rule set overview
      (that garbled the logical layout)
    * Rules now have an optional comment and an URL for linking to 
      documntation
    * Rule now can be disabled without deleting them.
    * Added new hook "sites-saved"
    * Allow @ in user names (needed for some Kerberos setups)
    * Implemented new option in WATO attributes: editable
      When set to False the attribute can only be changed during creation
      of a new object. When editing an object this attribute is only displayed.
    * new: search for rules in "Host & Service Configuration"
    * parent scan: new option "ping probes", that allows skipping 
      unreachable gateways.
    * User managament: Added fields for editing host/service notification commands
    * Added new active check configuration for check_smtp
    * Improved visualization of ruleset lists/dictionaries
    * Encoding special chars in RegExp valuespec (e.g. logwatch patterns)
    * Added check_interval and retry_interval rules for host checks
    * Removed wmic_process rule from "inventory services" as the check does not support inventory
    * Made more rulegroup titles localizable
    * FIX: Fixed localization of default permissions
    * FIX: Removed double collect_hosts() call in activate changes hook
    * FIX: Fixed double hook execution when using localized multisite
    * FIX: User list shows names of contactgroups when no alias given
    * FIX: Reflecting alternative mode of check_http (check ssl certificate
    age) in WATO rule editor
    * FIX: Fixed monitoring of slave hosts in master site in case of special
      distributed wato configurations
    * FIX: Remove also user settings and event console rule on factory reset
    * FIX: complex list widgets (ListOf) failed back to old value when
           complaining
    * FIX: complex list widgets (ListOf) lost remaining entries after deleting one
    * FIX: Fixed error in printer_supply valuespec which lead to an exception
           when defining host/service specific rules
    * FIX: Fixed button url icon in docu-url link

    BI:
    * Great speed up of rule compilation in large environments

    Multisite:
    * Added css class="dashboard_<name>" to the dashboard div for easier
    customization of the dashboard style of a special dashboard
    * Dashboard: Param wato_folder="" means WATO root folder, use it and also
      display the title of this folder
    * Sidebar: Sorting aggregation groups in BI snapin now
    * Sidebar: Sorting sites in master control snapin case insensitive
    * Added some missing localizations (error messages, view editor)
    * Introducted multisite config option hide_languages to remove available
      languages from the multisite selection dialogs. To hide the builtin
      english language simply add None to the list of hidden languages.
    * FIX: fixed localization of general permissions
    * FIX: show multisite warning messages even after page reload
    * FIX: fix bug in Age ValueSpec: days had been ignored
    * FIX: fixed bug showing only sidebar after re-login in multisite
    * FIX: fixed logwatch loosing the master_url parameter in distributed setups
    * FIX: Fixed doubled var "site" in view editor (site and siteopt filter)
    * FIX: Don't crash on requests without User-Agent HTTP header
    * Downtimes: new conveniance function for downtime from now for ___ minutes.
      This is especially conveniant for scripting.
    * FIX: fixed layout of login dialog when showing up error messages
    * FIX: Fixed styling of wato quickaccess snapin preview
    * FIX: Made printer_supply perfometer a bit more robust against bad perfdata
    * FIX: Removed duplicate url parameters e.g. in dashboard (display_options)
    * FIX: Dashboard: If original request showed no "max rows"-message, the
           page rendered during reload does not show the message anymore
    * FIX: Fixed bug in alert statistics view (only last 1000 lines were
           processed for calculating the statistics)
    * FIX: Added missing downtime icon for comment view
    * FIX: Fixed handling of filter configuration in view editor where filters
           are using same variable names. Overlaping filters are now disabled
	   in the editor.
    * FIX: Totally hiding hidden filters from view editor now

    Livecheck:
    * FIX: Compile livecheck also if diet libc is missing

1.2.0p2:
    Core:
    * simulation_mode: legacy_checks, custom_checks and active_checks
      are replaced with dummy checks always being OK
    * FIX: Precisely define order of reading of configuration files. This
      fixes a WATO rule precedence problem

    Checks & Agents:
    * FIX: Fixed syntax errors in a bunch of man pages
    * if_lancom: silently ignore Point-To-Point interfaces
    * if_lancom: add SSID to logical WLAN interface names
    * Added a collection of MSSQL checks for monitoring MSSQL servers
      (backups, tablespaces, counters)
    * New check wut_webio_io: Monitor the IO input channels on W&T Web-IO 
      devices
    * nfsmounts: reclassify "Stale NFS handle" from WARN to CRIT
    * ORACLE agent/checks: better error handling. Let SQL errors get
      through into check output, output sections even if no database
      is running.
    * oracle_version: new check outputting the version of an ORACLE
      database - and using uncached direct SQL output.
    * ORACLE agent: fix handling of EXCLUDE, new variable ONLY_SIDS
      for explicitely listing SIDs to monitor
    * mk_logwatch on Linux: new options regex and iregex for file selection
    * remove obsolete ORACLE checks where no agent plugins where available
    * FIX: printer_supply: Fix problem on DELL printers with "S/N" in output
      (thanks to Sebastian Talmon)
    * FIX: winperf_phydisk: Fix typo (lead to WATO rule not being applied)
    * Windows agent: new [global] option crash_debug (see online docu)
    * AIX agent: new check for LVM volume status in rootvg.
    * PostgreSQL plugin: agent is now modified to work with PostgreSQL 
      versions newer than 8.1. (multiple reports, thanks!)

    Multisite:
    * Show number of rows and number of selected rows in header line
      (also for WATO hosts table)
    * FIX: fix problem in showing exceptions (due to help function)
    * FIX: fixed several localization problems in view/command processing
    * FIX: fixed duplicated settings in WATO when using localisation
    * FIX: fixed exception when refering to a language which does not exist
    * FIX: Removing all downtimes of a host/service is now possible again
    * FIX: The refresh time in footer is updated now when changing the value
    * FIX: view editor shows "(Mobile)" hint in view titles when linking to views

    WATO: 
    * Main menu of ruleeditor (Host & Service Parameters) now has
      a topic for "Used rules" - a short overview of all non-empty
      rulesets.
    * FIX: add missing context help to host details dialog
    * FIX: set new site dirty is host move due to change of
      folder attributes
    * FIX: fix exception on unknown value in DropdownChoice
    * FIX: add service specification to ruleset Delay service notifications
    * FIX: fixed problem with disabled sites in WATO
    * FIX: massive speedup when changing roles/users and activing changes
      (especially when you have a larger number of users and folders)
    * Add variable CONTACTPAGER to allowed macros in notifications
    * FIX: fixed default setting if "Hide names of configuration variables"
      in WATO
    * FIX: ListOfString Textboxes (e.g. parents of folders) do now extend in IE
    * FIX: fixed duplicated sections of permissions in rule editor

    BI:
    * New iterators FOREACH_CHILD and FOREACH_PARENT
    * FIX: fix handling of FOREACH_ in leaf nodes (remove hard coded
      $HOST$, replace with $1$, $2$, ..., apply argument substitution)
    * New logical datatable for aggregations that have the same name
      as a host. Converted view "BI Boxes" to this new table. This allows
      for Host-Aggregations containing data of other hosts as well.
    * count_ok: allow percentages, e.g. "count_ok!70%!50%"

1.2.0p1:
    Core:
    * Added macros $DATE$, $SHORTDATETIME$ and $LONGDATETIME$' to
      notification macros

    Checks & Agents:
    * FIX: diskstat: handle output 'No Devices Found' - avoiding exception
    * 3ware_units: Following states now lead to WARNING state instead of
      CRITICAL: "VERIFY-PAUSED", "VERIFYING", "REBUILDING"
    * New checks tsm_stagingpools, tsm_drive and tsm_storagepools
      Linux/UNIX
    * hpux_fchba: new check for monitoring FibreChannel HBAs und HP-UX

    Multisite:
    * FIX: fix severe exception in all views on older Python versions
      (like RedHat 5.5).

    WATO:
    * FIX: fix order of rule execution: subfolders now take precedence
      as they should.

1.2.0:
    Setup:
    * FIX: fix building of RPM packages (due to mk_mysql, mk_postgres)

    Core:
    * FIX: fix error message in case of duplicate custom check

    WATO:
    * FIX: add missing icon on cluster hosts to WATO in Multisite views
    * FIX: fix search field in host table if more than 10 hosts are shown
    * FIX: fix bulk edit and form properties (visibility of attributes was broken)
    * FIX: fix negating hosts in rule editor

    Checks & Agents: 
    * fileinfo: added this check to Linux agent. Simply put your
      file patterns into /etc/check_mk/fileinfo.cfg for configuration.
    * mysql.sessions: New check for MySQL sessions (need new plugin mk_mysql)
    * mysql.innodb_io: New check for Disk-IO of InnoDB
    * mysql_capacity: New check for used/free capacity of MySQL databases
    * postgres_sessions: New check for PostgreSQL number of sessions
    * postgres_stat_database: New check for PostgreSQL database statistics
    * postgres_stat_database.size: New check for PostgreSQL database size
    * FIX: hpux_if: convert_to_hex was missing on non-SNMP-hosts -replace
      with inline implementation
    * tcp_conn_stats: handle state BOUND (found on Solaris)
    * diskstat: support for checking latency, LVM and VxVM on Linux (needs 
      updated agent)
    * avoid duplicate checks cisco_temp_perf and cisco_sensor_temp

1.2.0b6:
    Multisite:
    * FIX: Fixed layout of some dropdown fields in view filters
    * Make heading in each page clickable -> reload page
    * FIX: Edit view: couldn't edit filter settings
    * FIX: Fixed styling of links in multisite context help
    * FIX: Fixed "select all" button for IE
    * FIX: Context links added by hooks are now hidden by the display
           option "B" again
    * FIX: preselected "refresh" option did not reflect view settings
           but was simply the first available option - usually 30.
    * FIX: fixed exception with custom views created by normal users

    WATO:
    * FIX: Fixed "select all" button in hosts & folders for IE
    * Optically mark modified variables in global settings
    * Swapped icons for rule match and previous rule match (makes for sense)

    Core:
    * FIX: Fixed "make_utf is not defined" error when having custom
           timeperiods defined in WATO

    Checks & Agents: 
    * MacOS X: Agent for MacOS (Thanks to Christian Zigotzky)
    * AIX: New check aix_multipath: Supports checking native AIX multipathing from AIX 5.2 onward
    * Solaris: New check solaris_multipath: Supports checking native Solaris multipath from Solaris10 and up.
    * Solaris: The ZFS Zpool status check now looks more closely at the reported messages. (It's also tested to work on Linux now)

1.2.0b5:
    Core:
    * FIX: handle UTF-8 encoded binary strings correctly (e.g. in host alias)
    * FIX: fix configuration of passive checks via custom_checks
    * Added NOTIFICATIONTYPE to host/service mail bodies

    WATO:
    * Site management: "disabled" only applies to Livestatus now
    * FIX: fix folding problems with dependent host tags
    * FIX: Detecting duplicate tag ids between regular tags and auxtags
    * FIX: Fixed layout problem of "new special rule" button in rule editor
    * FIX: Fixed layout problem on "activate changes" page
    * FIX: Added check if contacts belong to contactgroup before contactgroup deletion
    * FIX: fix site configuration for local site in Multisite environments
    * FIX: "(no not monitor)" setting in distributed WATO now works
    * FIX: Site management: replication setting was lost after re-editing
    * FIX: fixed problems after changing D/WATO-configuration
    * FIX: D/WATO: mark site dirty after host deletion
    * FIX: D/WATO: replicate auth.secret, so that login on one site also
           is valid on the replication slaves
    * FIX: implement locking in order to prevent data corruption on
           concurrent changes
    * FIX: Fixed handling of validation errors in cascading dropdown fields
    * FIX: fix cloning of users
    * Keep track of changes made by other users before activating changes,
      let user confirm this, new permission can be used to prevent a user
      from activating foreign changes.
    * FIX: Allowing german umlauts in users mail addresses
    * Allow list of aux tags to be missing in host tag definitions. This
      makes migration from older version easier.
    * FIX: user management modules can now deal with empty lines in htpasswd
    * FIX: Fixed js error on hostlist page with search form

    Multisite:
    * New display type 'boxes-omit-root' for BI views
    * Hostgroup view BI Boxes omits the root level
    * Finalized layout if view options and commands/filters/painteroptions.
    * Broken plugins prevent plugin caching now
    * FIX: remove refresh button from dashboard.
    * FIX: remove use of old option defaults.checkmk_web_uri
    * FIX: fixed outgoing bandwidth in fc port perfometer
    * FIX: remove nasty JS error in sidebar
    * FIX: fix folding in custom links (directories would not open)
    * FIX: animation of rotation treeangle in trees works again
    * FIX: Logwatch: Changed font color back to black
    * FIX: show toggle button for checkboxes in deactivated state
    * FIX: fix repeated stacked refresh when toggling columns
    * FIX: disable checkbox button in non-checkboxable layouts
    * FIX: fix table layout for views (gaps where missing sometimes)
    * FIX: Fixed sorting views by perfdata values which contain floats
    * FIX: fix sometimes-broken sizing of sidebar and dashboard on Chrome
    * FIX: fix dashboard layout on iPad
    * FIX: Fixed styling issues of sidebar in IE7
    * FIX: fix problem where filter settings (of checkboxes) are not effective
           when it comes to executing commands
    * FIX: Fixed styling issues of view filters with dropdown fields
    * FIX: multisite login can now deal with empty lines in htpasswd
    * FIX: Fixed a bunch of js/css errors

    Mobile:
    * FIX: Fixed logtime filter settings in all mobile views
    * FIX: fix some layout problems

    BI:
    * New aggregation function count_ok, that counts the number
      of nodes in state OK.
    * FIX: Removed debug output int count_ok aggregation

    Checks & Agents:
    * Linux: Modified cluster section to allow pacemaker/corosync clusters without heartbeat
    * AIX: convert NIC check to lnx_if (now being compatible with if/if64)
    * AIX: new check for CPU utilization (using section lparstat_aix)
    * ntp checks: Changed default value of time offsets to be 200ms (WARN) / 500ms (CRIT)
    * aironet_{errors,clients}: detect new kinds of devices (Thanks to Tiago Sousa)
    * check_http, check_tcp: allow to omit -I and use dynamic DNS name instead

1.2.0b4:
    Core:
    * New configuration variable snmp_timing, allowing to 
      configure timeout and retries for SNMP requests (also via WATO)
    * New configuration variable custom_checks. This is mainly for
      WATO but also usable in main.mk It's a variant of legacy_checks that
      automatically creates the required "define command" sections.

    WATO:
    * ps and ps.perf configurable via WATO now (without inventory)
    * New layout of main menu and a couple of other similar menus
    * New layout of ruleset overviews
    * Hide check_mk variable names per default now (change via global settings)
    * New layout of global settings
    * Folder layout: show contact groups of folder
    * Folder movement: always show complete path to target folder
    * Sidebar snapin: show pending changes
    * New rule for configuring custom_checks - allowing to run arbitrary
      active checks even if not yet formalized (like HTTP and TCP)
    * Added automation_commands to make automations pluginable
    * New layout and new internal implementation of input forms
    * New layout for view overview and view editor
    * Split up host search in two distinct pages
    * Use dynamic items in rule editor for hosts and items (making use
      of ListOfStrings())
    * FIX: audit log was not shown if no entry for today existed
    * FIX: fix parent scan on single site installations
    * FIX: fix folder visibility permission handling
    * FIX: honor folder-permissions when creating, deleting 
           and modifiying rules
    * FIX: detect non-local site even if unix: is being used
    * FIX: better error message if not logged into site during 
           action that needs remote access
    * FIX: send automation data via POST not GET. This fixes inventory
           on hosts with more than 500 services.
    * FIX: make config options directly active after resetting them
           to their defaults (didn't work for start_url, etc.
    * FIX: Fixed editing of ListOf in valuespec editors (e.g. used in logwatch
    pattern editor)
    * FIX: Reimplemented correct behaviour of the logwatch pattern "ignore"
    state which is used to drop the matching log lines

    Multisite:
    * FIX: fixed filter of recent event views (4 hours didn't catch)
    * FIX: convert more buttons to new graphical style
    * FIX: Logwatch handles logs with only OK lines in it correctly in logfile list views
    * FIX: Fixed syntax error in "Single-Host Problems" view definition
    * New help button at top right of each page now toggles help texts
    * Snapin Custom Links allows to specify HTTP link target
    * Redesign of bar with Display/Filter/Commands/X/1,2,3,4,6,8/30,60,90/Edit

    Mobile GUI:
    * FIX: commands can be executed again
    * FIX: fixed styling of buttons

    Checks & Agents:
    * FIX: Logwatch: fixed missing linebreak during reclassifing lines of logfiles
    * FIX: Logwatch: Logwatch services in rules configured using WATO must be
      given as item, not as whole service name
    * New active check via WATO: check_ldap
    * printer_alerts: new configuration variable printer_alerts_text_map. Make
      'Energiesparen' on Brother printers an OK state.
    * services: This check can now be parameterized in a way that it warn if
      a certain service is running. WATO formalization is available.

    BI:
    * FIX: make rotating folding arrows black (white was not visible)
    * Display format 'boxes' now in all BI views available
    * Display format 'boxes' now persists folding state

1.2.0b3:
    Core:
    * FIX: fixed SNMP info declaration in checks: could be garbled
      up in rare cases
    * avoid duplicate parents definition, when using 'parents' and
      extra_host_conf["parents"] at the same time. The later one has
      precedence.

    Multisite:
    * Logwatch: Colorizing OK state blocks correctly
    * FIX: allow web plugins to be byte compiled (*.pyc). Those
      are preferred over *.py if existing
    * View Editor: Fixed jump to top of the page after moving painters during
      editing views
    * FIX: Fixed login redirection problem after relogging
    * Filter for times now accept ranges (from ... until)
    * New view setting for page header: repeat. This repeats the
      column headers every 20'th row.
    * FIX: Fixed problem with new eval/pickle
    * FIX: Fixed commands in host/service search views

    Checks & Agents:
    * FIX: Made logwatch parsing mechanism a little more robust
      (Had problems with emtpy sections from windows agent)
    * FIX: brocade_fcport: Configuration of portsates now possible  
    * if_lancom: special version for if64 for LANCOM devices (uses
      ifName instead of ifDescr)


    WATO:
    * Reimplemented folder listing in host/folders module
    * Redesigned the breadcrumb navigation
    * Global settings: make boolean switches directly togglable
    * New button "Recursive Inventory" on folder: Allows to do
      a recursive inventory over all hosts. Also allows to selectively
      retry only hosts that have failed in a previous inventory.
    * You can configure parents now (via a host attribute, no rules are
      neccessary).
    * You can now do an automated scan for parents and layer 3 (IP)
    * You can configure active checks (check_tcp, ...) via WATO now
    * FIX: fix page header after confirmation dialogs
    * FIX: Fixed umlaut problem in host aliases and ip addresses created by WATO
    * FIX: Fixed exception caused by validation problems during editing tags in WATO
    * FIX: create sample config only if both rules.mk and hosttags.mk are missing
    * FIX: do not loose host tags when both using WATO-configured and 
      manual ones (via multisite.mk)
    * Timeperiods: Make list of exceptions dynamic, not fixed to 10 entries
    * Timeperiods: Configure exclusion of other timeperiods
    * Configuration of notification_delay and notification_interval

1.2.0b2:
    Core:
    * FIX: Cluster host checks were UNKNOWN all the time
    * FIX: reset counter in case of (broken) future time
    * FIX: Automation try-inventory: Fixed problem on where checks which
      produce equal service descriptions could lead to invalid inventory
      results on cluster hosts.
    * FIX: do not create contacts if they won't be assigned to any host
      or service. Do *not* assign to dummy catch-all group "check_mk".

    WATO:
    * Added new permission "move hosts" to allow/deny moving of hosts in WATO
    * Also write out contact definitions for users without contactgroups to
      have the mail addresses and other notification options persisted
    * FIX: deletion of automation accounts now works
    * FIX: Disabling notifications for users does work now
    * New main overview for rule editor
    * New multisite.mk option wato_hide_varnames for hiding Check_MK 
      configuration variable names from the user
    * New module "Logwatch Pattern Analyzer" to verify logwatch rules
    * Added new variable logwatch_rules which can also be managed through the
      WATO ruleset editor (Host/Service Parameters > Parameters and rules for
      inventorized checks > Various applications > Logwatch Patterns)
    * Users & Contacts: Added new option wato_hidden_users which holds a list
      of userids to hide the listed users from the WATO user management GUI.
    * WATO API: Added new method rewrite_configuration to trigger a rewrite of
      all host related wato configuration files to distribute changed tags
    * Added new internal hook pre-activate-changes to execute custom
      code BEFORE Check_MK is called to restart Nagios
    * FIX: Only showing sudo hint message on sudo error message in automation
      command
    * FIX: Fixed js eror in IE7 on WATO host edit page
    * FIX: Using pickle instead of repr/eval when reading data structures from
      urls to prevent too big security issues
    * Rule editor: improve sorting of groups and rulesets
    * FIX: Escaping single quotes in strings when writing auth.php
    * FIX: Fix resorting of host tags (was bug in ListOf)

    Multisite
    * Added config option default_ts_format to configure default timestamp
      output format in multisite
    * Layout and design update
    * Quicksearch: display site name if more than one different site
      is present in the current search result list
    * FIX: Fixed encoding problem in "custom notification" message
    * New configuration parameter page_heading for the HTML page heads
      of the main frameset (%s will be replaced with OMD site name)
    * FIX: Fix problem where snapins where invisible
    * FIX: Fixed multisite timeout errors when nagios not running
    * Sidebar: some new layout improvements
    * Login page is not shown in framesets anymore (redirects framed page to
      full screen login page)
    * FIX: fix exception when disallowing changing display options
    * FIX: Automatically redirect from login page to target page when already
      logged in
    * FIX: Updating the dashboard header time when the dashlets refresh

    BI:
    * Added new painter "affected hosts (link to host page)" to show all
      host names with links to the "hosts" view
    * FIX: Fixed filtering of Single-Host Aggregations
    * New sorter for aggregation group
    * FIX: fix sorting of Single-Host Aggregations after group
    * Avoid duplicate rule incarnations when using FOREACH_*
    * BI Boxes: allow closing boxes (not yet persisted)
    * New filter for services (not) contained in any aggregate
    * Configure sorting for all BI views

    Checks & Agents:
    * FIX: snmp_uptime handles empty snmp information without exception
    * FIX: Oracle checks try to handle ORA-* errors reported by the agent
      All oracle checks will return UNKNOWN when finding an ORA-* message
    * FIX: filesystem levels set via WATO didn't work, but do now
    * FIX: Group filters can handle groups without aliases now
    * nfsmounts: Added nfs4 support thanks to Thorsten Hintemann
    * megaraid_pdisks megaraid_ldisks: Support for Windows.  Thanks to Josef Hack

1.2.0b1:
    Core, Setup, etc.:
    * new tool 'livedump' for dumping configuration and status
      information from one monitoring core and importing this
      into another.
    * Enable new check registration API (not yet used in checks)
    * FIX: fix handling of prefix-tag rules (+), needed for WATO
    * FIX: handle buggy SNMP devices with non-consecutive OIDS
      (such as BINTEC routers)
    * Check API allows a check to get node information
    * FIX: fix problem with check includes in subchecks
    * Option --checks now also applies to ad-hoc check (e.g.
      cmk --checks=mrpe,df -v somehost)
    * check_mk_templates.cfg: added s to notification options
      of host and service (= downtime alerts)

    WATO:
    * Hosttag-editor: allow reordering of tags
    * Create very basic sample configuration when using
      WATO the first time (three tag groups, two rules)
    * Much more checks are configurable via WATO now
    * Distributed WATO: Made all URL calls using curl now
    * FIX: fix bug in inventory in validate_datatype()
    * Better output in case of inventory error
    * FIX: fix bug in host_icon rule on non OMD
    * FIX: do not use isdisjoint() (was in rule editor on Lenny)
    * FIX: allow UTF-8 encoded permission translations
    * FIX: Fixed several problems in OMD apache shared mode
    * FIX: Do not use None$ as item when creating new rules
    * FIX: Do load *all* users from htpasswd, so passwords from
      users not created via WATO will not be lost.
    * FIX: honor site disabling in replication module
    * FIX: honor write permissions on folder in "bulk delete"
    * FIX: honor permissions for "bulk cleanup" and "bulk edit"
    * FIX: honor write permissions and source folder when moving hosts
    * FIX: honor permissions on hosts also on bulk inventory
    * Only create contacts in Nagios if they are member of at
      least one contact group.
    * It is now possible to configure auxiliary tags via WATO
      (formerly also called secondary tags)
    * FIX: Fixed wrong label "Main Overview" shown for moved WATO folders
      in foldertree snapin
    * FIX: Fixed localization of empty host tags
    * FIX: User alias and notification enabling was not saved

    Checks & Agents:
    * hpux_if: fix missing default parameter errors
    * hpux_if: make configurable via WATO
    * if.include: fix handling of NIC with index 0
    * hpux_lunstats: new check for disk IO on HP-UX
    * windows - mk_oracle tablespace: Added missing sid column
    * diskstat: make inventory mode configurable via WATO
    * added new checks for Fujitsu ETERNUS DX80 S2 
      (thanks to Philipp Höfflin)
    * New checks: lgp_info, lgp_pdu_info and lgp_pdu_aux to monitor Liebert
      MPH/MPX devices
    * Fix Perf-O-Meter of fileage
    * hpux_snmp_cs.cpu: new SNMP check for CPU utilization
      on HP-UX.
    * if/if64: inventory also picks up type 62 (fastEther). This
      is needed on Cisco WLC 21xx series (thanks to Ralf Ertzinger)
    * FIX: fix inventory of f5_bigip_temp
    * mk_oracle (lnx+win): Fixed TEMP tablespace size calculations
    * ps: output node process is running on (only for clusters)
    * FIX: Linux Agent: Fixed ipmi-sensors handling of Power_Unit data
    * hr_mem: handle rare case where more than one entry is present
      (this prevents an exception of pfSense)
    * statgrab_load: level is now checked against 15min average - 
      in order to be consistent with the Linux load check
    * dell_powerconnect_cpu: hopefully correctly handle incomplete
      output from agent now.
    * ntp: do not check 'when' anymore since it can produce false
      alarms.
    * postfix_mailq: handle output with 'Total requests:' in last line
    * FIX: check_mk-hp_blade_psu.php: allow more than 4 power supplies
    * FIX: smart plugin: handle cases with missing vendor (thanks
      to Stefan Kärst)
    * FIX: megaraid_bbu: fix problem with alternative agent output
      (thanks to Daniel Tuecks)
    * mk_oracle: fix quoting problem, replace sessions with version,
      use /bin/bash instead of /bin/sh

    Multisite:
    * Added several missing localization strings
    * IE: Fixed problem with clicking SELECT fields in the new wato foldertree snapin
    * Fixed problem when trying to visit dashboards from new wato foldertree snapin
    * Chrome: Fixed styling problem of foldertree snapin
    * Views: Only show the commands and row selection options for views where
      commands are possible
    * The login mask honors the default_language definition now
    * check_bi_local.py: works now with cookie based authentication
    * FIX: Fixed wrong redirection after login in some cases
    * FIX: Fixed missing stats grouping in alert statistics view
    * FIX: Fixed preview table styling in view editor
    * FIX: Multisite authed users without permission to multisite are
      automatically logged out after showing the error message
    * Retry livestatus connect until timeout is used up. This avoids
      error messages when the core is being restarted
    * Events view now shows icon and text for "flapping" events
    * Use buffer for HTML creation (this speeds up esp. HTTPS a lot)
    * FIX: Fixed state filter in log views

    Livestatus:
    * Add missing column check_freshness to services table

    BI:
    * New column (painter) for simplistic box display of tree.
      This is used in a view for a single hostgroup.

1.1.13i3:
    Core, Setup, etc.:
    * *_contactgroups lists: Single group rules are all appended. When a list
      is found as a value this first list is used exclusively. All other
      matching rules are ignored
    * cmk -d does now honor --cache and --no-tcp
    * cmk -O/-R now uses omd re{start,load} core if using OMD
    * FIX: setup.sh now setups up permissions for conf.d/wato
      correctly
    * cmk --localize update supports an optional ALIAS which is used as
      display string in the multisite GUI
    * FIX: Fixed encoding problems with umlauts in group aliases
    * FIX: honor extra_summary_host_conf (was ignored)
    * new config variable snmpv2c_hosts that allows to enable SNMP v2c
      but *not* bulkwalk (for some broken devices). bulkwalk_hosts still
      implies v2c.

    Checks & Agents:
    * Windows agent: output eventlog texts in UTF-8 encoding. This
      should fix problems with german umlauts in message texts.
    * Windows agent: Added installer for the windows agent (install_agent.exe)
    * Windows agent: Added dmi_sysinfo.bat plugin (Thanks to Arne-Nils Kromer for sharing)
    * Disabled obsolete checks fc_brocade_port and fc_brocade_port_detailed.
      Please use brocade_fcport instead.
    * aironet_errors, statgrab_disk, statgrab_net: Performance data has
      been converted from counters to rates. You might need to delete your
      existing RRDs of these checks. Sorry, but these have been that last
      checks still using counters...
    * ibm_imm_health: added last missing scan function
    * Filesystem checks: trend performance data is now normalized to MB/24h.
      If you have changed the trend range, then your historic values will
      be displayed in a wrong scale. On the other hand - from now on changes
      in the range-setting will not affect the graph anymore.
    * if/if64/lnx_if: pad port numbers with zeros in order to sort correctly.
      This can be turned off with if_inventory_pad_portnumbers = False.
    * Linux agent: wrap freeipmi with lock in order to avoid cache corruption
    * New check: megaraid_bbu - check existance & status of LSI MegaRaid BBU module
    * HP-UX Agent: fix mrpe (remove echo -e and test -e, thanks to Philipp Lemke)
    * FIX: ntp checks: output numeric data also if stratum too high
    * Linux agent: new check for dmraid-based "bios raid" (agent part as plugin)
    * FIX: if64 now uses ifHighSpeed instead of ifSpeed for determining the
      link speed (fixes speed of 10GBit/s and 20GBit/s ports, thanks Marco Poet)
    * cmctc.temp: serivce has been renamed from "CMC Temperature %s" to just
      "Temperature %s", in order to be consistent with the other checks.
    * mounts: exclude changes of the commit option (might change on laptops),
      make only switch to ro critical, other changes warning.
    * cisco_temp_sensor: new check for temperature sensors of Cisco NEXUS
      and other new Cisco devices
    * oracle_tablespace: Fixed tablespace size/free space calculations
    * FIX: if/if64: omit check result on counter wrap if bandwidth traffic levels
      are used.

    Multisite:
    * Improve transaction handling and reload detection: user can have 
      multiple action threads in parallel now
    * Sounds in views are now enabled per default. The new configuration
      variable enable_sounds can be set to False in multisite.mk in order
      to disable sounds.
    * Added filter for log state (UP,DOWN,OK,CRIT...) to all log views
    * New painter for normal and retry check interval (added to detail views)
    * Site filter shows "(local)" in case of non multi-site setup
    * Made "wato folder" columns sortable
    * Hiding site filter in multisite views in single site setups
    * Replaced "wato" sidebar snapin which mixed up WATO and status GUIs with
      the new "wato_foldertree" snapin which only links to the status views
      filtered by the WATO folder.
    * Added "Dashboard" section to views snapin which shows a list of all dashboards
    * FIX: Fixed auth problem when following logwatch icon links while using
      the form based auth
    * FIX: Fix problem with Umlaut in contact alias
    * FIX: Creating auth.php file on first login dialog based login to ensure
      it exists after login when it is first needed
    * Dashboard: link problem views to *unhandled* views (this was
      inconsistent)
    * Localization: Fixed detection of gettext template file when using the
      local/ hierarchy in OMD

    Mobile:
    * Improved sorting of views in main page 
    * Fix: Use all the availiable space in header
    * Fix: Navigation with Android Hardwarekeys now working
    * Fix: Links to pnp4nagios now work better
    * Fix: Host and Service Icons now finger friendly
    * Fix: Corrected some buildin views

    WATO:
    * Removed IP-Address attribute from folders
    * Supporting localized tag titles
    * Using Username as default value for full names when editing users
    * Snapshot/Factory Reset is possible even with a broken config
    * Added error messages to user edit dialog to prevent notification problems
      caused by incomplete configuration
    * Activate Changes: Wato can also reload instead of restarting nagios
    * Replication: Can now handle replication sites which use the form based auth
    * Replication: Added option to ignore problems with the ssl certificates
                   used in ssl secured replications
    * WATO now supports configuring Check_MK clusters
    * FIX: Fixed missing folders in "move to" dropdown fields
    * FIX: Fixed "move to target folders" after CSV import
    * FIX: Fixed problem with duplicate extra_buttons when using the i18n of multiisite
    * FIX: Fixed problem with duplicate permissions when using the i18n of multiisite
    * FIX: Writing single host_contactgroups rules for each selected
      contactgroup in host edit dialog
    * FIX: Fixed wrong folder contacgroup related permissions in auth.php api
    * FIX: Fixed not up-to-date role permission data in roles_saved hook
    * FIX: Fixed duplicate custom columns in WATO after switching languages

    BI:
    * improve doc/treasures/check_bi_local.py: local check that creates
      Nagios services out of BI aggregates

    Livestatus:
    * ColumnHeaders: on is now able to switch column header on even if Stats:
      headers are used. Artifical header names stats_1, stats_2, etc. are
      begin used. Important: Use "ColumnHeaders: on" after Columns: and 
      after Stats:.

1.1.13i2:
    Core, Setup, etc.:
    * cmk -I: accept host tags and cluster names

    Checks & Agents:
    * linux agent - ipmi: Creating directory of cache file if not exists
    * dell_powerconnect_cpu: renamed service from CPU to "CPU utilization", in
      order to be consistent with other checks
    
    Multisite:
    * Several cleanups to prevent css/js warning messages in e.g. Firefox
    * Made texts in selectable rows selectable again
    * Adding reschedule icon to all Check_MK based services. Clicks on these
      icons will simply trigger a reschedule of the Check_MK service
    * FIX: ship missing CSS files for mobile GUI
    * FIX: rename check_mk.js into checkmk.js in order to avoid browser
      caching problems during version update

    WATO:
    * Optimized wraps in host lists tag column
    * Bulk inventory: Remove leading pipe signs in progress bar on main
      folder inventory
    * NagVis auhtorization file generation is also executed on activate_changes
    * Implemented a new inclusion based API for using multisite permissions
      in other addons
    * Inventory of SNMP devices: force implicit full scan if no services
      are configured yet
    * FIX: Calling activate_changes hook also in distributed WATO setups
    * FIX: Fixed display bug in host tags drop down menu after POST of form
    * FIX: Fixed javascript errors when doing replication in distributed
      wato environments when not having the sidebar open
    * FIX: Fixed search form dependant attribute handling
    * FIX: Fixed search form styling issues
    * You can now move folders to other folders
    * FIX: Distributed WATO: Supressing site sync progress output written in
      the apache error log

1.1.13i1:
    Multisite:
    * New nifty sidebar snapin "Speed-O-Meter"
    * Implemented new cookie based login mechanism including a fancy login GUI
    * Implemented logout functionality for basic auth and the new cookie based auth
    * Implemented user profile management page for changing the user password and
      the default language (if available)
    * New filter for the (new) state in host/service alerts
    * New command for sending custom notifications
    * FIX: Fixed encoding problem when opening dashboard
    * New icon on a service whos host is in downtime
    * Only show most frequently used context buttons (configurable
      in multisite.mk via context_buttons_to_show)
    * Show icon if user has modified a view's filter settings
    * New config option debug_livestatus_queries, normal debug
      mode does not include this anymore
    * Icons with link to page URL at bottom of each page
    * Logwatch: Switched strings in logwatch to i18n strings
    * Logwatch: Fixed styling of context button when acknowleding log messages
    * Logwatch: Implemented overview page to show all problematic logfiles
    * Add Snapin page: show previews of all snapins
    * Add Snapin page: Trying to prevent dragging confusions by using other click event
    * New (hidden) button for reloading a snapin (left to the close button)
    * Automatically falling back to hardcoded default language if configured
    language is not available
    * Repair layout of Perf-O-Meter in single dataset layout
    * FIX: Fixed duplicate view plugin loading when using localized multisite
    * FIX: Host-/Servicegroup snapin: Showing group names when no alias is available
    * FIX: Removed double "/" from pnp graph image urls in views

    BI:
    * Host/Service elements are now iterable via FOREACH_HOST, e.g.
      (FOREACH_HOST, ['server'], ALL_HOSTS, "$HOST$", "Kernel" ),
    * FIX: Assuming host states is possible again (exception: list index "3")

    WATO:
    * Evolved to full featured monitoring configuration tool!
    * Major internal code cleanup
    * Hosts can now be created directly in folders. The concept of host lists
      has been dropped (see migration notes!)
    * Configuration of global configuration variables of Check_MK via WATO
    * Configuration of main.mk rules
    * Configuration of Nagios objects and attributes
    * Configuration of users and roles
    * Configuration of host tags
    * Distributed WATO: replication of the configuration to slaves and peers
    * Added missing API function update_host_attributes() to change the
      attributes of a host
    * Added API function num_hosts_in_folder() to count the number of hosts
      below the given folder
    * Added option to download "latest" snapshot
    * extra_buttons can now register a function to gather the URL to link to
    * Implemented NagVis Authorisation management using WATO users/permissions

    Livestatus:
    * Experimental feature: livecheck -> super fast active check execution
      by making use of external helper processes. Set livecheck=PATH_TO_bin/livecheck
      in nagios.cfg where you load Livestatus. Optional set num_livecheck_helpers=NUM
      to set number of processes. Nagios will not fork() anymore for check exection.
    * New columns num_hosts and num_services in status table
    * New aggregation functions suminv and avginv (see Documentation)

    Core, Setup, etc.:
    * New configuration variable static_checks[] (used by WATO)
    * New configuration variable checkgroup_parameters (mainly for WATO)
    * check_submission defaults now to "file" (was "pipe")
    * Added pre-configured notification via cmk --notify
    * Drop RRA-configuration files for PNP4Nagios completely
    * New configuration variable ping_levels for configuring parameters
      for the host checks.
    * cmk --notify: new macros $MONITORING_HOST$, $OMD_ROOT$ and $OMD_SITE$
    * make ping_levels also apply to PING services for ping-only hosts
      (thanks to Bernhard Schmidt)

    Checks & Agents:
    * if/if64: new ruleset if_disable_if64_hosts, that force if on
      hosts the seem to support if64
    * Windows agent: new config variable "sections" in [global], that
      allows to configure which sections are being output.
    * Windows agent: in [logwatch] you can now configure which logfiles
      to process and which levels of messages to send.
    * Windows agent: new config variable "host" in all sections that
      restricts the folling entries to certain hosts.
    * Windows agent: finally implemented <<<mrpe>>. See check_mk.ini
      for examples.
    * Windows agent: do not execute *.txt and *.dir in <<<plugins>>> and
      <<<local>>>
    * Windows agent: make extensions to execute configurable (see
      example check_mk.ini)
    * Windows agent: agent now reuses TCP port even when taskkill'ed, so
      a system reboot is (hopefully) not neccessary anymore
    * Windows agent: section <<<df>>> now also outputs junctions (windows
      mount points). No external plugin is needed.
    * Windows agent: new section <<<fileinfo>>> for monitoring file sizes
      (and later possible ages)
    * logwatch: allow to classify messages based on their count (see
      man page of logwatch for details)
    * fileinfo: new check for monitoring age and size of files
    * heartbeat_crm: apply patches from Václav Ovsík, so that the check
      should work on Debian now.
    * ad_replication: added warninglevel 
    * fsc_*: added missing scan functions
    * printer_alerts: added further state codes (thanks to Matthew Stew)
    * Solaris agent: changed shell to /usr/bin/bash (fixes problems with LC_ALL=C)

1.1.12p7:
    Multisite:
    * FIX: detail view of host was missing column headers
    * FIX: fix problem on IE with background color 'white'
    * FIX: fix hitting enter in host search form on IE
    * FIX: fix problem in ipmi_sensors perfometer

    Checks & Agents:
    * FIX: fixed man pages of h3c_lanswitch_sensors and statgrab_cpu
    * FIX: netapp_volumes: added raid4 as allowed state (thanks to Michaël Coquard)

    Livestatus
    * FIX: fix type column in 'GET columns' for dict-type columns (bug found
      by Gerhard Lausser)

1.1.12p6:
    Checks & Agents:
    * FIX: lnx_if: remove debug output (left over from 1.1.12p5)
    
1.1.12p5:
    Multisite:
    * FIX: fix hitting enter in Quicksearch on IE 8
    * FIX: event/log views: reverse sorting, so that newest entries
      are shown first
    * FIX: fix dashboard dashlet background on IE
    * FIX: fix row highlight in status GUI on IE 7/8
    * FIX: fix row highlight after status page reload
    * FIX: single dataset layout honors column header settings
    * FIX: quote '#' in PNP links (when # is contained in services)
    * FIX: quote '#' in PNP image links also
    * FIX: add notifications to host/service event view

    Checks & Agents:
    * FIX: lnx_if: assume interfaces as up if ethtool is missing or
      not working but interface has been used since last reboot. This
      fixes the problem where interface are not found by inventory.
    * FIX: snmp_uptime: handels alternative timeformat
    * FIX: netapp_*: scan functions now detect IBM versions of firmware
    * FIX: bluecoat_diskcpu: repair scan function
    * FIX: mem.vmalloc: fix default levels (32 and 64 was swapped)
    * FIX: smart: make levels work (thanks to Bernhard Schmidt)
    * FIX: PNP template if if/if64: reset LC_ALL, avoids syntax error
    * FIX: dell_powerconnect_cpu: handle sporadic incomplete output
      from SNMP agent

1.1.12p4:
    Multisite:
    * FIX: sidebar snapin Hostgroups and Servicegroups sometimes
           failed with non-existing "available_views".
    * FIX: Fix host related WATO context button links to point to the hosts site
    * FIX: Fixed view editor redirection to new view after changing the view_name
    * FIX: Made icon painter usable when displaying hostgroup rows
    * Logwatch: Switched strings in logwatch to i18n strings
    * Logwatch: Fixed styling of context button when acknowleding log messages
    * Logwatch: Implemented overview page to show all problematic logfiles

    WATO:
    * FIX: add missing icon_csv.png
    * FIX: WATO did not write values of custom macros to extra_host_conf definitions

1.1.12p3:
    Core, Setup, etc.:
    * FIX: really suppress precompiling on PING-only hosts now

1.1.12p2:
    Core, Setup, etc.:
    * FIX: fix handling of empty suboids
    * FIX: do not create precomiled checks for host without Check_MK services

    Checks & Agents:
    * FIX: mem.win: Default levels now works, check not always OK
    * FIX: blade_health: fix OID specification
    * FIX: blade_bays: fix naming of item and man page

    Multisite:
    * FIX: Fixed styling of view header in older IE browsers
    * FIX: Do not show WATO button in views if WATO is disabled
    * FIX: Remove WATO Folder filter if WATO is disabled 
    * FIX: Snapin 'Performance': fix text align for numbers
    * FIX: Disallow setting downtimes that end in the past
    * FIX: Fix links to downtime services in dashboard
    * FIX: Fix popup help of reschedule icon

1.1.12p1:
    Core, Setup, etc.:
    * FIX: fix aggregate_check_mk (Summary host agent status)

    Checks & Agents:
    * FIX: mk_oracle now also detects XE databases
    * FIX: printer_alerts: handle 0-entries of Brother printers
    * FIX: printer_supply: fix Perf-O-Meter if no max known
    * FIX: Added id parameter to render_statistics() method to allow more than
      one pie dashlet for host/service stats
    * FIX: drbd: fixed inventory functions
    * FIX: printer_supply: handle output of Brother printers
    * FIX: ps.perf PNP template: show memory usage per process and not
      summed up. This is needed in situations where one process forks itself
      in irregular intervals and rates but you are interested just in the
      memory usage of the main process.

    Multisite:
    * FIX: finally fixed long-wanted "NagStaMon create hundreds
      of Apache processes" problem!
    * FIX: query crashed when sorting after a join columns without
      an explicit title.
    * FIX: filter for WATO file/folder was not always working.
    * Added filter for hard services states to search and service
      problems view
    * FIX: dashboard problem views now ignore notification period,
      just as tactical overview and normal problem views do
    * FIX: Loading dashboard plugins in dashboard module
 

1.1.12:
    Checks & Agents:
    * dell_powerconnect_*: final fixed, added PNP-templates
    * ps.perf: better error handling in PNP template

    Multisite:
    * Dashboard: fix font size of service statistics table
    * Dashboard: insert links to views into statistics
    * Dashboard: add links to PNP when using PNP graphs
    
1.1.12b2:
    Core, Setup, etc.:
    * FIX: fix crash with umlauts in host aliases
    * FIX: remove duplicate alias from Nagios config

    Checks & Agents:
    * services: better handling of invalid patterns
    * FIX: multipath: fix for another UUID format
    * AIX agent: fix implementation of thread count
    * blade_bays: detect more than 16 bays
    * statgrab_*: added missing inventory functions
    * FIX: fix smart.temp WARN/CRIT levels were off by one degree

    Multisite:
    * Remove Check_MK logo from default dashboard
    * Let dashboard use 10 more pixels right and bottom
    * FIX: do not show WATO icon if no WATO permission
    * Sidebar sitestatus: Sorting sites by sitealias
    * FIX: removed redundant calls of view_linktitle()

    WATO:
    * FIX: fix update of file/folder title after title property change

    Livestatus:
    * FIX: fix crash on imcomplete log lines (i.e. as
      as result of a full disk)
    * FIX: Livestatus-API: fix COMMAND via persistent connections
	

1.1.12b1:
    Core, Setup, etc.:
    * FIX: fix cmk -D on cluster hosts
    * Made profile output file configurable (Variable: g_profile_path)

    Checks & Agents:
    * FIX: j4p_performance: fix inventory functions 
    * FIX: mk_oracle: fix race condition in cache file handling (agent data
      was missing sections in certain situations)
    * mrpe: make check cluster-aware and work as clustered_service
    * cups_queues: Run agent part only on directly on CUPS servers,
      not on clients
    * FIX: mbg_lantime_state: Fixed output UOM to really be miliseconds
    * FIX: ntp: Handling large times in "poll" column correctly
    * New check dmi_sysinfo to gather basic hardware information
    * New check bintec_info to gather the software version and serial number
    of bintec routers

    Multisite:
    * FIX: fix rescheduling of host check
    * FIX: fix exception when using status_host while local site is offline
    * FIX: Fixed not updating pnp graphs on dashboard in some browsers (like chrome)
    * FIX: fix URL-too-long in permissions page
    * FIX: fix permission computation
    * FIX: fixed sorting of service perfdata columns
    * FIX: fixed sorting of multiple joined columns in some cases
    * FIX: fixed some localisation strings
    * Cleanup permissions page optically, add comments for views and snapins
    * Added some missing i18n strings in general HTML functions
    * Added display_option "w" to disable limit messages and livestatus errors in views
    * Service Perfdata Sorters are sorting correctly now
    * Added "Administration" snapin to default sidebar
    * Tactical Overview: make link clickable even if count is zero
    * Minor cleanup in default dashboard
    * Dashboard: new dashlet attribute title_url lets you make a title into a link
    * Dashboard: make numbers match "Tactical Overview" snapin

    Livestatus:
    * Write messages after initialization into an own livestatus.log

    WATO:
    * FIX: "bulk move to" at the top of wato hostlists works again
    * FIX: IE<9: Fixed problem with checkbox events when editing a host
    * FIX: "move to" dropdown in IE9 works again

1.1.11i4:
    Core, Setup, etc.:
    * FIX: use hostgroups instead of host_groups in Nagios configuration.
      This fixes a problem with Shinken
    * --scan-parents: detected parent hosts are now tagged with 'ping', so
      that no agent will be contacted on those hosts

    Checks & Agents:
    * Added 4 new checks dell_powerconnect_* by Chris Bowlby
    * ipmi_sensors: correctly handle further positive status texts
      (thanks to Sebastian Talmon)
    * FIX: nfsmounts handles zero-sized volumes correctly
    * AIX agent now outputs the user and performance data in <<<ps>>>

    Multisite:
    * FIX: WATO filtered status GUIs did not update the title after changing
      the title of the file/folder in WATO
    * FIX: Removed new python syntax which is incompatible with old python versions
    * FIX: Made bulk inventory work in IE
    * FIX: Fixed js errors in IE when having not enough space on dashboard 
    * FIX: fix error when using non-Ascii characters in view title
    * FIX: fix error on comment page caused by missing sorter
    * FIX: endless javascript when fetching pnp graphs on host/service detail pages
    * FIX: Not showing the action form in "try" mode of the view editor
    * FIX: Preventing up-then-over effect while loading the dashboard in firefox
    * Added missing i18n strings in command form and list of views
    * Views are not reloaded completely anymore. The data tables are reloaded
      on their own.
    * Open tabs in views do not prevent reloading the displayed data anymore
    * Added display_option "L" to enable/disable column title sortings
    * Sorting by joined columns is now possible
    * Added missing sorters for "service nth service perfdata" painters
    * Implemented row selection in views to select only a subset of shown data
      for actions
    * Sort titles in views can be enabled by clicking on the whole cells now
    * Submitting the view editor via ENTER key saves the view now instead of try mode
    * Host comments have red backgrounded rows when host is down
    * Implemented hook api to draw custom link buttons in views

    WATO:
    * Changed row selection in WATO to new row selection mechanism
    * Bulk action buttons are shown at the top of hostlists too when the lists
      have more than 10 list items
    * New function for backup and restore of the configuration

    Livestatus:
    * FIX: fix compile error in TableLog.cc by including stddef.h
    * FIX: tables comments and downtimes now honor AuthUser
    * Table log honors AuthUser for entries that belong to hosts
      (not for external commands, though. Sorry...)
    * FIX: fix Stats: sum/min/max/avg for columns of type time

1.1.11i3:
    Core, Setup, etc.:
    * FIX: allow host names to have spaces
    * --snmpwalk: fix missing space in case of HEX strings
    * cmk --restore: be aware of counters and cache being symbolic links
    * do_rrd_update: direct RRD updates have completely been removed.
      Please use rrdcached in case of performance problems.
    * install_nagios.sh has finally been removed (was not maintained anyway).
      Please use OMD instead.
    * Inventory functions now only take the single argument 'info'. The old
      style FUNC(checkname, info) is still supported but deprecated.
    * Show datasource program on cmk -D
    * Remove .f12 compile helper files from agents directory
    * Output missing sections in case of "WARNING - Only __ output of __..."
    * Remove obsolete code of snmp_info_single
    * Remove 'Agent version (unknown)' for SNMP-only hosts
    * Options --version, --help, --man, --list-checks and --packager now
      work even with errors in the configuration files
    * Minor layout fix in check man-pages

    Checks & Agents:
    * FIX: hr_mem: take into account cache and buffers
    * FIX: printer_pages: workaround for trailing-zero bug in HP Jetdirect
    * mk_logwatch: allow to set limits in processing time and number of
      new log messages per log file
    * Windows Agent: Now supports direct execution of powershell scripts
    * local: PNP template now supports multiple performance values
    * lnx_if: make lnx_if the default interface check for Linux
    * printer_supply: support non-Ascii characters in items like
      "Resttonerbehälter". You need to define snmp_character_encodings in main.mk
    * mem.win: new dedicated memory check for Windows (see Migration notes)
    * hr_mem: added Perf-O-Meter
    * Renamed all temperature checks to "Temperature %s". Please
      read the migration notes!
    * df and friends: enabled trend performance data per default. Please
      carefully read the migration notes!
    * diskstat: make summary mode the default behavious (one check per host)

    MK Livestatus:
    * WaitObject: allow to separate host name and service with a semicolon.
      That makes host names containing spaces possible.
    * Better error messages in case of unimplemented operators

    Multisite:
    * FIX: reschedule now works for host names containing spaces
    * FIX: correctly sort log views in case of multi site setups
    * FIX: avoid seven broken images in case of missing PNP graphs
    * FIX: Fixed javascript errors when opening dashboard in IE below 9
    * FIX: Views: Handling deprecated value "perpage" for option
      column_headers correctly
    * FIX: Fixed javascript error when saving edited views without sidebar
    * FIX: Showing up PNP hover menus above perfometers
    * Host/Service Icon column is now modularized and can be extended using
      the multisite_icons list.
    * New sorters for time and line number of logfile entries
    * Bookmarks snapin: save relative URLs whenever possible
    * Man-Pages of Check_MK checks shown in Multisite honor OMD's local hierarchy
    * nicer output of substates, translate (!) and (!!) into HTML code
    * new command for clearing modified attributes (red cross, green checkmark)
    * Perf-O-Meters: strip away arguments from check_command (e.g.
      "check-foo!17!31" -> "check-foo").
    * Added several missing i18n strings in view editor
    * Views can now be sorted by the users by clicking on the table headers.
      The user sort options are not persisted.
    * Perf-O-Meters are now aware if there really is a PNP graph

    WATO:
    * Show error message in case of empty inventory due to agent error
    * Commited audit log entries are now pages based on days
    * Added download link to download the WATO audit log in CSV format

1.1.11i2:
    Core, Setup, etc.:
    * FIX: sort output of cmk --list-hosts alphabetically
    * FIX: automatically remove leading and trailing space from service names
      (this fixes a problem with printer_pages and an empty item)
    * Great speed up of cmk -N/-C/-U/-R, especially when number of hosts is
      large.
    * new main.mk option delay_precompile: if True, check_mk will skip Python 
      precompilation during cmk -C or cmk -R, but will do this the first 
      time the host is checked.  This speeds up restarts. Default is False.
      Nagios user needs write access in precompiled directory!
    * new config variable agent_ports, allowing to specify the agent's
      TCP port (default is 6556) on a per-host basis.
    * new config variable snmp_ports, allowing to specify the UDP port
      to used with SNMP, on a per-host basis.
    * new config variable dyndns_hosts. Hosts listed in this configuration
      list (compatible to bulkwalk_hosts) use their hostname as IP address.
    
    Checks & Agents:
    * FIX: AIX agent: output name of template in case of MRPE
    * FIX: cisco_temp: skip non-present sensors at inventory
    * FIX: apc_symmetra: fix remaining runtime calculation (by factor 100)
    * FIX: Added PNP-template for winperf_phydisk
    * FIX: if64: fix UNKNOWN in case of non-unique ifAlias
    * FIX: lnx_if/if/if64: ignore percentual traffic levels on NICs without
           speed information.
    * FIX: cisco_temp_perf: add critical level to performance data
    * FIX: windows agent: hopefully fix case with quotes in directory name
    * FIX: printer_supply: fixed logic of Perf-O-Meter (mixed up crit with ok)
    * FIX: Solaris agent: reset localization to C, fixes problems with statgrab
    * FIX: blade_*: fix SNMP scan function for newer firmwares (thanks to Carlos Peón)
    * snmp_uptime, snmp_info: added scan functions. These checks will now
      always be added. Please use ingored_checktypes to disable, if non needed.
    * brocade_port: check for Brocade FC ports has been rewritten with
      lots of new features.
    * AIX agent now simulates <<<netctr>>> output (by Jörg Linge)
    * mbg_lantime_state: Handling refclock offsets correctly now; Changed
      default thresholds to 5/10 refclock offset
    * brocade_port: parameter for phystate, opstate and admstate can now
      also be lists of allowed states.
    * lnx_if: treat interfaces without information from ethtool as
      softwareLoopback interface. The will not be found by inventory now.
    * vbox_guest: new check for checking guest additions of Linux virtual box hosts
    * if/if64: Fixed bug in operstate detection when using old tuple based params
    * if/if64: Fixed bug in operstate detection when using tuple of valid operstates
    * mk_oracle: Added caching of results to prevent problems with long
    running SQL queries. Cache is controlled by CACHE_MAXAGE var which is preset to
    120 seconds 
    * mk_oracle: EXCLUDE_<sid>=ALL or EXCLUDE_<sid>=oracle_sessions can be
    used to exclude specific checks now
    * mk_oracle: Added optional configuration file to configure the new options
    * j4p_performance agent plugin: Supports basic/digest auth now
    * New checks j4p_performance.threads and j4p_performance.uptime which
      track the number of threads and the uptime of a JMX process
    * j4p_performance can fetch app and servlet specific status data. Fetching
      the running state, number of sessions and number of requests now. Can be
      extended via agent configuration (j4p.cfg).
    * Added some preflight checks to --scan-parents code
    * New checks netapp_cluster, netapp_vfiler for checking NetAPP filer 
      running as cluster or running vfilers.
    * megaraid_pdisks: Better handling of MegaCli output (Thanks to Bastian Kuhn)
    * Windows: agent now also sends start type (auto/demand/disabled/boot/system)
    * Windows: inventory_services now allowes regexes, depends and state/start type
      and also allows host tags.

    Multisite:
    * FIX: make non-Ascii characters in services names work again
    * FIX: Avoid exceptions in sidebar on Nagios restart
    * FIX: printer_supply perfometer: Using white font for black toners
    * FIX: ipmi: Skipping items with invalid data (0.000 val, "unspecified" unit) in summary mode
    * FIX: ipmi: Improved output formating in summary mode
    * FIX: BI - fixed wrong variable in running_on aggregation function
    * FIX: "view_name" variable missing error message when opening view.py
      while using the "BI Aggregation Groups" and "Hosts" snapins in sidebar
    * FIX: Fixed styling of form input elements in IE + styling improvements
    * FIX: Fixed initial folding state on page loading on pages with multiple foldings opened
    * Introduced basic infrastructure for multilanguage support in Multisite
    * Make 'Views' snapin foldable
    * Replace old main view by dashboard
    * Sidebar: Snapins can register for a triggered reload after a nagios
      restart has been detected. Check interval is 30 seconds for now.
    * Quicksearch snapin: Reloads host lists after a detected nagios restart.
    * New config directory multisite.d/ - similar to conf.d/
    * great speed up of HTML rendering
    * support for Python profiling (set profile = True in multisite.mk, profile
      will be in var/check_mk/web)
    * WATO: Added new hook "active-changes" which calls the registered hosts
      with a dict of "dirty" hosts
    * Added column painter for host contacts
    * Added column painters for contact groups, added those to detail views
    * Added filters for host and service contact groups
    * Detail views of host/service now show contacts
    * Fix playing of sounds: All problem views now have play_sounds activated,
      all other deactivated.
    * Rescheduling of Check_MK: introduce a short sleep of 0.7 sec. This increases
      the chance of the passive services being updated before the repaint.
    * Added missing i18n strings in filter section of view editor
    * Added filter and painter for the contact_name in log table
    * Added several views to display the notification logs of Nagios

    WATO:
    * Configration files can now be administered via the WEB UI
      (config_files in multisite.mk is obsolete)
    * Snapin is tree-based and foldable
    * Bulk operation on host lists (inventory, tags changed, etc)
    * Easy search operation in host lists
    * Dialog for global host search
    * Services dialog now tries to use cached data. On SNMP hosts
      no scan will be done until new button "Full Scan" is pressed.

    BI:
    * FIX: Fixed displaying of host states (after i18n introduction)h
    * FiX: Fixed filter for aggregation group
    * FIX: Fixed assumption button for services with non-Ascii-characters

    MK Livestatus:
    * FIX: fix compile problem on Debian unstable (Thanks to Sven Velt)
    * Column aggregation (Stats) now also works for perf_data
    * New configuration variable data_encoding and full UTF-8 support.
    * New column contact_groups in table hosts and services (thanks to
      Matthew Kent)
    * New headers Negate:, StatsNegate: and WaitConditionNegate:

1.1.11i1:
    Core, Setup, etc.:
    * FIX: Avoid duplicate SNMP scan of checktypes containing a period
    * FIX: honor ignored_checktypes also on SNMP scan
    * FIX: cmk -II also refreshes cluster checks, if all nodes are specified
    * FIX: avoid floating points with 'e' in performance data
    * FIX: cmk -D: drop obsolete (and always empty) Notification:
    * FIX: better handling of broken checks returning empty services
    * FIX: fix computation of weight when averaging
    * FIX: fix detection of missing OIDs (led to empty lines) 
    * SNMP scan functions can now call oid(".1.3.6.1.4.1.9.9.13.1.3.1.3.*")
      That will return the *first* OID beginning with .1.3.6.1.4.1.9.9.13.1.3.1.3
    * New config option: Set check_submission = "file" in order to write
      check result files instead of using Nagios command pipe (safes
      CPU ressources)
    * Agent simulation mode (for internal use and check development)
    * Call snmpgetnext with the option -Cf (fixes some client errors)
    * Call snmp(bulk)walk always with the option -Cc (fixes problems in some
      cases where OIDs are missing)
    * Allow merging of dictionary based check parameters
    * --debug now implies -v
    * new option --profile: creates execution profile of check_mk itself
    * sped up use of stored snmp walks
    * find configuration file in subdirectories of conf.d also
    * check_mk_templates.cfg: make check-mk-ping take arguments

    Multisite:
    * FIX: Display limit-exceeded message also in multi site setups
    * FIX: Tactical Overview: fix unhandled host problems view
    * FIX: customlinks snapin: Suppressing exception when no links configured
    * FIX: webservice: suppress livestatus errors in multi-site setups
    * FIX: install missing example icons in web/htdocs/images/icons
    * FIX: Nagios-Snapin: avoid duplicate slash in URL
    * FIX: custom_style_sheet now also honored by sidebar
    * FIX: ignore case when sorting groups in ...groups snapin
    * FIX: Fixed handling of embedded graphs to support the changes made to
    * FIX: avoid duplicate import of plugins in OMD local installation
    the PNP webservice
    * FIX: Added host_is_active and host_flapping columns for NagStaMon views
    * Added snmp_uptime, uptime and printer_supply perfometers
    * Allow for displaying service data in host tables
    * View editor foldable states are now permament per user
    * New config variable filter_columns (default is 2)

    BI:
    * Added new component BI to Multisite.

    WATO:
    * FIX: fix crash when saving services after migration from old version
    * Allow moving hosts from one to another config file

    Checks & Agents:
    * FIX: hr_mem: ignore devices that report zero memory
    * FIX: cisco_power: fix syntax error in man page (broke also Multisite)
    * FIX: local: fixed search for custom templates PNP template
    * FIX: if/if64: always generate unique items (in case ifAlias is used)
    * FIX: ipmi: fix ugly ouput in case of warning and error
    * FIX: vms_df: fix, was completely broken due to conversion to df.include
    * FIX: blade_bays: add missing SNMP OIDs (check was always UNKNOWN)
    * FIX: df: fix layout problems in PNP template
    * FIX: df: fix trend computation (thanks to Sebastian Talmon)
    * FIX: df: fix status in case of critical trend and warning used
    * FIX: df: fix display of trend warn/crit in PNP-graph
    * FIX: cmctc: fix inventory in case of incomplete entries
    * FIX: cmctc: add scan function
    * FIX: ucd_cpu_load and ucd_cpu_util: make scan function find Rittal
    * FIX: ucd_cpu_util: fix check in case of missing hi, si and st
    * FIX: mk_logwatch: improve implementation in order to save RAM
    * FIX: mk_oracle: Updated tablespace query to use 'used blocks' instead of 'user blocks'
    * FIX: mk_oracle: Fixed computation for TEMP table spaces
    * FIX: bluecoat_sensors: Using scale parameter provided by the host for reported values
    * FIX: fjdarye60_devencs, fjdarye60_disks.summary: added snmp scan functions
    * FIX: decru_*: added snmp scan functions
    * FIX: heartbeat_rscstatus handles empty agent output correctly
    * FIX: hp_procurve_cpu: fix synatx error in man page
    * FIX: hp_procurve_memory: fix syntax error in man page
    * FIX: fc_brocade_port_detailed: fix PNP template in MULTIPLE mode
    * FIX: ad_replication.bat only generates output on domain controllers now.
           This is useful to prevent checks on non DC hosts (Thanks to Alex Greenwood)
    * FIX: cisco_temp_perf: handle sensors without names correctly
    * printer_supply: Changed order of tests. When a printer reports -3 this
      is used before the check if maxlevel is -2.
    * printer_supply: Skipping inventory of supplies which have current value
    and maxlevel both set to -2.
    * cisco_locif: The check has been removed. Please switch to if/if64
      has not the index 1
    * cisco_temp/cisco_temp_perf: scan function handles sensors not beginning
      with index 1
    * df: split PNP graphs for growth/trend into two graphs
    * omd_status: new check for checking status of OMD sites
    * printer_alerts: Added new check for monitoring alert states reported by
      printers using the PRINTER-MIB
    * diskstat: rewritten check: now show different devices, r+w in one check
    * canon_pages: Added new check for monitoring processed pages on canon
    printer/multi-function devices
    * strem1_sensors: added check to monitor sensors attached to Sensatorinc EM1 devices
    * windows_update: Added check to monitor windows update states on windows
      clients. The check monitors the number of pending updates and checks if
      a reboot is needed after updates have been installed.
    * lnx_if: new check for Linux NICs compatible with if/if64 replacing 
      netif.* and netctr.
    * if/if64: also output performance data if operstate not as expected
    * if/if64: scan function now also detects devices where the first port
    * if/if64: also show perf-o-meter if speed is unknown
    * f5_bigip_pool: status of F5 BIP/ip load balancing pools
    * f5_bigip_vserver: status of F5 BIP/ip virtual servers
    * ipmi: new configuration variable ipmi_ignored_sensors (see man page)
    * hp_procurve_cpu: rename services description to CPU utilization
    * ipmi: Linux agent now (asynchronously) caches output of ipmitool for 20 minutes
    * windows: agent has new output format for performance counters
    * winperf_process.util: new version of winperf.cpuusage supporting new agent
    * winperf_system.diskio: new version of winperf.diskstat supporting new agent
    * winperf_msx_queues: new check for MS Exchange message queues
    * winperf_phydisk: new check compatible with Linux diskstat (Disk IO per device!)
    * smart.temp/smart.stats: added new check for monitoring health of HDDs
      using S.M.A.R.T
    * mcdata_fcport: new check for ports of MCData FC Switches
    * hp_procurve_cpu: add PNP template
    * hp_procurve_cpu: rename load to utilization, rename service to CPU utilizition
    * df,df_netapp,df_netapp32,hr_fs,vms_df: convert to mergeable dictionaries
    * mbg_lantime_state,mbg_lantime_refclock: added new checks to monitor 
      Meinberg LANTIME GPS clocks

    Livestatus:
    * Updated Perl API to version 0.74 (thanks to Sven Nierlein)

1.1.10:
    Core, Setup, etc.:
    * --flush now also deletes all autochecks 
    
    Checks & Agents:
    * FIX: hr_cpu: fix inventory on 1-CPU systems (thanks to Ulrich Kiermayr)


1.1.10b2:
    Core, Setup, etc.:
    * FIX: setup.sh on OMD: fix paths for cache and counters
    * FIX: check_mk -D did bail out if host had no ip address
    * cleanup: all OIDs in checks now begin with ".1.3.6", not "1.3.6"

    WATO:
    * FIX: Fixed bug that lost autochecks when using WATO and cmk -II together

    Checks & Agents:
    * Added check man pages for systemtime, multipath, snmp_info, sylo,
      ad_replication, fsc_fans, fsc_temp, fsc_subsystems
    * Added SNMP uptime check which behaves identical to the agent uptime check


1.1.10b1:
    Core, Setup, etc.:
    * FIX: do not assume 127.0.0.1 as IP address for usewalk_hosts if
      they are not SNMP hosts.
    * FIX: precompile: make sure check includes are added before actual
      checks
    * FIX: setup.sh: do not prepend current directory to url_prefix
    * FIX: output agent version also for mixed (tcp|snmp) hosts
    * RPM: use BuildArch: noarch in spec file rather than as a command
      line option (thanks to Ulrich Kiermayr)
    * setup.sh: Allow to install Check_MK into existing OMD site (>= 0.46).
      This is still experimental!

    Checks & Agents:
    * FIX: Windows agent: fix output of event ID of log messages
    * FIX: if/if64: output speed correctly (1.50MB/s instead of 1MB/s)
    * FIX: drbd now handles output of older version without an ep field
    * FIX: repaired df_netapp32
    * FIX: Added SNMP scan function of df_netapp and df_netapp32
    * FIX: repaired apc_symmetra (was broken due to new option -Ot 
      for SNMP)
    * FIX: df, hr_fs and other filesystem checks: fix bug if using
      magic number. levels_low is now honored.
    * FIX: scan function avoids hr_cpu and ucd_cpu_utilization
      at the same time
    * FIX: HP-UX agent: fixed output of df for long mount points
      (thanks to Claas Rockmann-Buchterkirche)
    * FIX: df_netapp/32: fixed output of used percentage (was always
      0% due to integer division)
    * FIX: fixed manual of df (magic_norm -> magic_normsize)
    * FIX: removed filesystem_trend_perfdata. It didn't work. Use
      now df-parameter "trend_perfdata" (see new man page of df)
    * FIX: cisco_temp_perf: fix return state in case of WARNING (was 0 = OK)
    * FIX: repair PNP template for df when using trends
    * FIX: cisco_qos: fix WATO exception (was due to print command in check)
    * FIX: check_mk check: fixed template for execution time
    * FIX: blade_health, fc_brocade_port_detailed removed debug outputs
    * FIX: netapp_volumes: The check handled 64-bit aggregates correctly
    * FIX: netapp_volumes: Fixed snmp scan function
    * FIX: blade_*: Fixed snmp scan function
    * FIX: nfsmount: fix exception in check in case of 'hanging'
    * systemtime: new simple check for time synchronization on Windows
      (needs agent update)
    * Added Perf-O-Meter for non-df filesystem checks (e.g. netapp)
    * hp_proliant_*: improve scan function (now just looks for "proliant")

    Multisite:
    * FIX: fix json/python Webservice

1.1.9i9:
    Core, Setup, etc.:
    * FIX: check_mk_templates.cfg: add missing check_period for hosts
      (needed for Shinken)
    * FIX: read *.include files before checks. Fixes df_netapp not finding
      its check function
    * FIX: inventory checks on SNMP+TCP hosts ignored new TCP checks
    * local.mk: This file is read after final.mk and *not* backup up
      or restored
    * read all files in conf.d/*.mk in alphabetical order now.
    * use snmp commands always with -Ot: output time stamps as UNIX epoch
      (thanks to Ulrich Kiermayr)

    Checks & Agents:
    * ucd_cpu_load: new check for CPU load via UCD SNMP agent
    * ucd_cpu_util: new check for CPU utilization via UCD SNMP agent
    * steelhead_status: new check for overall health of Riverbed Steelhead appliance
    * steelhead_connections: new check for Riverbed Steelhead connections
    * df, df_netapp, df_netapp32, hr_fs, vms_df: all filesystem checks now support
      trends. Please look at check manpage of df for details.
    * FIX: heartbeat_nodes: Fixed error handling when node is active but at least one link is dead
    * 3ware_units: Handling INITIALIZING state as warning now
    * FIX: 3ware_units: Better handling of outputs from different tw_cli versions now
    * FIX: local: PNP template for local now looks in all template directories for
      specific templates (thanks to Patrick Schaaf)

    Multisite:
    * FIX: fix "too many values to unpack" when editing views in single layout
      mode (such as host or service detail)
    * FIX: fix PNP icon in cases where host and service icons are displayed in 
      same view (found by Wolfgang Barth)
    * FIX: Fixed view column editor forgetting pending changes to other form
           fields
    * FIX: Customlinks snapin persists folding states again
    * FIX: PNP timerange painter option field takes selected value as default now
    * FIX: Fixed perfometer styling in single dataset layouts
    * FIX: Tooltips work in group headers now
    * FIX: Catching exceptions caused by unset bandwidth in interface perfometer

    WATO:
    * FIX: fix problem with vanishing services on Windows. Affected were services
      containing colons (such as fs_C:/).

    Livestatus:
    * FIX: fix most compiler warnings (thanks to patch by Sami Kerola)
    * FIX: fix memory leak. The leak caused increasing check latency in some
      situations
    
1.1.9i8:
    Multisite:
    * New "web service" for retrieving data from views as JSON or 
      Python objects. This allows to connect with NagStaMon 
      (requires patch in NagStaMon). Simply add &output_format=json
      or &output_format=python to your view URL.
    * Added two builtin views for NagStaMon.
    * Acknowledgement of problem now has checkboxes for sticky,
      send notification and persisten comment
    * Downtimes: allow to specify fixed/flexible downtime
    * new display_options d/D for switching on/off the tab "Display"
    * Improved builtin views for downtimes
    * Bugfix: Servicegroups can be searched with the quicksearch snapin using
      the 'sg:' prefix again

    WATO:
    * Fixed problem appearing at restart on older Python version (RH)

1.1.9i7:
    Core, Setup, etc.:
    * Fix crash on Python 2.4 (e.g. RedHat) with fake_file
    * Fixed clustering of SNMP hosts
    * Fix status output of Check_MK check in mixed cluster setups

    Checks & Agents:
    * PNP templates for if/if64: fix bugs: outgoing packets had been
      same as incoming, errors and discards were swapped (thanks to 
      Paul Freeman)
    * Linux Agent: Added suport for vdx and xvdx volumes (KVM+Virtio, XEN+xvda)

    Multisite:
    * Fix encoding problem when host/service groups contain non-ascii
      characters.

    WATO:
    * Fix too-long-URL problem in cases of many services on one host


1.1.9i6:
    INCOMPATIBLE CHANGES:
    * Removed out-dated checks blade_misc, ironport_misc and snia_sml. Replaced
      with dummy checks begin always UNKNOWN.

    Core, Setup, etc.:
    * cmk -D: show ip address of host 
    * Fix SNMP inventory find snmp misc checks inspite of negative scan function
    * Fix output of MB and GB values (fraction part was zero)

    Checks & Agents:
    * megaraid_ldisks: remove debug output
    * fc_brocade_port: hide on SNMP scan, prefer fc_brocade_port_detailed
    * fc_brocade_port_detailed: improve scan function, find more devices
    * New agent for HP-UX
    * hpux_cpu: new check for monitoring CPU load average on HP-UX
    * hpux_if: New check for monitoring NICs on HP-UX (compatible to if/if64)
    * hpux_multipath: New check for monitoring Multipathing on HP-UX
    * hpux_lvm: New check for monitoring LVM mirror state on HP-UX
    * hpux_serviceguard: new check for monitoring HP-UX Serviceguard
    * drbd: Fixed var typo which prevented inventory of drbd general check
      (Thanks to Andreas Behler)
    * mk_oracle: new agent plugin for monitoring ORACLE (currently only
      on Linux and HP-UX, but easily portable to other Unices)
    * oracle_sessions: new check for monitoring the current number of active
      database sessions.
    * oracle_logswitches: new check for monitoring the number of logswitches
      of an ORACLE instances in the last 60 minutes.
    * oracle_tablespaces: new check for monitoring size, state and autoextension
      of ORACLE tablespaces.
    * h3c_lanswitch_cpu: new check for monitoring CPU usage of H3C/HP/3COM switches
    * h3c_lanswitch_sensors: new check for monitoring hardware sensors of H3C/HP/3COM switches
    * superstack3_sensors: new check for monitoring hardware sensors of 3COM Superstack 3 switches

    Multisite:
    * Fixed aligns/widths of snapin contents and several small styling issues
    * Fixed links and border-styling of host matrix snapin
    * Removed jQuery hover menu and replaced it with own code

1.1.9i5:
    Multisite:
    * custom notes: new macros $URL_PREFIX$ and $SITE$, making 
      multi site setups easier
    * new intelligent logwatch icon, using url_prefix in multi site
      setups


1.1.9i4:
    Core, Setup, etc.:
    * added missing 'register 0' to host template
    * setup: fix creation of symlink cmk if already existing

    Multisite:
    * New reschedule icon now also works for non-local sites.
    * painter options are now persisted on a per-user-base
    * new optional column for displaying host and service comments
      (not used in shipped views but available in view editor)

    Livestatus:
    * Check for buffer overflows (replace strcat with strncat, etc.)
    * Reduce number of log messages (reclassify to debug)

    Checks & Agents:
    * apc_symmetra: handle empty SNMP variables and treat as 0.


1.1.9i3:
    INCOMPATIBLE CHANGES:
    * You need a current version of Livestatus for Multisite to work!
    * Multisite: removed (undocumented) view parameters show_buttons and show_controls.
      Please use display_options instead.
    * Finally removed deprecated filesystem_levels. Please use check_parameters instead.
    * Livestatus: The StatsGroupBy: header is still working but now deprecated.
      Please simply use Columns: instead. If your query contains at least one Stats:-
      header than Columns: has the meaning of the old StatsGroupBy: header

    Core, Setup, etc.:
    * Create alias 'cmk' for check_mk in bin/ (easier typing)
    * Create alias 'mkp' for check_mk -P in bin/ (easier typing) 

    Multisite:
    * Each column can now have a tooltip showing another painter (e.g.
      show the IP address of a host when hovering over its name)
    * Finally show host/services icons from the nagios value "icon_image".
      Put your icon files in /usr/share/check_mk/web/htdocs/images/icons.
      OMD users put the icons into ~/local/share/check_mk/web/htdocs/images/icons.
    * New automatic PNP-link icons: These icons automatically appear, if
      the new livestatus is configured correctly (see below). 
    * new view property "hidebutton": allow to hide context button to a view.
    * Defaults views 'Services: OK', 'Services: WARN, etc. do now not create
      context buttons (cleans up button bar).
    * new HTML parameter display_options, which allows to switch off several
      parts of the output (e.g. the HTML header, external links, etc).
    * View hoststatus: show PNP graph of host (usually ping stats)
    * new tab "Display": here the user can choose time stamp
      display format and PNP graph ranges
    * new column "host_tags", showing the Check_MK host tags of a host
    * new datasource "alert_stats" for computing alert statistics
    * new view "Alert Statistics" showing alert statistics for all hosts
      and services
    * Sidebar: Fixed snapin movement to the bottom of the snapin list in Opera
    * Sidebar: Fixed scroll position saving in Opera
    * Fixed reloading button animation in Chrome/IE (Changed request to async mode)
    * Sidebar: Removed scrollbars of in older IE versions and IE8 with compat mode
    * Sidebar: Fixed scrolling problem in IE8 with compat mode (or maybe older IE versions)
      which broke the snapin titles and also the tactical overview table
    * Sidebar: Fixed bulletlist positioning
    * Sidebar: The sidebar quicksearch snapin is case insensitive again
    * Fixed header displaying on views when the edit button is not shown to the user
    * View pages are not refreshed when at least one form (Filter, Commands,
      Display Options) is open
    * Catching javascript errors when pages from other domain are opened in content frame
    * Columns in view editor can now be added/removed/moved easily

    Checks & Agents:
    * Fixed problem with OnlyFrom: in Linux agent (df didn't work properly)
    * cups_queues: fixed plugin error due to invalid import of datetime,
      converted other checks from 'from datetime import...' to 'import datetime'.
    * printer_supply: handle the case where the current value is missing
    * megaraid_ldisks: Fixed item detection to be compatible with different versions of megaraid
    * Linux Agent: Added new 3ware agent code to support multiple controllers
      (Re-inventory of 3ware checks needed due to changed check item names)

    Livestatus:
    * new column pnpgraph_present in table host and service. In order for this
      column to work you need to specify the base directory of the PNP graphs
      with the module option pnp_path=, e.g. pnp_path=/omd/sites/wato/var/pnp4nagios/perfdata
    * Allow more than one column for StatsGroupBy:
    * Do not use function is_contact_member_of_contactgroup anymore (get compatible
      with Nagios CVS)
    * Livestatus: log timeperiod transitions (active <-> inactive) into Nagios
      log file. This will enable us to create availability reports more simple
      in future.

    Multisite:
    * allow include('somefile.mk') in multisite.mk: Include other files.
      Paths not beginning with '/' are interpreted relative to the directory
      of multisite.mk

    Livestatus:
    * new columns services_with_info: similar to services_with_state but with
      the plugin output appended as additional tuple element. This tuple may
      grow in future so do not depend on its length!

1.1.9i2:
    Checks & Agents:
    * ibm_imm_health: fix inventory function
    * if/if64: fix average line in PNP-template, fix display of speed for 20MBit
      lines (e.g. Frame Relay)

    Multisite:
    * WATO: Fixed omd mode/site detection and help for /etc/sudoers
    * WATO: Use and show common log for pending changes 
    * Sidebar Quicksearch: Now really disabling browser built-in completion
      dropdown selections
    
1.1.9i1:
    INCOMPATIBLE CHANGES:
    * TCP / SNMP: hosts using TCP and SNMP now must use the tags 'tcp'
      and 'snmp'. Hosts with the tag 'ping' will not inventorize any
      service. New configuration variable tcp_hosts.
    * Inventory: The call syntax for inventory has been simplified. Just
      call check_mk -I HOSTNAME now. Omit the "tcp" or "snmp". If you
      want to do inventory just for certain check types, type "check_mk --checks=snmp_info,if -I hostnames..."
      instead
    * perfdata_format now defaults to "pnp". Previous default was "standard".
      You might have to change that in main.mk if you are not using PNP (only
      relevant for MRPE checks)
    * inventory_check_severity defaults to 1 now (WARNING)
    * aggregation_output_format now defaults to "multiline"
    * Removed non_bulkwalk_hosts. You can use bulkwalk_hosts with NEGATE
      instead (see docu)
    * snmp_communites is now initialized with [], not with {}. It cannot
      be a dict any longer.
    * bulkwalk_hosts is now initizlized with []. You can do += here just
      as with all other rule variables.
    * Configuration check (-X) is now always done. It is now impossible to
      call any Check_MK action with an invalid configuration. This saves
      you against mistyped variables.
    * Check kernel: converted performance data from counters to rates. This
      fixes RRD problems (spikes) on reboots and also allows better access 
      to the peformance data for the Perf-O-Meters.  Also changed service 
      descriptions. You need to reinventurize the kernel checks. Your old
      RRDs will not be deleted, new ones will be created.
    * Multisite: parameters nagios_url, nagios_cgi_url and pnp_url are now
      obsolete. Instead the new parameter url_prefix is used (which must
      end with a /).

    Core, Setup, etc.:
    * Improve error handling: if hosts are monitored with SNMP *and* TCP,
      then after an error with one of those two agents checks from the
      other haven't been executed. This is fixed now. Inventory check
      is still not complete in that error condition.
    * Packages (MKP): Allow to create and install packages within OMD!
      Files are installed below ~/local/share/check_mk. No root permissions
      are neccessary
    * Inventory: Better error handling on invalid inventory result of checks
    * setup.sh: fix problem with missing package_info (only appears if setup
      is called from another directory)
    * ALL_SERVICES: Instead of [ "" ] you can now write ALL_SERVICES
    * debug_log: also output Check_MK version, check item and check parameters
    * Make sure, host has no duplicate service - this is possible e.g. by
      monitoring via agent and snmp in parallel. duplicate services will
      make Nagios reject the configuration.
    * --snmpwalk: do not translate anymore, use numbers. All checks work
      with numbers now anyway.
    * check_mk -I snmp will now try all checktypes not having an snmp scan
      function. That way all possible checks should be inventorized.
    * new variable ignored_checks: Similar to ignored_checktypes, but allows
      per-host configuration
    * allow check implementations to use common include files. See if/if64
      for an example
    * Better handling for removed checks: Removed exceptions in check_mk calls
      when some configured checks have been removed/renamed

    Checks & Agents:
    * Renamed check functions of imm_health check from test_imm to imm_health
      to have valid function and check names. Please remove remove from
      inventory and re-inventory those checks.
    * fc_brocade_port_detailed: allow to specify port state combinations not 
      to be critical
    * megaraid_pdisks: Using the real enclosure number as check item now
    * if/if64: allow to configure averaging of traffic over time (e.g. 15 min) 
      and apply traffic levels and averaged values. Also allow to specify relative
      traffic levels. Allow new parameter configuration via dictionary. Also
      allow to monitor unused ports and/or to ignore link status.
    * if/if64: Added expected interface speed to warning output
    * if/if64: Allow to ignore speed setting (set target speed to None)
    * wut_webtherm: handle more variants of WuT Webtherms (thanks to Lefty)
    * cisco_fan: Does not inventorize 'notPresent' sensors anymore. Improved output
    * cisco_power: Not using power source as threshold anymore. Improved output
    * cisco_fan: Does not inventorize 'notPresent' sensors anymore. Improved output
    * cisco_power: Not using power source as threshold anymore. Improved output
    * cisco_power: Excluding 'notPresent' devices from inventory now
    * cisco_temp_perf: Do not crash if device does not send current temperature
    * tcp_conn_stats: new check for monitoring number of current TCP connections
    * blade_*: Added snmp scan functions for better automatic inventory
    * blade_bays: Also inventorizes standby blades and has a little more
                  verbose output.
    * blade_blowers: Can handle responses without rpm values now. Improved output
    * blade_health: More detailed output on problems
    * blade_blades: Added new check for checking the health-, present- and
                    power-state of IBM Bladecenter blades
    * win_dhcp_pools: Several cleanups in check
    * Windows agent: allow restriction to ip addresses with only_hosts (like xinetd)
    * heartbeat_rscstatus: Catching empty output from agent correctly
    * tcp_conn_stats: Fixed inventory function when no conn stats can be inventoried
    * heartbeat_nodes: fix Linux agent for hostname with upper case letters (thanks to
            Thorsten Robers)
    * heartbeat_rscstatus: Catching empty output from agent correctly
    * heartbeat_rscstatus: Allowing a list as expected state to expect multiple OK states
    * win_dhcp_pools agent plugin: Filtering additional error message on
      systems without dhcp server
    * j4p_performance: Added experimental agent plugin fetching data via 
      jmx4perl agent (does not need jmx4perl on Nagios)
    * j4p_performance.mem: added new experimental check for memory usage via JMX.
    * if/if64: added Perf-O-Meter for Multisite
    * sylo: fix performance data: on first execution (counter wrap) the check did
      output only one value instead of three. That lead to an invalid RRD.
    * Cleaned up several checks to meet the variable naming conventions
    * drbd: Handling unconfigured drbd devices correctly. These devices are
      ignored during nventory
    * printer_supply: In case of OKI c5900 devices the name of the supply units ins not
      unique. The color of the supply unit is reported in a dedicated OID and added to the
      check item name to have a unique name now.
    * printer_supply: Added simple pnp template to have better graph formating for the check results
    * check_mk.only_from: new check for monitoring the IP address access restriction of the
      agent. The current Linux and Windows agents provide this information.
    * snmp_info check: Recoded not to use snmp_info_single anymore
    * Linux Agent: Fixed <<<cpu>>> output on SPARC machines with openSUSE
    * df_netapp/df_netapp32: Made check inventory resistant against empty size values
    * df_netapp32: Added better detection for possible 32bit counter wrap
    * fc_brocade_port_detailed: Made check handle phystate "noSystemControlAccessToSlot" (10)
      The check also handles unknown states better now
    * printer_supply: Added new parameter "printer_supply_some_remaining_status" to
      configure the reported state on small remaining capacity.
    * Windows agent: .vbs scripts in agents plugins/ directory are executed
      automatically with "cscript.exe /Nologo" to prevent wrong file handlers
    * aironet_clients: Only counting clients which don't have empty values for strength
    * statgrab_disk: Fixed byte calculation in plugin output
    * statgrab_disk: Added inventory function
    * 3ware_disks: Ignoring devices in state NOT-PRESENT during inventory

    Multisite:
    * The custom open/close states of custom links are now stored for each
      user
    * Setting doctype in sidebar frame now
    * Fixed invalid sidebar css height/width definition
    * Fixed repositioning the sidebar scroll state after refreshing the page
    * Fixed mousewheel scrolling in opera/chrome
    * Fixed resize bug on refresh in chrome
    * New view for all services of a site
    * Sidebar snapin site_status: make link target configurable
    * Multisite view "Recently changed services": sort newest first
    * Added options show_header and show_controls to remove the page headers
      from views
    * Cool: new button for an immediate reschedule of a host or service
      check: the view is redisplayed exactly at the point of time when
      Nagios has finished the check. This makes use of MK Livestatus'
      unique waiting feature.

   Livestatus:
    * Added no_more_notifications and check_flapping_recovery_notification
      fields to host table and no_more_notifications field to service table.
      Thanks to Matthew Kent

1.1.8:
    Core, Setup, etc.:
    * setup.sh: turn off Python debugging
    * Cleaned up documentation directory
    * cluster host: use real IP address for host check if cluster has
      one (e.g. service IP address)

    Checks & Agents:
    * Added missing PNP template for check_mk-hr_cpu
    * hr_fs: inventory now ignores filesystem with size 0,
      check does not longer crash on filesystems with size 0
    * logwatch: Fixed typo in 'too many unacknowledged logs' error message
    * ps: fix bug: inventory with fixed user name now correctly puts
      that user name into the resulting check - not None.
    * ps: inventory with GRAB_USER: service description may contain
      %u. That will be replaced with the user name and thus makes the
      service description unique.
    * win_dhcp_pools: better handle invalid agent output
    * hp_proliant_psu: Fixed multiple PSU detection on one system (Thanks to Andreas Döhler)
    * megaraid_pdisks: Fixed coding error
    * cisco_fan: fixed check bug in case of critical state
    * nfsmounts: fix output (free and used was swapped), make output identical to df

    Livestatus:
    * Prohibit { and } in regular expressions. This avoids a segmentation
      fault caused by regcomp in glibc for certain (very unusual) regular
      expressions.
    * Table status: new columns external_command_buffer_slots,
      external_command_buffer_usage and external_command_buffer_max
      (this was implemented according to an idea and special request of
       Heinz Fiebig. Please sue him if this breaks anything for you. I was
       against it, but he thinks that it is absolutely neccessary to have
       this in version 1.1.8...)
    * Table status: new columns external_commands and external_commands_rate
      (also due to Mr. Fiebig - he would have quit our workshop otherwise...)
    * Table downtimes/comments: new column is_service

    Multisite:
    * Snapin Performance: show external command per second and usage and
      size of external command buffer
    * Downtimes view: Group by hosts and services - just like comments
    * Fix links for items containing + (e.g. service descriptionen including
      spaces)
    * Allow non-ASCII character in downtimes and comments
    * Added nagvis_base_url to multisite.mk example configuration
    * Filter for host/service groups: use name instead of alias if 
      user has no permissions for groups

1.1.8b3:
    Core, Setup, etc.:
    * Added some Livestatus LQL examples to documentation
    * Removed cleanup_autochecks.py. Please use check_mk -u now.
    * RRA configuration for PNP: install in separate directory and do not
      use per default, since they use an undocumented feature of PNP.

    Checks & Agents:
    * postfix_mailq: Changed limit last 6 lines which includes all needed
		information
    * hp_proliant_temp/hp_proliant_fans: Fixed wrong variable name
    * hp_procurve_mem: Fixed wrong mem usage calculation
    * ad_replication: Works no with domain controller hostnames like DC02,DC02
    * aironet_client: fix crash on empty variable from SNMP output
    * 3ware_disks, 3ware_units: hopefully repaired those checks
    * added rudimentary agent for HP-UX (found in docs/)

    Multisite:
    * added Perf-O-Meter to "Problems of Host" view
    * added Perf-O-Meter to "All Services" view
    * fix bug with cleaning up persistent connections
    * Multisite now only fetches the available PNP Graphs of hosts/services
    * Quicksearch: limit number of items in dropdown to 80
      (configurable via quicksearch_dropdown_limit)
    * Views of hosts: make counts of OK/WARN/CRIT klickable, new views
      for services of host in a certain state
    * Multisite: sort context buttons in views alphabetically
    * Sidebar drag scrolling: Trying to compensate lost mouse events when
	leaving the sidebar frame while dragging

    Livestatus:
    * check for event_broker_options on start
    * Fix memory leakage caused by Filter: headers using regular expressions
    * Fix two memory leaks in logfile parser

1.1.8b2:
    Core, Setup, etc.:
    * Inventory: skip SNMP-only hosts on non-SNMP checktypes (avoids timeouts)
    * Improve error output for invalid checks
    
    Checks & Agents:
    * fix bug: run local and plugins also when spaces are in path name
      (such as C:\Program Files\Check_MK\plugins
    * mem.vmalloc: Do not create a check for 64 bit architectures, where
      vmalloc is always plenty
    * postfix_mailq: limit output to 1000 lines
    * multipath: handle output of SLES 11 SP1 better
    * if/if64: output operstatus in check output
    * if/if64: inventory now detects type 117 (gigabitEthernet) for 3COM
    * sylo: better handling of counter wraps.

    Multisite:
    * cleanup implementation of how user settings are written to disk
    * fix broken links in 'Edit view -> Try out' situation
    * new macros $HOSTNAME_LOWER$, $HOSTNAME_UPPER$ and $HOSTNAME_TITLE$ for
      custom notes

1.1.8b1:
    Core, Setup, etc.:
    * SNMPv3: allow privProtocol and privPassword to be specified (thanks
      to Josef Hack)
    * install_nagios.sh: fix problem with broken filenames produced by wget
    * install_nagios.sh: updated software to newest versions
    * install_nagios.sh: fix Apache configuration problem
    * install_nagios.sh: fix configuration vor PNP4Nagios 0.6.6
    * config generation: fix host check of cluster hosts
    * config generation: add missing contact groups for summary hosts
    * RPM package of agent: do not overwrite xinetd.d/check_mk, but install
      new version with .rpmnew, if admin has changed his one
    * legacy_checks: fix missing perfdata, template references where in wrong
      direction (thanks Daniel Nauck for his precise investigation)

    Checks & Agents:
    * New check imm_health by Michael Nieporte
    * rsa_health: fix bug: detection of WARNING state didn't work (was UNKNOWN
            instead)
    * check_mk_agent.solaris: statgrab now excludes filesystems. This avoids hanging
      in case of an NFS problem. Thanks to Divan Santana.
    * multipath: Handle new output of multipath -l (found on SLES11 SP1)
    * ntp: fix typo in variable ntp_inventory_mode (fixes inventory problem)
    * if64: improve output formatting of link speed
    * cisco_power: inventory function now ignores non-redundant power supplies
    * zpool_status: new check from Darin Perusich for Solaris zpools

    Multisite:
    * fix several UTF-8 problems: allow non-ascii characters in host names
      (must be UTF 8 encoded!)
    * improve compatibility with Python 2.3
    * Allow loading custom style sheet overriding Check_MK styles by setting
      custom_style_sheet in multisite.mk
    * Host icons show link to detail host, on summary hosts.
    * Fix sidebar problem: Master Control did not display data correctly
    * status_host: honor states even if sites hosting status hosts is disabled
      (so dead-detection works even if local site is disabled)
    * new config variable start_url: set url for welcome page
    * Snapin Quicksearch: if no host is matching, automatically search for
      services
    * Remove links to legacy Nagios GUI (can be added by user if needed)
    * Sidebar Quicksearch: fix several annoyances
    * Views with services of one host: add title with host name and status

    Livestatus:
    * fix memory leak: lost ~4K on memory on each StatsAnd: or StatsOr:
      header (found by Sven Nierlein)
    * fix invalid json output for empty responses (found by Sven Nierlein)
    * fix Stats: avg ___ for 0 matching elements. Output was '-nan' and is
      now '0.0'
    * fix output of floating point numbers: always use exponent and make
      sure a decimal point is contained (this makes JSON/Python detect
      the correct type)

1.1.7i5:
    Core, Setup, etc.:
    * SNMP: do not load any MIB files (speeds up snmpwalk a lot!)
    * legacy_checks: new config variable allowing creating classical
      non-Check_MK checks while using host tags and config options
    * check_mk_objects.cfg: beautify output, use tabs instead of spaces
    * check_mk -II: delete only specified checktypes, allow to reinventorize
      all hosts
    * New option -O, --reload: Does the same as -R, but reloads Nagios
      instead of restarting it.
    * SNMP: Fixed string detection in --snmpwalk calls
    * SNMP: --snmpwalk does walk the enterprises tree correctly now
    * SNMP: Fixed missing OID detection in SNMP check processing. There was a problem
      when the first column had OID gaps in the middle. This affected e.g. the cisco_locif check.
    * install_nagios.sh: correctly detect Ubuntu 10.04.1
    * Config output: make order of service deterministic
    * fix problem with missing default hostgroup

    Multisite:
    * Sidebar: Improved the quicksearch snapin. It can search for services, 
      servicegroups and hostgroups now. Simply add a prefix "s:", "sg:" or "hg:"
      to search for other objects than hosts.
    * View editor: fix bug which made it impossible to add more than 10 columns
    * Service details: for Check_MK checks show description from check manual in
      service details
    * Notes: new column 'Custom notes' which allows customizable notes
      on a per host / per service base (see online docu for details)
    * Configuration: new variable show_livestatus_errors which can be set
      to False in order to hide error about unreachable sites
    * hiding views: new configuration variables hidden_views and visible_views
    * View "Service problems": hide problems of down or unreachable hosts. This
      makes the view consistant with "Tactical Overview"

    Checks & Agents:
    * Two new checks: akcp_sensor_humidity and akcp_sensor_temp (Thanks to Michael Nieporte)
    * PNP-template for kernel: show average of displayed range
    * ntp and ntp.time: Inventory now per default just creates checks for ntp.time (summary check).
      This is controlled by the new variable ntp_inventory_mode (see check manuals).
    * 3ware: Three new checks by Radoslav Bak: 3ware_disks, 3ware_units, 3ware_info
    * nvidia: agent now only queries GPUCoreTemp and GPUErrors. This avoids
      a vmalloc leakage of 32kB per call (bug in NVIDIA driver)
    * Make all SNMP based checks independent of standard MIB files
    * ad_replication: Fixed syntax errors and unhandled date output when
      not replicated yet
    * ifoperstatus: Allowing multiple target states as a list now
    * cisco_qos: Added new check to monitor traffic in QoS classes on Cisco routers
    * cisco_power: Added scan function
    * if64/if/cisco_qos: Traffic is displayed in variable byte scales B/s,KB/s,MB/s,GB/s
      depending on traffic amount.
    * if64: really using ifDescr with option if_inventory_uses_description = True
    * if64: Added option if_inventory_uses_alias to using ifAlias for the item names
    * if64/if: Fixed bug displaying the out traffic (Perfdata was ok)
    * if64/if: Added WARN/CRIT thresholds for the bandwidth usage to be given as rates
    * if64/if: Improved PNP-Templates
    * if64/if: The ifoperstatus check in if64/if can now check for multiple target states
    * if64/if: Removing all null bytes during hex string parsing (These signs Confuse nagios pipe)
    * Fixed hr_mem and hr_fs checks to work with new SNMP format
    * ups_*: Inventory works now on Riello UPS systems
    * ups_power: Working arround wrong implemented RFC in some Riello UPS systems (Fixing negative power
      consumption values)
    * FreeBSD Agent: Added sections: df mount mem netctr ipmitool (Thanks to Florian Heigl)
    * AIX: exclude NFS and CIFS from df (thanks to Jörg Linge)
    * cisco_locif: Using the interface index as item when no interface name or description are set

    Livestatus:
    * table columns: fix type of num_service_* etc.: was list, is now int (thanks to Gerhard Laußer)
    * table hosts: repair semantics of hard_state (thanks to Michael Kraus). Transition was one
      cycle to late in certain situations.

1.1.7i4:
    Core, Setup, etc.:
    * Fixed automatic creation of host contactgroups
    * templates: make PNP links work without rewrite

    Multisite:
    * Make page handler modular: this allows for custom pages embedded into
      the Multisite frame work and thus using Multisite for other tasks as
      well.
    * status_host: new state "waiting", if status host is still pending
    * make PNP links work without rewrite
    * Fix visibility problem: in multisite setups all users could see
      all objects.

1.1.7i3:
    Core, Setup, etc.:
    * Fix extra_nagios_conf: did not work in 1.1.7i2
    * Service Check_MK now displays overall processing time including
      agent communication and adds this as performance data
    * Fix bug: define_contactgroups was always assumed True. That led to duplicate
      definitions in case of manual definitions in Nagios 

    Checks & Agents:
    * New Check: hp_proliant_da_phydrv for monitoring the state of physical disks
      in HP Proliant Servers
    * New Check: hp_proliant_mem for monitoring the state of memory modules in
      HP Proliant Servers
    * New Check: hp_proliant_psu for monitoring the state of power supplies in
      HP Proliant Servers
    * PNP-templates: fix several templates not working with MULTIPLE rrds
    * new check mem.vmalloc for monitoring vmalloc address space in Linux kernel.
    * Linux agent: add timeout of 2 secs to ntpq 
    * wmic_process: make check OK if no matching process is found

    Livestatus:
    * Remove obsolete parameter 'accept_timeout'
    * Allow disabling idle_timeout and query_timeout by setting them to 0.

    Multisite:
    * logwatch page: wrap long log lines

1.1.7i2:
    Incompatible Changes:
    * Remove config option define_timeperiods and option --timeperiods.
      Check_MK does not longer define timeperiod definitions. Please
      define them manually in Nagios.
    * host_notification_period has been removed. Use host_extra_conf["notification_period"]
      instead. Same holds for service_notification_periods, summary_host_notification_periods
      and summary_service_notification_periods.
    * Removed modes -H and -S for creating config data. This now does
      the new option -N. Please set generate_hostconf = False if you
      want only services to be defined.

    Core, Setup, etc.:
    * New config option usewalk_hosts, triggers --usewalk during
      normal checking for selected hosts.
    * new option --scan-parents for automatically finding and 
      configuring parent hosts (see online docu for details)
    * inventory check: put detailed list of unchecked items into long
      plugin output (to be seen in status details)
    * New configuration variable check_parameters, that allows to
      override default parameters set by inventory, without defining 
      manual checks!

    Checks & Agents:
    * drbd: changed check parameters (please re-inventorize!)
    * New check ad_replication: Checks active directory replications
      of domain controllers by using repadm
    * New check postifx_mailq: Checks mailqueue lengths of postifx mailserves
    * New check hp_procurve_cpu: Checks the CPU load on HP Procurve switches
    * New check hp_procurve_mem: Checks the memory usage on HP Procurve switches
    * New check hp_procurve_sensors: Checks the health of PSUs, FANs and
      Temperature on HP Procurve switches
    * New check heartbeat_crm: Monitors the general state of heartbeat clusters
      using the CRM
    * New check heartbeat_crm_resources: Monitors the state of resources and nodes
      in heartbeat clusters using the CRM
    * *nix agents: output AgentOS: in header
    * New agent for FreeBSD: It is based on the linux agent. Most of the sections
      could not be ported easily so the FreeBSD agent provides information for less
      checks than the linux agent.
    * heartbeat_crm and heartbeat_crm.resources: Change handling of check parameters.
      Please reinvenurize and read the updated man page of those checks
    * New check hp_proliant_cpu: Check the physical state of CPUs in HP Proliant servers
    * New check hp_proliant_temp: Check the temperature sensors of HP Proliant servers
    * New check hp_proliant_fans: Check the FAN sensors of HP Proliant servers

    Multisite:
    * fix chown problem (when nagios user own files to be written
      by the web server)
    * Sidebar: Fixed snapin movement problem using older firefox
      than 3.5.
    * Sidebar: Fixed IE8 and Chrome snapin movement problems
    * Sidebar: Fixed IE problem where sidebar is too small
    * Multisite: improve performance in multi site environments by sending
      queries to sites in parallel
    * Multisite: improve performance in high latency situations by
      allowing persistent Livestatus connections (set "persist" : True 
      in sites, use current Livestatus version)

    Livestatus:
    * Fix problems with in_*_period. Introduce global
      timeperiod cache. This also improves performance
    * Table timeperiods: new column 'in' which is 0/1 if/not the
      timeperiod is currently active
    * New module option idle_timeout. It sets the time in ms
      Livestatus waits for the next query. Default is 300000 ms (5 min).
    * New module option query_timeout. It limits the time between
      two lines of a query (in ms). Default is 10000 ms (10 sec).

1.1.7i1: Core, Setup, etc.:
    * New option -u for reordering autochecks in per-host-files
      (please refer to updated documentation about inventory for
       details)
    * Fix exception if check_mk is called without arguments. Show
      usage in that case.
    * install_nagios.sh: Updated to NagVis 1.5 and fixed download URL
    * New options --snmpwalk and --usewalk help implemeting checks
      for SNMP hardware which is not present
    * SNMP: Automatically detect missing entries. That fixes if64
      on some CISCO switches.
    * SNMP: Fix hex string detection (hopefully)
    * Do chown only if running as root (avoid error messages)
    * SNMP: SNMPv3 support: use 4-tuple of security level, auth protocol,
      security name and password instead of a string in snmp_communities
      for V3 hosts.
    * SNMP: Fixed hexstring detection on empty strings
    * New option -II: Is like -I, but removes all previous autochecks
      from inventorized hosts
    * install_nagios.sh: Fix detection of PNP4Nagios URL and URL of
      NagVis
    * Packager: make sanity check prohibiting creating of package files
      in Check MK's directories
    * install_nagios.sh: Support Ubuntu 10.04 (Thanks to Ben)
      
    Checks & Agents:
    * New check ntp.time: Similar to 'ntp' but only honors the system peer
      (that NTP peer where ntpq -p prints a *).
    * wmic_process: new check for ressource consumption of windows processes
    * Windows agent supports now plugins/ and local/ checks
    * [FIX] ps.perf now correctly detects extended performance data output
      even if number of matching processes is 0
    * renamed check cisco_3640_temp to cisco_temp, renamed cisco_temp
      to cisco_temp_perf, fixed snmp detection of those checks
    * New check hr_cpu - checking the CPU utilization via SNMP
    * New check hr_fs - checking filesystem usage via SNMP
    * New check hr_mem - checking memory usage via SNMP
    * ps: inventory now can configured on a per host / tag base
    * Linux: new check nvidia.temp for monitoring temperature of NVIDIA graphics card
    * Linux: avoid free-ipmi hanging forever on hardware that does not support IPMI
    * SNMP: Instead of an artificial index column, which some checks use, now
      the last component of the OID is used as index. That means that inventory
      will find new services and old services will become UNKNOWN. Please remove
      the outdated checks.
    * if: handle exception on missing OIDs
    * New checks hp_blade* - Checking health of HP BladeSystem Enclosures via SNMP
    * New check drbd - Checking health of drbd nodes
    * New SNMP based checks for printers (page counter, supply), contributed
      by Peter Lauk (many thanks!)
    * New check cups_queues: Checking the state of cups printer queues
    * New check heartbeat_nodes: Checking the node state and state of the links
      of heartbeat nodes
    * New check heartbeat_rscstatus: Checks the local resource status of
      a heartbeat node
    * New check win_dhcp_pools: Checks the usage of Windows DHCP Server lease pools
    * New check netapp_volumes: Checks on/offline-condition and states of netapp volumes 

    Multisite:
    * New view showing all PNP graphs of services with the same description
    * Two new filters for host: notifications_enabled and acknowledged
    * Files created by the webserver (*.mk) are now created with the group
      configured as common group of Nagios and webserver. Group gets write
      permissions on files and directories.
    * New context view: all services of a host group
    * Fix problems with Umlauts (non-Ascii-characters) in performance data
    * New context view: all services of a host group
    * Sidebar snapins can now fetch URLs for the snapin content instead of
      building the snapin contents on their own.
    * Added new nagvis_maps snapin which displays all NagVis maps available
      to the user. Works with NagVis 1.5 and newer.

1.1.6:
    Core, Setup, etc.:
    * Service aggregation: new config option aggregation_output_format.
      Settings this to "multiline" will produce Nagios multiline output
      with one line for each individual check.

    Multisite:
    * New painter for long service plugin output (Currently not used
      by any builtin view)

    Checks & Agents:
    * Linux agent: remove broken check for /dev/ipmi0

1.1.6rc3:
    Core, Setup, etc.:
    * New option --donate for donating live host data to the community.
      Please refer to the online documentation for details.
    * Tactical Overview: Fixed refresh timeout typo
      (Was 16 mins instead of 10 secs)

    Livestatus:
    * Assume strings are UTF-8 encoded in Nagios. Convert from latin-1 only
      on invalid UTF-8 sequences (thanks to Alexander Yegorov)

    Multisite:
    * Correctly display non-ascii characters (fixes exception with 'ascii codec')
      (Please also update Livestatus to 1.1.6rc3)

1.1.6rc2:
    Multisite:
    * Fix bug in Master control: other sites vanished after klicking buttons.
      This was due to connection error detection in livestatus.py (Bug found
      by Benjamin Odenthal)
    * Add theme and baseurl to links to PNP (using features of new PNP4Nagios
      0.6.4)

    Core, Setup, etc.:
    * snmp: hopefully fix HEX/string detection now

    Checks & Agents:
    * md: fix inventory bug on resync=PENDING (Thanks to Darin Perusich)

1.1.6rc1:
    Multisite:
    * Repair Perf-O-Meters on webkit based browsers (e.g. Chrome, Safari)
    * Repair layout on IE7/IE8. Even on IE6 something is working (definitely
      not transparent PNGs though). Thanks to Lars.
    * Display host state correct if host is pending (painter "host with state")
    * Logfile: new filter for plugin output
    * Improve dialog flow when cloning views (button [EDIT] in views snapin)
    * Quicksearch: do not open search list if text did not change (e.g. Shift up),
      close at click into field or snapin.

    Core, Setup, etc.:
    * Included three patched from Jeff Dairiki dealing with compile flags
      and .gitignore removed from tarballs
    * Fix problem with clustered_services_of[]: services of one cluster
      appeared also on others
    * Packager: handle broken files in package dir
    * snmp handling: better error handling in cases where multiple tables
      are merged (e.g. fc_brocade_port_detailed)
    * snmp: new handling of unprintable strings: hex dumps are converted
      into binary strings now. That way all strings can be displayed and
      no information is lost - nevertheless.
      
    Checks & Agents:
    * Solaris agent: fixed rare df problems on Solaris 10, fix problem with test -f
      (thanks to Ulf Hoffmann)
    * Converted all PNP templates to format of 0.6.X. Dropped compatibility
      with 0.4.X.
    * Do not use ipmi-sensors if /dev/ipmi0 is missing. ipmi-sensors tries
      to fiddle around with /dev/mem in that case and miserably fails
      in some cases (infinite loop)
    * fjdary60_run: use new binary encoding of hex strings
    * if64: better error handling for cases where clients do not send all information
    * apc_symmetra: handle status 'smart boost' as OK, not CRITICAL

    Livestatus:
    * Delay starting of threads (and handling of socket) until Nagios has
      started its event loop. This prevents showing services as PENDING 
      a short time during program start.

1.1.6b3:
    Multisite:
    * Quicksearch: hide complete host list if field is emptied via Backspace or Del.
      Also allow handle case where substring match is unique.

1.1.6b2:
    Core, Setup, etc.:
    * Packager: fix unpackaged files (sounds, etc)

    Multisite:
    * Complete new design (by Tobias Roeckl, Kopf & Herz)
    * New filters for last service check and last service state change
    * New views "Recently changed services" and "Unchecked services"
    * New page for adding sidebar snapins
    * Drag & Drop for sidebar snapins (thanks to Lars)
    * Grab & Move for sidebar scrolling (thanks to Lars)
    * Filter out summary hosts in most views.
    * Set browser refresh to 30 secs for most views
    * View host status: added a lot of missing information
    * View service status: also added information here
    * Make sure, enough columns can be selected in view editor
    * Allow user to change num columns and refresh directly in view
    * Get back to where you came after editing views
    * New sidebar snapin "Host Matrix"
    * New feature "status_host" for remote sites: Determine connection
      state to remote side by considering a certain host state. This
      avoids livestatus time outs to dead sites.
    * Sidebar snapin site status: fix reload problem
    * New Perf-O-Meters displaying service performance data
    * New snapin "Custom Links" where you easily configure your own
      links via multisite.mk (see example in new default config file)
    * Fixed problem when using only one site and that is not local

    Livestatus:
    * new statistics columns: log_messages and log_messages_rate
    * make statistics average algorithm more sluggish

1.1.5i3:
     Core, Setup, etc.:
     * New Check_MK packager (check_mk -P)

1.1.5i2:
     Core, Setup, etc.:
     * install_nagios.sh: add missing package php5-iconv for SLES11

     Checks & Agents:
     * if64: new SNMP check for network interfaces. Like if, but uses 64 bit
       counters of modern switches. You might need to configure bulkwalk_hosts.
     * Linux agent: option -d enabled debug output
     * Linux agent: fix ipmi-sensors cache corruption detection
     * New check for temperature on Cisco devices (cisco_3640_temp)
     * recompiled waitmax with dietlibc (fixed incompatibility issues
       on older systems)

     Multisite:
     * Filters for groups are negateable.

1.1.5i1:
     Checks & Agents:
     * uptime: new check for system uptime (Linux)
     * if: new SNMP check for network interfaces with very detailed traffic,
       packet and error statistics - PNP graphs included

     Multisite:
     * direct integration of PNP graphs into Multisite views
     * Host state filter: renamed HTML variables (collision with service state). You
       might need to update custom views using a filter on host states.
     * Tactical overview: exclude services of down hosts from problems, also exclude
       summary hosts
     * View host problems/service problems: exclude summary hosts, exclude services
       of down hosts
     * Simplified implementation of sidebar: sidebar is not any longer embeddeable.
     * Sidebar search: Added host site to be able to see the context links on
       the result page
     * Sidebar search: Hitting enter now closes the hint dropdown in all cases

1.1.5i0:
      Core, Setup, etc.:
      * Ship check-specific rra.cfg's for PNP4Nagios (save much IO and disk space)
      * Allow sections in agent output to apear multiple times
      * cleanup_autochecks.py: new option -f for directly activating new config
      * setup.sh: better detection for PNP4Nagios 0.6
      * snmpwalk: use option -Oa, inhibit strings to be output as hex if an umlaut
        is contained.

      Checks & Agents:
      * local: allow more than once performance value, separated by pipe (|)
      * ps.perf: also send memory and CPU usage (currently on Linux and Solaris)
      * Linux: new check for filesystems mount options
      * Linux: new very detailed check for NTP synchronization
      * ifoperstatus: inventory honors device type, per default only Ethernet ports
        will be monitored now
      * kernel: now inventory is supported and finds pgmajfault, processes (per/s)
        and context switches
      * ipmi_sensors: Suppress performance data for fans (save much IO/space)
      * dual_lan_check: fix problem which using MRPE
      * apc_symmetra: PNP template now uses MIN for capacity (instead of AVERAGE)
      * fc_brocade_port_detailed: PNP template now uses MAX instead of AVERAGE
      * kernel: fix text in PNP template
      * ipmi_sensors: fix timeout in agent (lead to missing items)
      * multipath: allow alias as item instead of uuid
      * caching agent: use /var/cache/check_mk as cache directory (instead of /etc/check_mk)
      * ifoperstatus: is now independent of MIB

      Multisite:
      * New column host painter with link to old Nagios services
      * Multisite: new configuration parameter default_user_role
      
      Livestatus:
      * Add missing LDFLAGS for compiling (useful for -g)

1.1.4:
      Summary:
      * A plentitude of problem fixes (including MRPE exit code bug)
      * Many improvements in new Multisite GUI
      * Stability and performance improvements in Livestatus

      Core, Setup, etc.:
      * Check_MK is looking for main.mk not longer in the current and home
        directory
      * install_nagios.sh: fix link to Check_MK in sidebar
      * install_nagios.sh: switch PNP to version 0.6.3
      * install_nagios.sh: better Apache-Config for Multisite setup
      * do not search main.mk in ~ and . anymore (brought only trouble) 
      * clusters: new variable 'clustered_services_of', allowing for overlapping
         clusters (as proposed by Jörg Linge)
      * install_nagios.sh: install snmp package (needed for snmp based checks)
      * Fix ower/group of tarballs: set them to root/root
      * Remove dependency from debian agent package    
      * Fixed problem with inventory when using clustered_services
      * tcp_connect_timeout: Applies now only for connect(), not for
        time of data transmission once a connection is established
      * setup.sh now also works for Icinga
      * New config parameter debug_log: set this to a filename in main.mk and you
        will get a debug log in case if 'invalid output from plugin...'
      * ping-only-hosts: When ping only hosts are summarized, remove Check_MK and
        add single PING to summary host.
      * Service aggregation: fix state relationship: CRIT now worse than UNKNOWN 
      * Make extra_service_conf work also for autogenerated PING on ping-only-hosts
        (groups, contactgroups still missing)

      Checks & Agents:
      * mrpe in Linux agent: Fix bug introduced in 1.1.3: Exit status of plugins was
        not honored anymore (due to newline handling)
      * mrpe: allow for sending check_command to PNP4Nagios (see MRPE docu)
      * Logwatch GUI: fix problem on Python 2.4 (thanks to Lars)
      * multipath: Check is now less restrictive when parsing header lines with
        the following format: "<alias> (<id>)"
      * fsc_ipmi_mem_status: New check for monitoring memory status (e.g. ECC)
         on FSC TX-120 (and maybe other) systems.
      * ipmi_sensors in Linux agent: Fixed compatibility problem with new ipmi
        output. Using "--legacy-output" parameter with newer freeipmi versions now.
      * mrpe: fix output in Solaris agent (did never work)
      * IBM blade center: new checks for chassis blowers, mediatray and overall health
      * New caching agent (wrapper) for linux, supporting efficient fully redundant
        monitoring (please read notes in agents/check_mk_caching_agent)
      * Added new smbios_sel check for monitoring the System Event Log of SMBIOS.
      * fjdarye60_rluns: added missing case for OK state
      * Linux agent: The xinetd does not log each request anymore. Only
        failures are logged by xinetd now. This can be changed in the xinetd
	configuration files.
      * Check df: handle mountpoints containing spaces correctly 
        (need new inventorization if you have mountpoints with spaces)
      * Check md on Linux: handle spare disks correctly
      * Check md on Linux: fix case where (auto-read-only) separated by space
      * Check md on Linux: exclude RAID 0 devices from inventory (were reported as critical)
      * Check ipmi: new config variable ipmi_ignore_nr
      * Linux agent: df now also excludes NFSv4
      * Wrote man-page for ipmi check
      * Check mrpe: correctly display multiline output in Nagios GUI
      * New check rsa_health for monitoring IBM Remote Supervisor Adapter (RSA)
      * snmp scan: suppress error messages of snmpget
      * New check: cpsecure_sessions for number of sessions on Content Security Gateway
      * Logwatch GUI: move acknowledge button to top, use Multisite layout,
         fix several layout problem, remove list of hosts
      * Check logwatch: limit maximum size of stored log messages (configurable
        be logwatch_max_filesize)
      * AIX agent: fix output of MRPE (state and description was swapped)
      * Linux agent: fixed computation of number of processors on S390
      * check netctr: add missing perfdata (was only sent on OK case)
      * Check sylo: New check for monitoring the sylo state
      
      Livestatus:
      * Table hosts: New column 'services' listing all services of that host
      * Column servicegroups:members: 'AuthUser' is now honored
      * New columns: hosts:services_with_state and servicegroups:members_with_state
      * New column: hostgroup:members_with_state
      * Columns hostgroup:members and hostgroup:members_with_state honor AuthUser
      * New rudimentary API for C++
      * Updates API for Python
      * Make stack size of threads configurable
      * Set stack size of threads per default o 64 KB instead of 8 MB
      * New header Localtime: for compensating time offsets of remote sites
      * New performance counter for fork rate
      * New columns for hosts: last_time_{up,down,unreachable}
      * New columns for services: last_time_{ok,warning,critical,unknown}
      * Columns with counts honor now AuthUser
      * New columns for hosts/services: modified_attributes{,_list}
      * new columns comments_with_info and downtimes_with_info
      * Table log: switch output to reverse chronological order!
      * Fix segfault on filter on comments:host_services
      * Fix missing -lsocket on Solaris
      * Add missing SUN_LEN (fixed compile problem on Solaris)
      * Separators: remote sanitiy check allowing separators to be equal
      * New output format "python": declares strings as UTF-8 correctly
      * Fix segault if module loaded without arguments

      Multisite:
      * Improved many builtin views
      * new builtin views for host- and service groups
      * Number of columns now configurable for each layout (1..50)
      * New layout "tiled"
      * New painters for lists of hosts and services in one column
      * Automatically compensate timezone offsets of remote sites
      * New datasources for downtimes and comments
      * New experimental datasource for log
      * Introduce limitation, this safes you from too large output
      * reimplement host- and service icons more intelligent
      * Output error messages from dead site in Multisite mode
      * Increase wait time for master control buttons from 4s to 10s
      * Views get (per-view) configurable browser automatic reload interval
      * Playing of alarm sounds (configurable per view)
      * Sidebar: fix bookmark deletion problem in bookmark snapin
      * Fixed problem with sticky debug
      * Improve pending services view
      * New column with icon with link to Nagios GUI
      * New icon showing items out of their notification period.
      * Multisite: fix bug in removing all downtimes
      * View "Hostgroups": fix color and table heading
      * New sidebar snapin "Problem hosts"
      * Tactical overview: honor downtimes
      * Removed filter 'limit'. Not longer needed and made problems
        with new auto-limitation.
      * Display umlauts from Nagios comments correctly (assuming Latin-1),
         inhibit entering of umlauts in new comments (fixes exception)
      * Switched sidebar from synchronous to asynchronous requests
      * Reduced complete reloads of the sidebar caused by user actions
      * Fix reload problem in frameset: Browser reload now only reloads
        content frames, not frameset.


1.1.3:

      Core, Setup, etc.:
      * Makefile: make sure all files are world readable
      * Clusters: make real host checks for clusters (using check_icmp with multiple IP addresses)
      * check_mk_templates: remove action_url from cluster and summary hosts (they have no performance data)
      * check_mk_template.cfg: fix typo in notes_url
      * Negation in binary conf lists via NEGATE (clustered_services, ingored_services,
	bulkwalk_hosts, etc).
      * Better handling of wrapping performance counters
      * datasource_programs: allow <HOST> (formerly only <IP>)
      * new config variable: extra_nagios_conf: string simply added to Nagios
        object configuration (for example for define command, etc.)
      * New option --flush: delete runtime data of some or all hosts
      * Abort installation if livestatus does not compile.
      * PNP4Nagios Templates: Fixed bug in template file detection for local checks
      * nagios_install.sh: Added support for Ubuntu 9.10
      * SNMP: handle multiline output of snmpwalk (e.g. Hexdumps)
      * SNMP: handle ugly error output of snmpwalk
      * SNMP: allow snmp_info to fetch multiple tables
      * check_mk -D: sort hostlist before output
      * check_mk -D: fix output: don't show aggregated services for non-aggregated hosts
      * check_mk_templates.cfg: fix syntax error, set notification_options to n

      Checks & Agents:
      * logwatch: fix authorization problem on web pages when acknowledging
      * multipath: Added unhandled multipath output format (UUID with 49 signs)
      * check_mk-df.php: Fix locale setting (error of locale DE on PNP 0.6.2)
      * Make check_mk_agent.linux executable
      * MRPE: Fix problems with quotes in commands
      * multipath: Fixed bug in output parser
      * cpu: fixed bug: apply level on 15min, not on 1min avg
      * New check fc_brocade_port_detailed
      * netctrl: improved handling of wrapped counters
      * winperf: Better handling of wrapping counters
      * aironet_client: New check for number of clients and signal
        quality of CISCO Aironet access points
      * aironet_errors: New check for monitoring CRC errors on
        CISCO Aironet access points
      * logwatch: When Agent does not send a log anymore and no local logwatch
                  file present the state will be UNKNOWN now (Was OK before).
      * fjdarye60_sum: New check for summary status of Fidary-E60 devices
      * fjdarye60_disks: New check for status of physical disks
      * fjdarye60_devencs: New check for status of device enclosures
      * fjdarye60_cadaps: New check for status of channel adapters
      * fjdarye60_cmods: New check for status of channel modules
      * fjdarye60_cmods_flash: New check for status of channel modules flash
      * fjdarye60_cmods_mem: New check for status of channel modules memory
      * fjdarye60_conencs: New check for status of controller enclosures
      * fjdarye60_expanders: New check for status of expanders
      * fjdarye60_inletthmls: New check for status of inlet thermal sensors
      * fjdarye60_thmls: New check for status of thermal sensors
      * fjdarye60_psus: New check for status of PSUs
      * fjdarye60_syscaps: New check for status of System Capacitor Units
      * fjdarye60_rluns: New check for RLUNs
      * lparstat_aix: New check by Joerg Linge
      * mrpe: Handles multiline output correctly (only works on Linux,
	      Agents for AIX, Solaris still need fix).
      * df: limit warning and critical levels to 50/60% when using a magic number
      * fc_brocade_port_detailed: allow setting levels on in/out traffic, detect
         baudrate of inter switch links (ISL). Display warn/crit/baudrate in
	 PNP-template

      MK Livestatus:
      * fix operators !~ and !~~, they didn't work (ever)
      * New headers for waiting (please refer to online documentation)
      * Abort on errors even if header is not fixed16
      * Changed response codes to better match HTTP
      * json output: handle tab and other control characters correctly
      * Fix columns host:worst_service_state and host:worst_service_hard_state
      * New tables servicesbygroup, servicesbyhostgroup and hostsbygroup
      * Allow to select columns with table prefix, e.g. host_name instead of name
        in table hosts. This does not affect the columns headers output by
	ColumnHeaders, though.
      * Fix invalid json output of group list column in tables hosts and services
      * Fix minor compile problem.
      * Fix hangup on AuthUser: at certain columns
      * Fix some compile problems on Solaris

      Multisite:
      * Replaced Multiadmin with Multisite.


1.1.2:
      Summary:
      * Lots of new checks
      * MK Livestatus gives transparent access to log files (nagios.log, archive/*.log)
      * Many bug fixes

      MK Livestatus:
      * Added new table "log", which gives you transparent access to the Nagios log files!
      * Added some new columns about Nagios status data to stable 'status'
      * Added new table "comments"
      * Added logic for count of pending service and hosts
      * Added several new columns in table 'status' 
      * Added new columns flap_detection and obsess_over_services in table services
      * Fixed bug for double columns: filter truncated double to int
      * Added new column status:program_version, showing the Nagios version
      * Added new column num_services_pending in table hosts
      * Fixed several compile problems on AIX
      * Fixed bug: queries could be garbled after interrupted connection
      * Fixed segfault on downtimes:contacts
      * New feature: sum, min, max, avg and std of columns in new syntax of Stats:

      Checks & Agents:
      * Check ps: this check now supports inventory in a very flexible way. This simplifies monitoring a great number of slightly different processes such as with ORACLE or SAP.
      * Check 'md': Consider status active(auto-read-only) as OK
      * Linux Agent: fix bug in vmware_state
      * New Checks for APC Symmetra USV
      * Linux Agent: made <<<meminfo>>> work on RedHat 3.
      * New check ps.perf: Does the same as ps, but without inventory, but with performance data
      * Check kernel: fixed missing performance data
      * Check kernel: make CPU utilization work on Linux 2.4
      * Solaris agent: don't use egrep, removed some bashisms, output filesystem type zfs or ufs
      * Linux agent: fixed problem with nfsmount on SuSE 9.3/10.0
      * Check 'ps': fix incompability with old agent if process is in brackets
      * Linux agent: 'ps' now no longer supresses kernel processes
      * Linux agent: make CPU count work correctly on PPC-Linux
      * Five new checks for monitoring DECRU SANs
      * Some new PNP templates for existing checks that still used the default templates
      * AIX Agent: fix filesystem output
      * Check logwatch: Fix problem occuring at empty log lines
      * New script install_nagios.sh that does the same as install_nagios_on_lenny.sh, but also works on RedHat/CentOS 5.3.
      * New check using the output of ipmi-sensors from freeipmi (Linux)
      * New check for LSI MegaRAID disks and arrays using MegaCli (based on the driver megaraid_sas) (Linux)
      * Added section <<<cpu>>> to AIX and Solaris agents
      * New Check for W&T web thermograph (webthermometer)
      * New Check for output power of APC Symmetra USP
      * New Check for temperature sensors of APC Symmetra WEB/SNMP Management Card.
      * apc_symmetra: add remaining runtime to output
      * New check for UPS'es using the generic UPS-MIB (such as GE SitePro USP)
      * Fix bug in PNP-template for Linux NICs (bytes and megabytes had been mixed up).
      * Windows agent: fix bug in output of performance counters (where sometimes with , instead of .)
      * Windows agent: outputs version if called with 'version'
      
      Core, Setup, etc.:
      * New SNMP scan feature: -I snmp scans all SNMP checks (currently only very few checks support this, though)
      * make non-bulkwalk a default. Please edit bulkwalk_hosts or non_bulkwalk_hosts to change that
      * Improve setup autodetection on RedHat/CentOS.  Also fix problem with Apache config for Mutliadmin: On RedHat Check_MK's Apache conf file must be loaded after mod_python and was thus renamed to zzz_check_mk.conf.
      * Fix problem in Agent-RPM: mark xinetd-configfile with %config -> avoid data loss on update
      * Support PNP4Nagios 0.6.2
      * New setup script "install_nagios.sh" for installing Nagios and everything else on SLES11
      * New option define_contactgroups: will automatically create contactgroup definitions for Nagios

1.1.0:
      * Fixed problems in Windows agent (could lead
        to crash of agent in case of unusal Eventlog
	messages)
      * Fixed problem sind 1.0.39: recompile waitmax for
        32 Bit (also running on 64)
      * Fixed bug in cluster checks: No cache files
        had been used. This can lead to missing logfile
	messages.
      * Check kernel: allow to set levels (e.g. on 
	pgmajfaults)
      * Check ps now allows to check for processes owned
        by a specific user (need update of Linux agent)
      * New configuration option aggregate_check_mk: If
        set to True, the summary hosts will show the
	status auf check_mk (default: False)
      * Check winperf.cpuusage now supports levels
        for warning and critical. Default levels are
	at 101 / 101
      * New check df_netapp32 which must be used
        for Netapps that do not support 64 bit 
	counters. Does the same as df_netapp
      * Symlink PNP templates: df_netapp32 and
        df_netapp use same template as df
      * Fix bug: ifoperstatus does not produce performance
        data but said so.
      * Fix bug in Multiadmin: Sorting according to
        service states did not work
      * Fix two bugs in df_netapp: use 64 bit counters
        (32 counter wrap at 2TB filesystems) and exclude
       	snapshot filesystems with size 0 from inventory.
      * Rudimentary support for monitoring ESX: monitor
        virtual filesystems with 'vdf' (using normal df
	check of check_mk) and monitor state of machines 
	with vcbVmName -s any (new check vmware_state).
      * Fixed bug in MRPE: check failed on empty performance
        data (e.g. from check_snmp: there is emptyness
        after the pipe symbol sometimes)
      * MK Livestatus is now multithreaded an can
        handle up to 10 parallel connections (might
        be configurable in a future version).
      * mk_logwatch -d now processes the complete logfile
        if logwatch.state is missing or not including the
	file (this is easier for testing)
      * Added missing float columns to Livestatus.
      * Livestatus: new header StatsGroupBy:
      * First version with "Check_MK Livestatus Module"!
        setup.sh will compile, install and activate
	Livestatus per default now. If you do not want
	this, please disable it by entering <tt>no</tt>,
	when asked by setup.
      * New Option --paths shows all installation, config
        and data paths of Check_mk and Nagios
      * New configuration variable define_hostgroups and
        define service_groups allow you to automatically
        create host- and service groups - even with aliases.
      * Multiadmin has new filter for 'active checks enabled'.
      * Multiadmin filter for check_command is now a drop down list.
      * Dummy commands output error message when passive services
        are actively checked (by accident)
      * New configuration option service_descriptions allows to
        define customized service descriptions for each check type
      * New configuration options extra_host_conf, extra_summary_host_conf
        and extra_service_conf allow to define arbitrary Nagios options
	in host and service defitions (notes, icon_image, custom variables,
        etc)
      * Fix bug: honor only_hosts also at option -C


1.0.39:
      * New configuration variable only_hosts allows
	you to limit check_mk to a subset of your
	hosts (for testing)
      * New configuration parameter mem_extended_perfdata
	sends more performance data on Linux (see 
	check manual for details)
      * many improvements of Multiadmin web pages: optionally 
	filter out services which are (not) currently in downtime
	(host or service itself), optionally (not) filter out summary
	hosts, show host status (down hosts), new action
	for removing all scheduled downtimes of a service.
	Search results will be refreshed every 90 seconds.
	Choose between two different sorting orders.
	Multadmin now also supports user authentication
      * New configuration option define_timeperiods, which
	allows to create Nagios timeperiod definitions.
	This also enables the Multiadmin tools to filter
	out services which are currently not in their
	notification interval.
      * NIC check for Linux (netctr.combined) now supports
	checking of error rates
      * fc_brocade_port: New possibility of monitoring
	CRC errors and C3 discards
      * Fixed bug: snmp_info_single was missing
        in precompiled host checks
	
1.0.38:
      * New: check_mk's multiadmin tool (Python based
	web page). It allows mass administration of
	services (enable/disable checks/notifications, 
	acknowledgements, downtimes). It does not need
	Nagios service- or host groups but works with
	a freeform search.
      * Remove duplicate <?php from the four new 
	PNP templates of 1.0.37.
      * Linux Agent: Kill hanging NFS with signal 9
	(signal 15 does not always help)
      * Some improvements in autodetection. Also make
	debug mode: ./autodetect.py: This helps to
	find problems in autodetection.
      * New configuration variables generate_hostconf and
	generate_dummy_commands, which allows to suppress
	generation of host definitions for Nagios, or 
	dummy commands, resp.
      * Now also SNMP based checks use cache files.
      * New major options --backup and --restore for
	intelligent backup and restore of configuration
	and runtime data
      * New variable simulation_mode allows you to dry
	run your Nagios with data from another installation.
      * Fixed inventory of Linux cpu.loads and cpu.threads
      * Fixed several examples in checks manpages
      * Fixed problems in install_nagios_on_lenny.sh
      * ./setup.sh now understands option --yes: This
        will not output anything except error messages
	and assumes 'yes' to all questions
      * Fix missing 'default.php' in templates for
	local
	
1.0.37:
      * IMPORTANT: Semantics of check "cpu.loads" has changed.
	Levels are now regarded as *per CPU*. That means, that
	if your warning level is at 4.0 on a 2 CPU machine, then 
	a level of 8.0 is applied.
      * On check_mk -v now also ouputs version of check_mk
      * logfile_patterns can now contain host specific entries.
	Please refer to updated online documentation for details.
      * Handling wrapping of performance counters. 32 and 64 bit
	counters should be autodetected and handled correctly.
	Counters wrapping over twice within one check cycle
	cannot be handled, though.
      * Fixed bug in diskstat: Throughput was computed twice
	too high, since /proc/diskstats counts in sectors (512 Bytes)
	not in KB
      * The new configuration variables bulkwalk_hosts and
	non_bulkwalk_hosts, that allow 	to specify, which hosts 
	support snmpbulkwalk (which is
	faster than snmpwalk) and which not. In previos versions,
	always bulk walk was used, but some devices do not support
	that.
      * New configuration variable non_aggregated_hosts allows
	to exclude hosts generally from service aggregation.
      * New SNMP based check for Rittal CMC TC 
	(ComputerMultiControl-TopConcept) Temperature sensors 
      * Fixed several problems in autodetection of setup
      * Fixed inventory check: exit code was always 0
	for newer Python versions.
      * Fixed optical problem in check manual pages with
	newer version of less.
      * New template check_mk-local.php that tries to
	find and include service name specific templates.
	If none is found, default.php will be used.
      * New PNP templates check_mk-kernel.php for major page
	faults, context switches and process creation
      * New PNP template for cpu.threads (Number of threads)
      * Check nfsmounts now detects stale NFS handles and
	triggers a warning state in that case

1.0.36:
      * New feature of Linux/UNIX Agent: "MRPE" allows
	you to call Nagios plugins by the agent. Please
	refer to online documentation for details.
      * Fix bug in logwatch.php: Logfiles names containing spaces
	now work.
      * Setup.sh now automatically creates cfg_dir if
	none found in nagios.cfg (which is the case for the
	default configuration of a self compiled Nagios)
      * Fix computation of CPU usage for VMS.
      * snmp_hosts now allows config-list syntax. If you do
	not define snmp_hosts at all, all hosts with tag
	'snmp' are considered to be SNMP hosts. That is 
	the new preferred way to do it. Please refer
	to the new online documentation.
      * snmp_communities now also allows config-list syntax
	and is compatible to datasource_programs. This allows
	to define different SNMP communities by making use
	of host tags.
      * Check ifoperstatus: Monitoring of unused ports is
	now controlled via ifoperstatus_monitor_unused.
      * Fix problem in Windows-Agent with cluster filesystems:
	temporarily non-present cluster-filesystems are ignored by
	the agent now.
      * Linux agent now supports /dev/cciss/d0d0... in section
	<<<diskstat>>>
      * host configuration for Nagios creates now a variable
	'name host_$HOSTNAME' for each host. This allows
	you to add custom Nagios settings to specific hosts
	in a quite general way.
      * hosts' parents can now be specified with the
	variable 'parents'. Please look at online documentation
	for details.
      * Summary hosts now automatically get their real host as a
	parent. This also holds for summary cluster hosts.
      * New option -X, --config-check that checks your configuration
	for invalid variables. You still can use your own temporary
	variables if you prefix them with an underscore.
	IMPORTANT: Please check your configuration files with
	this option. The check may become an implicit standard in
	future versions.
      * Fixed problem with inventory check on older Python 
	versions.
      * Updated install_nagios_on_lenny.sh to Nagios version
	3.2.0 and fixed several bugs.

1.0.35:
      * New option -R/--restart that does -S, -H and -C and
	also restarts Nagios, but before that does a Nagios
	config check. If that fails, everything is rolled
	back and Nagios keeps running with the old configuration.
      * PNP template for PING which combines RTA and LOSS into
	one graph.
      * Host check interval set to 1 in default templates.
      * New check for hanging NFS mounts (currently only
	on Linux)
      * Changed check_mk_templates.cfg for PING-only hosts:
	No performance data is processed for the PING-Check
	since the PING data is already processed via the
	host check (avoid duplicate RRDs)
      * Fix broken notes_url for logwatch: Value from setup.sh
	was ignored and always default value taken.
      * Renamed config variable mknagios_port to agent_port
	(please updated main.mk if you use that variable)
      * Renamed config variable mknagios_min_version to
	agent_min_version (update main.mk if used)
      * Renamed config variable mknagios_autochecksdir to 
	autochecksdir (update main.mk if used)
      * configuration directory for Linux/UNIX agents is
	now configurable (default is /etc/check_mk)
      * Add missing configuration variable to precompiled
	checks (fix problem when using clusters)
      * Improved multipath-check: Inventory now determines
	current number of paths. And check output is more
	verbose.
      * Mark config files as config files in RPM. RPM used
	to overwrite main.mk on update!
	
1.0.34:
      * Ship agents for AIX and SunOS/Solaris (beta versions).
      * setup script now autodetects paths and settings of your
	running Nagios
      * Debian package of check_mk itself is now natively build
	with paths matching the prepackaged Nagios on Debian 5.0
      * checks/df: Fix output of check: percentage shown in output
	did include reserved space for root where check logic did
	not. Also fix logic: account reserved space as used - not
	as avail.
      * checks/df: Exclude filesystems with size 0 from inventory.
      * Fix bug with host tags in clusters -> precompile did not
	work.
      * New feature "Inventory Check": Check for new services. Setting
	inventory_check_interval=120 in main.mk will check for new services
	every 2 hours on each host. Refer to online documentation
	for more details.
      * Fixed bug: When agent sends invalid information or check
	has bug, check_mk now handles this gracefully
      * Fixed bug in checks/diskstat and in Linux agent. Also
	IDE disks are found. The inventory does now work correctly
	if now disks are found.
      * Determine common group of Apache and Nagios at setup.
	Auto set new variable www_group which replaces logwatch_groupid.
	Fix bug: logwatch directories are now created with correct
	ownership when check_mk is called manually as root.
      * Default templates: notifications options for hosts and
	services now include also recovery, flapping and warning
	events.
      * Windows agent: changed computation of RAM and SWAP usage
	(now we assume that "totalPageFile" includes RAM *and*
	SWAP).
      * Fix problem with Nagios configuration files: remove
	characters Nagios considers as illegal from service
	descriptions.
      * Processing of performance data (check_icmp) for host
        checks and PING-only-services now set to 1 in default
	templates check_mk_templates.cfg.
      * New SNMP checks for querying FSC ServerView Agent: fsc_fans,
	fsc_temp and fsc_subsystems. Successfully tested with agents
	running	on Windows and Linux.
      * RPM packaged agent tested to be working on VMWare ESX 4.0 
	(simply install RPM package with rpm -i ... and open port 
	in firewall with "esxcfg-firewall -o 6556,tcp,in,check_mk")
      * Improve handling of cache files: inventory now uses cache
	files only if they are current and if the hosts are not
	explicitely specified.
	
1.0.33:
      * Made check_mk run on Python 2.3.4 (as used in CentOS 4.7
	und RedHat 4.7). 
      * New option -M that prints out manual pages of checks.
	Only a few check types are documented yet, but more will
	be following.
      * Package the empty directory /usr/lib/check_mk_agent/plugins
	and ../local into the RPM and DEB package of the agent
      * New feature: service_dependencies. check_mk lets you comfortably
	create Nagios servicedependency definitions for you and also
	supports them by executing the checks in an optimal order.
      * logwatch.php: New button for hiding the context messages.
	This is a global setting for all logfiles and its state is
	stored in a cookie.
	
1.0.32:
      * IMPORTANT: Configuration variable datasource_programs is now
        analogous to that of host_groups. That means: the order of
        program and hostlist must be swapped!
      * New option --fake-dns, useful for tests with non-existing
	hosts.
      * Massive speed improvement for -S, -H and -C
      * Fixed bug in inventory of clusters: Clustered services where
	silently dropped (since introduction of host tags). Fixed now.
      * Fixed minor bug in inventory: Suppress DNS lookup when using
	--no-tcp
      * Fixed bug in cluster handling: Missing function strip_tags()
	in check_mk_base.py was eliminated.
      * Changed semantics of host_groups, summary_host_groups,
	host_contactgroups, and summary_host_groups for clusters. 
	Now the cluster names will be relevant, not
	the names of the nodes. This allows the cluster hosts to
	have different host/contactgroups than the nodes. And it is more
	consistent with other parts of the configuration.
      * Fixed bug: datasource_programs on cluster nodes did not work
	when precompiling

1.0.31:
      * New option -D, --dump that dumps all configuration information
	about one, several or all hosts
	New config variables 'ignored_checktypes' and 'ignored_services',
        which allow to include certain checktypes in general or
        some services from some hosts from inventory
      * Config variable 'clustered_services' now has the same semantics
	as ignored_checktypes and allows to make it host dependent.
      * Allow magic tags PHYSICAL_HOSTS, CLUSTER_HOSTS and ALL_HOSTS at
	all places, where lists of hosts are expected (except checks).
	This fixes various problems that arise when using all_hosts at
	those places:
	  * all_hosts might by changed by another file in conf.d
	  * all_hosts does not contain the cluster hosts
      * Config file 'final.mk' is read after all other config files -
	if it exists. You can put debug code there that prints the
	contents of your variables.
      * Use colored output only, if stdout is a tty. If you have
	problems with colors, then you can pipe the output
	through cat or less
      * Fixed bug with host tags: didn't strip off tags when
	processing configuration lists (occurs when using
	custom host lists)
      * mk_logwatch is now aware of inodes of logfiles. This
	is important for fast rotating files: If the inode
	of a logfile changes between two checks mk_logwatch
	assumes that the complete content is new, even if
	the new file is longer than the old one.
      * check_mk makes sure that you do not have duplicate
	hosts in all_hosts or clusters.

1.0.30:
      * Windows agent now automatically monitors all existing
	event logs, not only "System" and "Application".

1.0.29:
      * Improved default Nagios configuration file:
	added some missing templates, enter correct URLs
	asked at setup time.
      * IMPORANT: If you do not use the new default 
	Nagios configuration file you need to rename
	the template for aggregated services (summary
	services) to check_mk_summarizes (old name
	was 'check_mk_passive-summary'). Aggregated
	services are *always* passive and do *never*
	have performance data.
      * Hopefully fixed CPU usage output on multi-CPU
	machines
      * Fixed Problem in Windows Agent: Eventlog monitoring
	does now also work, if first record has not number 1
	(relevant for larger/older eventlogs)
      * Fixed bug in administration.html: Filename for Nagios
	must be named check_mk.cfg and *not* main.mk. Nagios
	does not read files without the suffix .cfg. 
      * magic factor for df, that allows to automatgically 
        adapt levels for very big or very small filesystems.
      * new concept of host tags simplyfies configuration.
      * IMPORTANT: at all places in the configuration where
	lists of hosts are used those are not any longer
	interpreted as regular expressions. Hostnames
	must match exactly. Therefore the list [ "" ] does
	not any longer represent the list of all hosts.
	It is a bug now. Please write all_hosts instead
	of [ "" ]. The semantics for service expressions
	has not changed.
      * Fixed problem with logwatch.php: Begin with
	<?php, not with <?. This makes some older webservers
	happy.
      * Fixed problem in check ipmi: Handle corrupt output
	from agent
      * Cleaned up code, improved inline documentation
      * Fixed problem with vms_df: default_filesystem_levels,
	filesystem_levels and df magic number now are used
	for df, vms_df and df_netapp together. Works now also
	when precompiled.
	
1.0.28:
      * IMPORTANT: the config file has been renamed from
	check_mk.cfg to main.mk. This has been suggested
	by several of my customers in order to avoid 
	confusion with Nagios configuration files. In addition,
	all check_mk's configuration file have to end in
	'.mk'. This also holds for the autochecks. The 
	setup.sh script will automatically rename all relevant
	files. Users of RPM or DEB installations have to remove
	the files themselves - sorry.
      * Windows agent supports eventlogs. Current all Warning
        and Error messages from 'System' and 'Application' are
        being sent to check_mk. Events can be filtered on the
	Nagios host.
      * Fixed bug: direct RRD update didn't work. Should now.
      * Fixed permission problems when run as root.
      * Agent is expected to send its version in <<<check_mk>>>
	now (not any longer in <<<mknagios>>>
      * Fixed bug in Windows agent. Performance counters now output
	correct values
      * Change checks/winperf: Changed 'ops/sec' into MB/s.
	That measures read and write disk throughput
	(now warn/crit levels possible yet)
      * new SNMP check 'ifoperstatus' for checking link
        of network interfaces via SNMP standard MIB
      * translated setup script into english
      * fixed bug with missing directories in setup script
      * made setup script's output nicer, show version information
      * NEW: mk_logwatch - a new plugin for the linux/UNIX agent
	for watching logfiles
      * Better error handling with Nagios pipe
      * Better handling of global error: make check_mk return
	CRIT, when no data can retrieved at all.
      * Added missing template 'check_mk_pingonly' in sample
	Nagios config file (is needed for hosts without checks)
	
1.0.27:
      * Ship source code of windows agent
      * fix several typos
      * fix bug: option --list-hosts did not work
      * fix bug: precompile "-C" did not work because
	of missing extension .py
      * new option -U,--update: It combines -S, -H and
	-U and writes the Nagios configuration into a
	file (not to stdout).
      * ship templates for PNP4Nagios matching most check_mk-checks.
	Standard installation path is /usr/share/check_mk/pnp-templates
	
1.0.26:
      -	Changed License to GNU GPL Version 2
      * modules check_mk_admin and check_mk_base are both shipped
	uncompiled.
      * source code of windows agent togehter with Makefile shipped
	with normal distribution
      * checks/md now handles rare case where output of /proc/mdstat
	shows three lines per array

1.0.25:
      * setup skript remembers paths

1.0.24:
      * fixed bug with precompile: Version of Agent was always 0

1.0.23:
      * fixed bug: check_config_variables was missing in precompiled
	files
      * new logwatch agent in Python plus new logwatch-check that
	handles both the output from the old and the new agent

1.0.22:
      * Default timeout for TCP transfer increased from 3.0 to 60.0
      * Windows agent supports '<<<mem>>>' that is compatible with Linux
      * Windows agents performance counters output fixed
      * Windows agent can now be cross-compiled with mingw on Linux
      * New checktype winperf.cpuusage that retrieves the percentage
	of CPU usage from windows (still has to be tested on Multi-CPU
	machine)
      * Fixed bug: logwatch_dir and logwatch_groupid got lost when
	precompiling. 
      * arithmetic for CPU usage on VMS multi-CPU machines changed

1.0.21:
      * fixed bug in checks/df: filesystem levels did not work
	with precompiled checks

1.0.20:
      * new administration guide in doc/
      * fixed bug: option -v now works independent of order
      * fixed bug: in statgrab_net: variable was missing (affected -C)
      * fixed bug: added missing variables, imported re (affected -C)
      * check ipmi: new option ipmi_summarize: create only one check for all sensors
      * new pnp-template for ipmi summarized ambient temperature
 
1.0.19:
      * Monitoring of Windows Services
      * Fixed bug with check-specific default parameters
      * Monitoring of VMS (agent not included yet)
      * Retrieving of data via an external programm (e.g. SSH/RSH)
      * setup.sh does not overwrite check_mk.cfg but installs
	the new default file as check_mk.cfg-1.0.19
      * Put hosts into default hostgroup if none is configured<|MERGE_RESOLUTION|>--- conflicted
+++ resolved
@@ -8,12 +8,9 @@
     * FIX: Cleaned up graph rendering of Check_MK services 
     * FIX: zypper: deal with output from SLES 10
     * FIX: zpool_status: Ignoring "No known data errors" text
-<<<<<<< HEAD
     * FIX: dmi_sysinfo: Handling ":" in value correctly
     * FIX: check_http: Fixed syntax error when monitoring certificates
-=======
     * FIX: check_dns: parameter -A does not get an additional string
->>>>>>> 46826927
 
     Multisite:
     * FIX: LDAP: Disabling use of referrals in active directory configuration
