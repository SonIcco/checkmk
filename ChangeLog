--- conflicted
+++ resolved
@@ -12,11 +12,8 @@
     * Better output in case of inventory error
     * FIX: fix bug in host_icon rule on non OMD
     * FIX: do not use isdisjoint() (was in rule editor on Lenny)
-<<<<<<< HEAD
+    * FIX: allow UTF-8 encoded permission translations
     * FIX: Fixed several problems in OMD apache shared mode
-=======
-    * FIX: allow UTF-8 encoded permission translations
->>>>>>> 0c37bc04
 
     Checks & Agents:
     * hpux_if: fix missing default parameter errors
@@ -32,11 +29,8 @@
       on HP-UX.
     * if/if64: inventory also picks up type 62 (fastEther). This
       is needed on Cisco WLC 21xx series (thanks to Ralf Ertzinger)
-<<<<<<< HEAD
+    * FIX: fix inventory of f5_bigip_temp
     * mk_oracle (lnx+win): Fixed TEMP tablespace size calculations
-=======
-    * FIX: fix inventory of f5_bigip_temp
->>>>>>> 0c37bc04
 
     Multisite:
     * Added several missing localization stringsw
