--- conflicted
+++ resolved
@@ -18,16 +18,13 @@
 
     Multisite:
     * FIX: Fixed several minor IE7 related layout bugs
-<<<<<<< HEAD
     * Add: Improved navigation convenience when plugin output contains [running on ... ]
-=======
     * FIX: title of pages was truncated and now isn't anymore
     * Cleanup form for executing commands on hosts/services
 
     WATO:
     * FIX: Fixed layout of rulelist table in IE*
     * FIX: Fixed adding explicit host names to rules in IE7
->>>>>>> 1102e473
 
 1.2.2b1:
     Core:
