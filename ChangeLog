--- conflicted
+++ resolved
@@ -123,11 +123,8 @@
            (like mod_ldap).
     * FIX: Fixed handling of dashboards without title in sidebar view snapin
     * FIX: titles and services got lost when moving join-columns in views
-<<<<<<< HEAD
     * FIX: Fixed exception during initial page rendering in python 2.6 in special cases
            (Internal error: putenv() argument 2 must be string, not list)
-=======
->>>>>>> 227c12d1
 
     WATO:
     * Improved handling of valuespec validations in WATO rule editor. Displaying a
