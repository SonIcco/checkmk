1.1.13i1:
    Multisite:
    * New nifty sidebar snapin "Speed-O-Meter"
    * Implemented new cookie based login mechanism including a fancy login GUI
    * Implemented logout functionality for basic auth and the new cookie based auth
    * Implemented user profile management page for changing the user password and
      the default language (if available)
    * New filter for the (new) state in host/service alerts
    * New command for sending custom notifications
    * FIX: Fixed encoding problem when opening dashboard
    * New icon on a service whos host is in downtime
    * Only show most frequently used context buttons (configurable
      in multisite.mk via context_buttons_to_show)
    * Show icon if user has modified a view's filter settings
    * New config option debug_livestatus_queries, normal debug
      mode does not include this anymore
    * Icons with link to page URL at bottom of each page
    * Logwatch: Switched strings in logwatch to i18n strings
    * Logwatch: Fixed styling of context button when acknowleding log messages
    * Logwatch: Implemented overview page to show all problematic logfiles
    * Add Snapin page: show previews of all snapins
    * Add Snapin page: Trying to prevent dragging confusions by using other click event
    * New (hidden) button for reloading a snapin (left to the close button)
    * Automatically falling back to hardcoded default language if configured
    language is not available
    * Repair layout of Perf-O-Meter in single dataset layout
    * FIX: Fixed duplicate view plugin loading when using localized multisite
    * FIX: Host-/Servicegroup snapin: Showing group names when no alias is available

    BI:
    * Host/Service elements are now iterable via FOREACH_HOST, e.g.
      (FOREACH_HOST, ['server'], ALL_HOSTS, "$HOST$", "Kernel" ),
    * FIX: Assuming host states is possible again (exception: list index "3")

    WATO:
    * Evolved to full featured monitoring configuration tool!
    * Major internal code cleanup
    * Hosts can now be created directly in folders. The concept of host lists
      has been dropped (see migration notes!)
    * Configuration of global configuration variables of Check_MK via WATO
    * Configuration of main.mk rules
    * Configuration of Nagios objects and attributes
    * Configuration of users and roles
    * Configuration of host tags
    * Distributed WATO: replication of the configuration to slaves and peers
    * Added missing API function update_host_attributes() to change the
      attributes of a host
    * Added API function num_hosts_in_folder() to count the number of hosts
      below the given folder
    * Added option to download "latest" snapshot
    * extra_buttons can now register a function to gather the URL to link to
    * Implemented NagVis Authorisation management using WATO users/permissions

    Livestatus:
    * Experimental feature: livecheck -> super fast active check execution
      by making use of external helper processes. Set livecheck=PATH_TO_bin/livecheck
      in nagios.cfg where you load Livestatus. Optional set num_livecheck_helpers=NUM
      to set number of processes. Nagios will not fork() anymore for check exection.
    * New columns num_hosts and num_services in status table
    * New aggregation functions suminv and avginv (see Documentation)
    Core, Setup, etc.:
    * New configuration variable static_checks[] (used by WATO)
    * New configuration variable checkgroup_parameters (mainly for WATO)
    * check_submission defaults now to "file" (was "pipe")
    * Added pre-configured notification via cmk --notify
    * Drop RRA-configuration files for PNP4Nagios completely

    Checks & Agents:
    * if/if64: new ruleset if_disable_if64_hosts, that force if on
      hosts the seem to support if64
    * Windows agent: new config variable "sections" in [global], that
      allows to configure which sections are being output.
    * Windows agent: in [logwatch] you can now configure which logfiles
      to process and which levels of messages to send.
    * Windows agent: new config variable "host" in all sections that
      restricts the folling entries to certain hosts.
    * Windows agent: finally implemented <<<mrpe>>. See check_mk.ini
      for examples.
    * Windows agent: do not execute *.txt and *.dir in <<<plugins>>> and
      <<<local>>>
    * Windows agent: make extensions to execute configurable (see
      example check_mk.ini)
    * Windows agent: agent now reuses TCP port even when taskkill'ed, so
      a system reboot is (hopefully) not neccessary anymore
    * Windows agent: section <<<df>>> now also outputs junctions (windows
      mount points). No external plugin is needed.
    * Windows agent: new section <<<fileinfo>>> for monitoring file sizes
      (and later possible ages)
    * logwatch: allow to classify messages based on their count (see
      man page of logwatch for details)
    * fileinfo: new check for monitoring age and size of files
    * heartbeat_crm: apply patches from Václav Ovsík, so that the check
      should work on Debian now.
<<<<<<< HEAD
    * ad_replication: added warninglevel 
=======
    * fsc_*: added missing scan functions
    * printer_alerts: added further state codes (thanks to Matthew Stew)
    * Solaris agent: changed shell to /usr/bin/bash (fixes problems with LC_ALL=C)
>>>>>>> fa71abc9

1.1.12p5:
    Multisite:
    * FIX: fix hitting enter in Quicksearch on IE 8
    * FIX: event/log views: reverse sorting, so that newest entries
      are shown first
    * FIX: fix dashboard dashlet background on IE
    * FIX: fix row highlight in status GUI on IE 7/8
    * FIX: fix row highlight after status page reload
    * FIX: single dataset layout honors column header settings

    Checks & Agents:
    * FIX: lnx_if: assume interfaces as up if ethtool is missing or
      not working but interface has been used since last reboot. This
      fixes the problem where interface are not found by inventory.
    * FIX: snmp_uptime: handels alternative timeformat
    * FIX: netapp_*: scan functions now detect IBM versions of firmware
    * FIX: bluecoat_diskcpu: repair scan function
    * FIX: mem.vmalloc: fix default levels (32 and 64 was swapped)

1.1.12p4:
    Multisite:
    * FIX: sidebar snapin Hostgroups and Servicegroups sometimes
           failed with non-existing "available_views".
    * FIX: Fix host related WATO context button links to point to the hosts site
    * FIX: Fixed view editor redirection to new view after changing the view_name
    * FIX: Made icon painter usable when displaying hostgroup rows
    * Logwatch: Switched strings in logwatch to i18n strings
    * Logwatch: Fixed styling of context button when acknowleding log messages
    * Logwatch: Implemented overview page to show all problematic logfiles

    WATO:
    * FIX: add missing icon_csv.png
    * FIX: WATO did not write values of custom macros to extra_host_conf definitions

1.1.12p3:
    Core, Setup, etc.:
    * FIX: really suppress precompiling on PING-only hosts now

1.1.12p2:
    Core, Setup, etc.:
    * FIX: fix handling of empty suboids
    * FIX: do not create precomiled checks for host without Check_MK services

    Checks & Agents:
    * FIX: mem.win: Default levels now works, check not always OK
    * FIX: blade_health: fix OID specification
    * FIX: blade_bays: fix naming of item and man page

    Multisite:
    * FIX: Fixed styling of view header in older IE browsers
    * FIX: Do not show WATO button in views if WATO is disabled
    * FIX: Remove WATO Folder filter if WATO is disabled 
    * FIX: Snapin 'Performance': fix text align for numbers
    * FIX: Disallow setting downtimes that end in the past
    * FIX: Fix links to downtime services in dashboard
    * FIX: Fix popup help of reschedule icon

1.1.12p1:
    Core, Setup, etc.:
    * FIX: fix aggregate_check_mk (Summary host agent status)

    Checks & Agents:
    * FIX: mk_oracle now also detects XE databases
    * FIX: printer_alerts: handle 0-entries of Brother printers
    * FIX: printer_supply: fix Perf-O-Meter if no max known
    * FIX: Added id parameter to render_statistics() method to allow more than
      one pie dashlet for host/service stats
    * FIX: drbd: fixed inventory functions
    * FIX: printer_supply: handle output of Brother printers
    * FIX: ps.perf PNP template: show memory usage per process and not
      summed up. This is needed in situations where one process forks itself
      in irregular intervals and rates but you are interested just in the
      memory usage of the main process.

    Multisite:
    * FIX: finally fixed long-wanted "NagStaMon create hundreds
      of Apache processes" problem!
    * FIX: query crashed when sorting after a join columns without
      an explicit title.
    * FIX: filter for WATO file/folder was not always working.
    * Added filter for hard services states to search and service
      problems view
    * FIX: dashboard problem views now ignore notification period,
      just as tactical overview and normal problem views do
    * FIX: Loading dashboard plugins in dashboard module
 

1.1.12:
    Checks & Agents:
    * dell_powerconnect_*: final fixed, added PNP-templates
    * ps.perf: better error handling in PNP template

    Multisite:
    * Dashboard: fix font size of service statistics table
    * Dashboard: insert links to views into statistics
    * Dashboard: add links to PNP when using PNP graphs
    
1.1.12b2:
    Core, Setup, etc.:
    * FIX: fix crash with umlauts in host aliases
    * FIX: remove duplicate alias from Nagios config

    Checks & Agents:
    * services: better handling of invalid patterns
    * FIX: multipath: fix for another UUID format
    * AIX agent: fix implementation of thread count
    * blade_bays: detect more than 16 bays
    * statgrab_*: added missing inventory functions
    * FIX: fix smart.temp WARN/CRIT levels were off by one degree

    Multisite:
    * Remove Check_MK logo from default dashboard
    * Let dashboard use 10 more pixels right and bottom
    * FIX: do not show WATO icon if no WATO permission
    * Sidebar sitestatus: Sorting sites by sitealias
    * FIX: removed redundant calls of view_linktitle()

    WATO:
    * FIX: fix update of file/folder title after title property change

    Livestatus:
    * FIX: fix crash on imcomplete log lines (i.e. as
      as result of a full disk)
    * FIX: Livestatus-API: fix COMMAND via persistent connections
	

1.1.12b1:
    Core, Setup, etc.:
    * FIX: fix cmk -D on cluster hosts
    * Made profile output file configurable (Variable: g_profile_path)

    Checks & Agents:
    * FIX: j4p_performance: fix inventory functions 
    * FIX: mk_oracle: fix race condition in cache file handling (agent data
      was missing sections in certain situations)
    * mrpe: make check cluster-aware and work as clustered_service
    * cups_queues: Run agent part only on directly on CUPS servers,
      not on clients
    * FIX: mbg_lantime_state: Fixed output UOM to really be miliseconds
    * FIX: ntp: Handling large times in "poll" column correctly
    * New check dmi_sysinfo to gather basic hardware information
    * New check bintec_info to gather the software version and serial number
    of bintec routers

    Multisite:
    * FIX: fix rescheduling of host check
    * FIX: fix exception when using status_host while local site is offline
    * FIX: Fixed not updating pnp graphs on dashboard in some browsers (like chrome)
    * FIX: fix URL-too-long in permissions page
    * FIX: fix permission computation
    * FIX: fixed sorting of service perfdata columns
    * FIX: fixed sorting of multiple joined columns in some cases
    * FIX: fixed some localisation strings
    * Cleanup permissions page optically, add comments for views and snapins
    * Added some missing i18n strings in general HTML functions
    * Added display_option "w" to disable limit messages and livestatus errors in views
    * Service Perfdata Sorters are sorting correctly now
    * Added "Administration" snapin to default sidebar
    * Tactical Overview: make link clickable even if count is zero
    * Minor cleanup in default dashboard
    * Dashboard: new dashlet attribute title_url lets you make a title into a link
    * Dashboard: make numbers match "Tactical Overview" snapin

    Livestatus:
    * Write messages after initialization into an own livestatus.log

    WATO:
    * FIX: "bulk move to" at the top of wato hostlists works again
    * FIX: IE<9: Fixed problem with checkbox events when editing a host
    * FIX: "move to" dropdown in IE9 works again

1.1.11i4:
    Core, Setup, etc.:
    * FIX: use hostgroups instead of host_groups in Nagios configuration.
      This fixes a problem with Shinken
    * --scan-parents: detected parent hosts are now tagged with 'ping', so
      that no agent will be contacted on those hosts

    Checks & Agents:
    * Added 4 new checks dell_powerconnect_* by Chris Bowlby
    * ipmi_sensors: correctly handle further positive status texts
      (thanks to Sebastian Talmon)
    * FIX: nfsmounts handles zero-sized volumes correctly
    * AIX agent now outputs the user and performance data in <<<ps>>>

    Multisite:
    * FIX: WATO filtered status GUIs did not update the title after changing
      the title of the file/folder in WATO
    * FIX: Removed new python syntax which is incompatible with old python versions
    * FIX: Made bulk inventory work in IE
    * FIX: Fixed js errors in IE when having not enough space on dashboard 
    * FIX: fix error when using non-Ascii characters in view title
    * FIX: fix error on comment page caused by missing sorter
    * FIX: endless javascript when fetching pnp graphs on host/service detail pages
    * FIX: Not showing the action form in "try" mode of the view editor
    * FIX: Preventing up-then-over effect while loading the dashboard in firefox
    * Added missing i18n strings in command form and list of views
    * Views are not reloaded completely anymore. The data tables are reloaded
      on their own.
    * Open tabs in views do not prevent reloading the displayed data anymore
    * Added display_option "L" to enable/disable column title sortings
    * Sorting by joined columns is now possible
    * Added missing sorters for "service nth service perfdata" painters
    * Implemented row selection in views to select only a subset of shown data
      for actions
    * Sort titles in views can be enabled by clicking on the whole cells now
    * Submitting the view editor via ENTER key saves the view now instead of try mode
    * Host comments have red backgrounded rows when host is down
    * Implemented hook api to draw custom link buttons in views

    WATO:
    * Changed row selection in WATO to new row selection mechanism
    * Bulk action buttons are shown at the top of hostlists too when the lists
      have more than 10 list items
    * New function for backup and restore of the configuration

    Livestatus:
    * FIX: fix compile error in TableLog.cc by including stddef.h
    * FIX: tables comments and downtimes now honor AuthUser
    * Table log honors AuthUser for entries that belong to hosts
      (not for external commands, though. Sorry...)
    * FIX: fix Stats: sum/min/max/avg for columns of type time

1.1.11i3:
    Core, Setup, etc.:
    * FIX: allow host names to have spaces
    * --snmpwalk: fix missing space in case of HEX strings
    * cmk --restore: be aware of counters and cache being symbolic links
    * do_rrd_update: direct RRD updates have completely been removed.
      Please use rrdcached in case of performance problems.
    * install_nagios.sh has finally been removed (was not maintained anyway).
      Please use OMD instead.
    * Inventory functions now only take the single argument 'info'. The old
      style FUNC(checkname, info) is still supported but deprecated.
    * Show datasource program on cmk -D
    * Remove .f12 compile helper files from agents directory
    * Output missing sections in case of "WARNING - Only __ output of __..."
    * Remove obsolete code of snmp_info_single
    * Remove 'Agent version (unknown)' for SNMP-only hosts
    * Options --version, --help, --man, --list-checks and --packager now
      work even with errors in the configuration files
    * Minor layout fix in check man-pages

    Checks & Agents:
    * FIX: hr_mem: take into account cache and buffers
    * FIX: printer_pages: workaround for trailing-zero bug in HP Jetdirect
    * mk_logwatch: allow to set limits in processing time and number of
      new log messages per log file
    * Windows Agent: Now supports direct execution of powershell scripts
    * local: PNP template now supports multiple performance values
    * lnx_if: make lnx_if the default interface check for Linux
    * printer_supply: support non-Ascii characters in items like
      "Resttonerbehälter". You need to define snmp_character_encodings in main.mk
    * mem.win: new dedicated memory check for Windows (see Migration notes)
    * hr_mem: added Perf-O-Meter
    * Renamed all temperature checks to "Temperature %s". Please
      read the migration notes!
    * df and friends: enabled trend performance data per default. Please
      carefully read the migration notes!
    * diskstat: make summary mode the default behavious (one check per host)

    MK Livestatus:
    * WaitObject: allow to separate host name and service with a semicolon.
      That makes host names containing spaces possible.
    * Better error messages in case of unimplemented operators

    Multisite:
    * FIX: reschedule now works for host names containing spaces
    * FIX: correctly sort log views in case of multi site setups
    * FIX: avoid seven broken images in case of missing PNP graphs
    * FIX: Fixed javascript errors when opening dashboard in IE below 9
    * FIX: Views: Handling deprecated value "perpage" for option
      column_headers correctly
    * FIX: Fixed javascript error when saving edited views without sidebar
    * FIX: Showing up PNP hover menus above perfometers
    * Host/Service Icon column is now modularized and can be extended using
      the multisite_icons list.
    * New sorters for time and line number of logfile entries
    * Bookmarks snapin: save relative URLs whenever possible
    * Man-Pages of Check_MK checks shown in Multisite honor OMD's local hierarchy
    * nicer output of substates, translate (!) and (!!) into HTML code
    * new command for clearing modified attributes (red cross, green checkmark)
    * Perf-O-Meters: strip away arguments from check_command (e.g.
      "check-foo!17!31" -> "check-foo").
    * Added several missing i18n strings in view editor
    * Views can now be sorted by the users by clicking on the table headers.
      The user sort options are not persisted.
    * Perf-O-Meters are now aware if there really is a PNP graph

    WATO:
    * Show error message in case of empty inventory due to agent error
    * Commited audit log entries are now pages based on days
    * Added download link to download the WATO audit log in CSV format

1.1.11i2:
    Core, Setup, etc.:
    * FIX: sort output of cmk --list-hosts alphabetically
    * FIX: automatically remove leading and trailing space from service names
      (this fixes a problem with printer_pages and an empty item)
    * Great speed up of cmk -N/-C/-U/-R, especially when number of hosts is
      large.
    * new main.mk option delay_precompile: if True, check_mk will skip Python 
      precompilation during cmk -C or cmk -R, but will do this the first 
      time the host is checked.  This speeds up restarts. Default is False.
      Nagios user needs write access in precompiled directory!
    * new config variable agent_ports, allowing to specify the agent's
      TCP port (default is 6556) on a per-host basis.
    * new config variable snmp_ports, allowing to specify the UDP port
      to used with SNMP, on a per-host basis.
    * new config variable dyndns_hosts. Hosts listed in this configuration
      list (compatible to bulkwalk_hosts) use their hostname as IP address.
    
    Checks & Agents:
    * FIX: AIX agent: output name of template in case of MRPE
    * FIX: cisco_temp: skip non-present sensors at inventory
    * FIX: apc_symmetra: fix remaining runtime calculation (by factor 100)
    * FIX: Added PNP-template for winperf_phydisk
    * FIX: if64: fix UNKNOWN in case of non-unique ifAlias
    * FIX: lnx_if/if/if64: ignore percentual traffic levels on NICs without
           speed information.
    * FIX: cisco_temp_perf: add critical level to performance data
    * FIX: windows agent: hopefully fix case with quotes in directory name
    * FIX: printer_supply: fixed logic of Perf-O-Meter (mixed up crit with ok)
    * FIX: Solaris agent: reset localization to C, fixes problems with statgrab
    * FIX: blade_*: fix SNMP scan function for newer firmwares (thanks to Carlos Peón)
    * snmp_uptime, snmp_info: added scan functions. These checks will now
      always be added. Please use ingored_checktypes to disable, if non needed.
    * brocade_port: check for Brocade FC ports has been rewritten with
      lots of new features.
    * AIX agent now simulates <<<netctr>>> output (by Jörg Linge)
    * mbg_lantime_state: Handling refclock offsets correctly now; Changed
      default thresholds to 5/10 refclock offset
    * brocade_port: parameter for phystate, opstate and admstate can now
      also be lists of allowed states.
    * lnx_if: treat interfaces without information from ethtool as
      softwareLoopback interface. The will not be found by inventory now.
    * vbox_guest: new check for checking guest additions of Linux virtual box hosts
    * if/if64: Fixed bug in operstate detection when using old tuple based params
    * if/if64: Fixed bug in operstate detection when using tuple of valid operstates
    * mk_oracle: Added caching of results to prevent problems with long
    running SQL queries. Cache is controlled by CACHE_MAXAGE var which is preset to
    120 seconds 
    * mk_oracle: EXCLUDE_<sid>=ALL or EXCLUDE_<sid>=oracle_sessions can be
    used to exclude specific checks now
    * mk_oracle: Added optional configuration file to configure the new options
    * j4p_performance agent plugin: Supports basic/digest auth now
    * New checks j4p_performance.threads and j4p_performance.uptime which
      track the number of threads and the uptime of a JMX process
    * j4p_performance can fetch app and servlet specific status data. Fetching
      the running state, number of sessions and number of requests now. Can be
      extended via agent configuration (j4p.cfg).
    * Added some preflight checks to --scan-parents code
    * New checks netapp_cluster, netapp_vfiler for checking NetAPP filer 
      running as cluster or running vfilers.
    * megaraid_pdisks: Better handling of MegaCli output (Thanks to Bastian Kuhn)
    * Windows: agent now also sends start type (auto/demand/disabled/boot/system)
    * Windows: inventory_services now allowes regexes, depends and state/start type
      and also allows host tags.

    Multisite:
    * FIX: make non-Ascii characters in services names work again
    * FIX: Avoid exceptions in sidebar on Nagios restart
    * FIX: printer_supply perfometer: Using white font for black toners
    * FIX: ipmi: Skipping items with invalid data (0.000 val, "unspecified" unit) in summary mode
    * FIX: ipmi: Improved output formating in summary mode
    * FIX: BI - fixed wrong variable in running_on aggregation function
    * FIX: "view_name" variable missing error message when opening view.py
      while using the "BI Aggregation Groups" and "Hosts" snapins in sidebar
    * FIX: Fixed styling of form input elements in IE + styling improvements
    * FIX: Fixed initial folding state on page loading on pages with multiple foldings opened
    * Introduced basic infrastructure for multilanguage support in Multisite
    * Make 'Views' snapin foldable
    * Replace old main view by dashboard
    * Sidebar: Snapins can register for a triggered reload after a nagios
      restart has been detected. Check interval is 30 seconds for now.
    * Quicksearch snapin: Reloads host lists after a detected nagios restart.
    * New config directory multisite.d/ - similar to conf.d/
    * great speed up of HTML rendering
    * support for Python profiling (set profile = True in multisite.mk, profile
      will be in var/check_mk/web)
    * WATO: Added new hook "active-changes" which calls the registered hosts
      with a dict of "dirty" hosts
    * Added column painter for host contacts
    * Added column painters for contact groups, added those to detail views
    * Added filters for host and service contact groups
    * Detail views of host/service now show contacts
    * Fix playing of sounds: All problem views now have play_sounds activated,
      all other deactivated.
    * Rescheduling of Check_MK: introduce a short sleep of 0.7 sec. This increases
      the chance of the passive services being updated before the repaint.
    * Added missing i18n strings in filter section of view editor
    * Added filter and painter for the contact_name in log table
    * Added several views to display the notification logs of Nagios

    WATO:
    * Configration files can now be administered via the WEB UI
      (config_files in multisite.mk is obsolete)
    * Snapin is tree-based and foldable
    * Bulk operation on host lists (inventory, tags changed, etc)
    * Easy search operation in host lists
    * Dialog for global host search
    * Services dialog now tries to use cached data. On SNMP hosts
      no scan will be done until new button "Full Scan" is pressed.

    BI:
    * FIX: Fixed displaying of host states (after i18n introduction)h
    * FiX: Fixed filter for aggregation group
    * FIX: Fixed assumption button for services with non-Ascii-characters

    MK Livestatus:
    * FIX: fix compile problem on Debian unstable (Thanks to Sven Velt)
    * Column aggregation (Stats) now also works for perf_data
    * New configuration variable data_encoding and full UTF-8 support.
    * New column contact_groups in table hosts and services (thanks to
      Matthew Kent)
    * New headers Negate:, StatsNegate: and WaitConditionNegate:

1.1.11i1:
    Core, Setup, etc.:
    * FIX: Avoid duplicate SNMP scan of checktypes containing a period
    * FIX: honor ignored_checktypes also on SNMP scan
    * FIX: cmk -II also refreshes cluster checks, if all nodes are specified
    * FIX: avoid floating points with 'e' in performance data
    * FIX: cmk -D: drop obsolete (and always empty) Notification:
    * FIX: better handling of broken checks returning empty services
    * FIX: fix computation of weight when averaging
    * FIX: fix detection of missing OIDs (led to empty lines) 
    * SNMP scan functions can now call oid(".1.3.6.1.4.1.9.9.13.1.3.1.3.*")
      That will return the *first* OID beginning with .1.3.6.1.4.1.9.9.13.1.3.1.3
    * New config option: Set check_submission = "file" in order to write
      check result files instead of using Nagios command pipe (safes
      CPU ressources)
    * Agent simulation mode (for internal use and check development)
    * Call snmpgetnext with the option -Cf (fixes some client errors)
    * Call snmp(bulk)walk always with the option -Cc (fixes problems in some
      cases where OIDs are missing)
    * Allow merging of dictionary based check parameters
    * --debug now implies -v
    * new option --profile: creates execution profile of check_mk itself
    * sped up use of stored snmp walks
    * find configuration file in subdirectories of conf.d also
    * check_mk_templates.cfg: make check-mk-ping take arguments

    Multisite:
    * FIX: Display limit-exceeded message also in multi site setups
    * FIX: Tactical Overview: fix unhandled host problems view
    * FIX: customlinks snapin: Suppressing exception when no links configured
    * FIX: webservice: suppress livestatus errors in multi-site setups
    * FIX: install missing example icons in web/htdocs/images/icons
    * FIX: Nagios-Snapin: avoid duplicate slash in URL
    * FIX: custom_style_sheet now also honored by sidebar
    * FIX: ignore case when sorting groups in ...groups snapin
    * FIX: Fixed handling of embedded graphs to support the changes made to
    * FIX: avoid duplicate import of plugins in OMD local installation
    the PNP webservice
    * FIX: Added host_is_active and host_flapping columns for NagStaMon views
    * Added snmp_uptime, uptime and printer_supply perfometers
    * Allow for displaying service data in host tables
    * View editor foldable states are now permament per user
    * New config variable filter_columns (default is 2)

    BI:
    * Added new component BI to Multisite.

    WATO:
    * FIX: fix crash when saving services after migration from old version
    * Allow moving hosts from one to another config file

    Checks & Agents:
    * FIX: hr_mem: ignore devices that report zero memory
    * FIX: cisco_power: fix syntax error in man page (broke also Multisite)
    * FIX: local: fixed search for custom templates PNP template
    * FIX: if/if64: always generate unique items (in case ifAlias is used)
    * FIX: ipmi: fix ugly ouput in case of warning and error
    * FIX: vms_df: fix, was completely broken due to conversion to df.include
    * FIX: blade_bays: add missing SNMP OIDs (check was always UNKNOWN)
    * FIX: df: fix layout problems in PNP template
    * FIX: df: fix trend computation (thanks to Sebastian Talmon)
    * FIX: df: fix status in case of critical trend and warning used
    * FIX: df: fix display of trend warn/crit in PNP-graph
    * FIX: cmctc: fix inventory in case of incomplete entries
    * FIX: cmctc: add scan function
    * FIX: ucd_cpu_load and ucd_cpu_util: make scan function find Rittal
    * FIX: ucd_cpu_util: fix check in case of missing hi, si and st
    * FIX: mk_logwatch: improve implementation in order to save RAM
    * FIX: mk_oracle: Updated tablespace query to use 'used blocks' instead of 'user blocks'
    * FIX: mk_oracle: Fixed computation for TEMP table spaces
    * FIX: bluecoat_sensors: Using scale parameter provided by the host for reported values
    * FIX: fjdarye60_devencs, fjdarye60_disks.summary: added snmp scan functions
    * FIX: decru_*: added snmp scan functions
    * FIX: heartbeat_rscstatus handles empty agent output correctly
    * FIX: hp_procurve_cpu: fix synatx error in man page
    * FIX: hp_procurve_memory: fix syntax error in man page
    * FIX: fc_brocade_port_detailed: fix PNP template in MULTIPLE mode
    * FIX: ad_replication.bat only generates output on domain controllers now.
           This is useful to prevent checks on non DC hosts (Thanks to Alex Greenwood)
    * FIX: cisco_temp_perf: handle sensors without names correctly
    * printer_supply: Changed order of tests. When a printer reports -3 this
      is used before the check if maxlevel is -2.
    * printer_supply: Skipping inventory of supplies which have current value
    and maxlevel both set to -2.
    * cisco_locif: The check has been removed. Please switch to if/if64
      has not the index 1
    * cisco_temp/cisco_temp_perf: scan function handles sensors not beginning
      with index 1
    * df: split PNP graphs for growth/trend into two graphs
    * omd_status: new check for checking status of OMD sites
    * printer_alerts: Added new check for monitoring alert states reported by
      printers using the PRINTER-MIB
    * diskstat: rewritten check: now show different devices, r+w in one check
    * canon_pages: Added new check for monitoring processed pages on canon
    printer/multi-function devices
    * strem1_sensors: added check to monitor sensors attached to Sensatorinc EM1 devices
    * windows_update: Added check to monitor windows update states on windows
      clients. The check monitors the number of pending updates and checks if
      a reboot is needed after updates have been installed.
    * lnx_if: new check for Linux NICs compatible with if/if64 replacing 
      netif.* and netctr.
    * if/if64: also output performance data if operstate not as expected
    * if/if64: scan function now also detects devices where the first port
    * if/if64: also show perf-o-meter if speed is unknown
    * f5_bigip_pool: status of F5 BIP/ip load balancing pools
    * f5_bigip_vserver: status of F5 BIP/ip virtual servers
    * ipmi: new configuration variable ipmi_ignored_sensors (see man page)
    * hp_procurve_cpu: rename services description to CPU utilization
    * ipmi: Linux agent now (asynchronously) caches output of ipmitool for 20 minutes
    * windows: agent has new output format for performance counters
    * winperf_process.util: new version of winperf.cpuusage supporting new agent
    * winperf_system.diskio: new version of winperf.diskstat supporting new agent
    * winperf_msx_queues: new check for MS Exchange message queues
    * winperf_phydisk: new check compatible with Linux diskstat (Disk IO per device!)
    * smart.temp/smart.stats: added new check for monitoring health of HDDs
      using S.M.A.R.T
    * mcdata_fcport: new check for ports of MCData FC Switches
    * hp_procurve_cpu: add PNP template
    * hp_procurve_cpu: rename load to utilization, rename service to CPU utilizition
    * df,df_netapp,df_netapp32,hr_fs,vms_df: convert to mergeable dictionaries
    * mbg_lantime_state,mbg_lantime_refclock: added new checks to monitor 
      Meinberg LANTIME GPS clocks

    Livestatus:
    * Updated Perl API to version 0.74 (thanks to Sven Nierlein)

1.1.10:
    Core, Setup, etc.:
    * --flush now also deletes all autochecks 
    
    Checks & Agents:
    * FIX: hr_cpu: fix inventory on 1-CPU systems (thanks to Ulrich Kiermayr)


1.1.10b2:
    Core, Setup, etc.:
    * FIX: setup.sh on OMD: fix paths for cache and counters
    * FIX: check_mk -D did bail out if host had no ip address
    * cleanup: all OIDs in checks now begin with ".1.3.6", not "1.3.6"

    WATO:
    * FIX: Fixed bug that lost autochecks when using WATO and cmk -II together

    Checks & Agents:
    * Added check man pages for systemtime, multipath, snmp_info, sylo,
      ad_replication, fsc_fans, fsc_temp, fsc_subsystems
    * Added SNMP uptime check which behaves identical to the agent uptime check


1.1.10b1:
    Core, Setup, etc.:
    * FIX: do not assume 127.0.0.1 as IP address for usewalk_hosts if
      they are not SNMP hosts.
    * FIX: precompile: make sure check includes are added before actual
      checks
    * FIX: setup.sh: do not prepend current directory to url_prefix
    * FIX: output agent version also for mixed (tcp|snmp) hosts
    * RPM: use BuildArch: noarch in spec file rather than as a command
      line option (thanks to Ulrich Kiermayr)
    * setup.sh: Allow to install Check_MK into existing OMD site (>= 0.46).
      This is still experimental!

    Checks & Agents:
    * FIX: Windows agent: fix output of event ID of log messages
    * FIX: if/if64: output speed correctly (1.50MB/s instead of 1MB/s)
    * FIX: drbd now handles output of older version without an ep field
    * FIX: repaired df_netapp32
    * FIX: Added SNMP scan function of df_netapp and df_netapp32
    * FIX: repaired apc_symmetra (was broken due to new option -Ot 
      for SNMP)
    * FIX: df, hr_fs and other filesystem checks: fix bug if using
      magic number. levels_low is now honored.
    * FIX: scan function avoids hr_cpu and ucd_cpu_utilization
      at the same time
    * FIX: HP-UX agent: fixed output of df for long mount points
      (thanks to Claas Rockmann-Buchterkirche)
    * FIX: df_netapp/32: fixed output of used percentage (was always
      0% due to integer division)
    * FIX: fixed manual of df (magic_norm -> magic_normsize)
    * FIX: removed filesystem_trend_perfdata. It didn't work. Use
      now df-parameter "trend_perfdata" (see new man page of df)
    * FIX: cisco_temp_perf: fix return state in case of WARNING (was 0 = OK)
    * FIX: repair PNP template for df when using trends
    * FIX: cisco_qos: fix WATO exception (was due to print command in check)
    * FIX: check_mk check: fixed template for execution time
    * FIX: blade_health, fc_brocade_port_detailed removed debug outputs
    * FIX: netapp_volumes: The check handled 64-bit aggregates correctly
    * FIX: netapp_volumes: Fixed snmp scan function
    * FIX: blade_*: Fixed snmp scan function
    * FIX: nfsmount: fix exception in check in case of 'hanging'
    * systemtime: new simple check for time synchronization on Windows
      (needs agent update)
    * Added Perf-O-Meter for non-df filesystem checks (e.g. netapp)
    * hp_proliant_*: improve scan function (now just looks for "proliant")

    Multisite:
    * FIX: fix json/python Webservice

1.1.9i9:
    Core, Setup, etc.:
    * FIX: check_mk_templates.cfg: add missing check_period for hosts
      (needed for Shinken)
    * FIX: read *.include files before checks. Fixes df_netapp not finding
      its check function
    * FIX: inventory checks on SNMP+TCP hosts ignored new TCP checks
    * local.mk: This file is read after final.mk and *not* backup up
      or restored
    * read all files in conf.d/*.mk in alphabetical order now.
    * use snmp commands always with -Ot: output time stamps as UNIX epoch
      (thanks to Ulrich Kiermayr)

    Checks & Agents:
    * ucd_cpu_load: new check for CPU load via UCD SNMP agent
    * ucd_cpu_util: new check for CPU utilization via UCD SNMP agent
    * steelhead_status: new check for overall health of Riverbed Steelhead appliance
    * steelhead_connections: new check for Riverbed Steelhead connections
    * df, df_netapp, df_netapp32, hr_fs, vms_df: all filesystem checks now support
      trends. Please look at check manpage of df for details.
    * FIX: heartbeat_nodes: Fixed error handling when node is active but at least one link is dead
    * 3ware_units: Handling INITIALIZING state as warning now
    * FIX: 3ware_units: Better handling of outputs from different tw_cli versions now
    * FIX: local: PNP template for local now looks in all template directories for
      specific templates (thanks to Patrick Schaaf)

    Multisite:
    * FIX: fix "too many values to unpack" when editing views in single layout
      mode (such as host or service detail)
    * FIX: fix PNP icon in cases where host and service icons are displayed in 
      same view (found by Wolfgang Barth)
    * FIX: Fixed view column editor forgetting pending changes to other form
           fields
    * FIX: Customlinks snapin persists folding states again
    * FIX: PNP timerange painter option field takes selected value as default now
    * FIX: Fixed perfometer styling in single dataset layouts
    * FIX: Tooltips work in group headers now
    * FIX: Catching exceptions caused by unset bandwidth in interface perfometer

    WATO:
    * FIX: fix problem with vanishing services on Windows. Affected were services
      containing colons (such as fs_C:/).

    Livestatus:
    * FIX: fix most compiler warnings (thanks to patch by Sami Kerola)
    * FIX: fix memory leak. The leak caused increasing check latency in some
      situations
    
1.1.9i8:
    Multisite:
    * New "web service" for retrieving data from views as JSON or 
      Python objects. This allows to connect with NagStaMon 
      (requires patch in NagStaMon). Simply add &output_format=json
      or &output_format=python to your view URL.
    * Added two builtin views for NagStaMon.
    * Acknowledgement of problem now has checkboxes for sticky,
      send notification and persisten comment
    * Downtimes: allow to specify fixed/flexible downtime
    * new display_options d/D for switching on/off the tab "Display"
    * Improved builtin views for downtimes
    * Bugfix: Servicegroups can be searched with the quicksearch snapin using
      the 'sg:' prefix again

    WATO:
    * Fixed problem appearing at restart on older Python version (RH)

1.1.9i7:
    Core, Setup, etc.:
    * Fix crash on Python 2.4 (e.g. RedHat) with fake_file
    * Fixed clustering of SNMP hosts
    * Fix status output of Check_MK check in mixed cluster setups

    Checks & Agents:
    * PNP templates for if/if64: fix bugs: outgoing packets had been
      same as incoming, errors and discards were swapped (thanks to 
      Paul Freeman)
    * Linux Agent: Added suport for vdx and xvdx volumes (KVM+Virtio, XEN+xvda)

    Multisite:
    * Fix encoding problem when host/service groups contain non-ascii
      characters.

    WATO:
    * Fix too-long-URL problem in cases of many services on one host


1.1.9i6:
    INCOMPATIBLE CHANGES:
    * Removed out-dated checks blade_misc, ironport_misc and snia_sml. Replaced
      with dummy checks begin always UNKNOWN.

    Core, Setup, etc.:
    * cmk -D: show ip address of host 
    * Fix SNMP inventory find snmp misc checks inspite of negative scan function
    * Fix output of MB and GB values (fraction part was zero)

    Checks & Agents:
    * megaraid_ldisks: remove debug output
    * fc_brocade_port: hide on SNMP scan, prefer fc_brocade_port_detailed
    * fc_brocade_port_detailed: improve scan function, find more devices
    * New agent for HP-UX
    * hpux_cpu: new check for monitoring CPU load average on HP-UX
    * hpux_if: New check for monitoring NICs on HP-UX (compatible to if/if64)
    * hpux_multipath: New check for monitoring Multipathing on HP-UX
    * hpux_lvm: New check for monitoring LVM mirror state on HP-UX
    * hpux_serviceguard: new check for monitoring HP-UX Serviceguard
    * drbd: Fixed var typo which prevented inventory of drbd general check
      (Thanks to Andreas Behler)
    * mk_oracle: new agent plugin for monitoring ORACLE (currently only
      on Linux and HP-UX, but easily portable to other Unices)
    * oracle_sessions: new check for monitoring the current number of active
      database sessions.
    * oracle_logswitches: new check for monitoring the number of logswitches
      of an ORACLE instances in the last 60 minutes.
    * oracle_tablespaces: new check for monitoring size, state and autoextension
      of ORACLE tablespaces.
    * h3c_lanswitch_cpu: new check for monitoring CPU usage of H3C/HP/3COM switches
    * h3c_lanswitch_sensors: new check for monitoring hardware sensors of H3C/HP/3COM switches
    * superstack3_sensors: new check for monitoring hardware sensors of 3COM Superstack 3 switches

    Multisite:
    * Fixed aligns/widths of snapin contents and several small styling issues
    * Fixed links and border-styling of host matrix snapin
    * Removed jQuery hover menu and replaced it with own code

1.1.9i5:
    Multisite:
    * custom notes: new macros $URL_PREFIX$ and $SITE$, making 
      multi site setups easier
    * new intelligent logwatch icon, using url_prefix in multi site
      setups


1.1.9i4:
    Core, Setup, etc.:
    * added missing 'register 0' to host template
    * setup: fix creation of symlink cmk if already existing

    Multisite:
    * New reschedule icon now also works for non-local sites.
    * painter options are now persisted on a per-user-base
    * new optional column for displaying host and service comments
      (not used in shipped views but available in view editor)

    Livestatus:
    * Check for buffer overflows (replace strcat with strncat, etc.)
    * Reduce number of log messages (reclassify to debug)

    Checks & Agents:
    * apc_symmetra: handle empty SNMP variables and treat as 0.


1.1.9i3:
    INCOMPATIBLE CHANGES:
    * You need a current version of Livestatus for Multisite to work!
    * Multisite: removed (undocumented) view parameters show_buttons and show_controls.
      Please use display_options instead.
    * Finally removed deprecated filesystem_levels. Please use check_parameters instead.
    * Livestatus: The StatsGroupBy: header is still working but now deprecated.
      Please simply use Columns: instead. If your query contains at least one Stats:-
      header than Columns: has the meaning of the old StatsGroupBy: header

    Core, Setup, etc.:
    * Create alias 'cmk' for check_mk in bin/ (easier typing)
    * Create alias 'mkp' for check_mk -P in bin/ (easier typing) 

    Multisite:
    * Each column can now have a tooltip showing another painter (e.g.
      show the IP address of a host when hovering over its name)
    * Finally show host/services icons from the nagios value "icon_image".
      Put your icon files in /usr/share/check_mk/web/htdocs/images/icons.
      OMD users put the icons into ~/local/share/check_mk/web/htdocs/images/icons.
    * New automatic PNP-link icons: These icons automatically appear, if
      the new livestatus is configured correctly (see below). 
    * new view property "hidebutton": allow to hide context button to a view.
    * Defaults views 'Services: OK', 'Services: WARN, etc. do now not create
      context buttons (cleans up button bar).
    * new HTML parameter display_options, which allows to switch off several
      parts of the output (e.g. the HTML header, external links, etc).
    * View hoststatus: show PNP graph of host (usually ping stats)
    * new tab "Display": here the user can choose time stamp
      display format and PNP graph ranges
    * new column "host_tags", showing the Check_MK host tags of a host
    * new datasource "alert_stats" for computing alert statistics
    * new view "Alert Statistics" showing alert statistics for all hosts
      and services
    * Sidebar: Fixed snapin movement to the bottom of the snapin list in Opera
    * Sidebar: Fixed scroll position saving in Opera
    * Fixed reloading button animation in Chrome/IE (Changed request to async mode)
    * Sidebar: Removed scrollbars of in older IE versions and IE8 with compat mode
    * Sidebar: Fixed scrolling problem in IE8 with compat mode (or maybe older IE versions)
      which broke the snapin titles and also the tactical overview table
    * Sidebar: Fixed bulletlist positioning
    * Sidebar: The sidebar quicksearch snapin is case insensitive again
    * Fixed header displaying on views when the edit button is not shown to the user
    * View pages are not refreshed when at least one form (Filter, Commands,
      Display Options) is open
    * Catching javascript errors when pages from other domain are opened in content frame
    * Columns in view editor can now be added/removed/moved easily

    Checks & Agents:
    * Fixed problem with OnlyFrom: in Linux agent (df didn't work properly)
    * cups_queues: fixed plugin error due to invalid import of datetime,
      converted other checks from 'from datetime import...' to 'import datetime'.
    * printer_supply: handle the case where the current value is missing
    * megaraid_ldisks: Fixed item detection to be compatible with different versions of megaraid
    * Linux Agent: Added new 3ware agent code to support multiple controllers
      (Re-inventory of 3ware checks needed due to changed check item names)

    Livestatus:
    * new column pnpgraph_present in table host and service. In order for this
      column to work you need to specify the base directory of the PNP graphs
      with the module option pnp_path=, e.g. pnp_path=/omd/sites/wato/var/pnp4nagios/perfdata
    * Allow more than one column for StatsGroupBy:
    * Do not use function is_contact_member_of_contactgroup anymore (get compatible
      with Nagios CVS)
    * Livestatus: log timeperiod transitions (active <-> inactive) into Nagios
      log file. This will enable us to create availability reports more simple
      in future.

    Multisite:
    * allow include('somefile.mk') in multisite.mk: Include other files.
      Paths not beginning with '/' are interpreted relative to the directory
      of multisite.mk

    Livestatus:
    * new columns services_with_info: similar to services_with_state but with
      the plugin output appended as additional tuple element. This tuple may
      grow in future so do not depend on its length!

1.1.9i2:
    Checks & Agents:
    * ibm_imm_health: fix inventory function
    * if/if64: fix average line in PNP-template, fix display of speed for 20MBit
      lines (e.g. Frame Relay)

    Multisite:
    * WATO: Fixed omd mode/site detection and help for /etc/sudoers
    * WATO: Use and show common log for pending changes 
    * Sidebar Quicksearch: Now really disabling browser built-in completion
      dropdown selections
    
1.1.9i1:
    INCOMPATIBLE CHANGES:
    * TCP / SNMP: hosts using TCP and SNMP now must use the tags 'tcp'
      and 'snmp'. Hosts with the tag 'ping' will not inventorize any
      service. New configuration variable tcp_hosts.
    * Inventory: The call syntax for inventory has been simplified. Just
      call check_mk -I HOSTNAME now. Omit the "tcp" or "snmp". If you
      want to do inventory just for certain check types, type "check_mk --checks=snmp_info,if -I hostnames..."
      instead
    * perfdata_format now defaults to "pnp". Previous default was "standard".
      You might have to change that in main.mk if you are not using PNP (only
      relevant for MRPE checks)
    * inventory_check_severity defaults to 1 now (WARNING)
    * aggregation_output_format now defaults to "multiline"
    * Removed non_bulkwalk_hosts. You can use bulkwalk_hosts with NEGATE
      instead (see docu)
    * snmp_communites is now initialized with [], not with {}. It cannot
      be a dict any longer.
    * bulkwalk_hosts is now initizlized with []. You can do += here just
      as with all other rule variables.
    * Configuration check (-X) is now always done. It is now impossible to
      call any Check_MK action with an invalid configuration. This saves
      you against mistyped variables.
    * Check kernel: converted performance data from counters to rates. This
      fixes RRD problems (spikes) on reboots and also allows better access 
      to the peformance data for the Perf-O-Meters.  Also changed service 
      descriptions. You need to reinventurize the kernel checks. Your old
      RRDs will not be deleted, new ones will be created.
    * Multisite: parameters nagios_url, nagios_cgi_url and pnp_url are now
      obsolete. Instead the new parameter url_prefix is used (which must
      end with a /).

    Core, Setup, etc.:
    * Improve error handling: if hosts are monitored with SNMP *and* TCP,
      then after an error with one of those two agents checks from the
      other haven't been executed. This is fixed now. Inventory check
      is still not complete in that error condition.
    * Packages (MKP): Allow to create and install packages within OMD!
      Files are installed below ~/local/share/check_mk. No root permissions
      are neccessary
    * Inventory: Better error handling on invalid inventory result of checks
    * setup.sh: fix problem with missing package_info (only appears if setup
      is called from another directory)
    * ALL_SERVICES: Instead of [ "" ] you can now write ALL_SERVICES
    * debug_log: also output Check_MK version, check item and check parameters
    * Make sure, host has no duplicate service - this is possible e.g. by
      monitoring via agent and snmp in parallel. duplicate services will
      make Nagios reject the configuration.
    * --snmpwalk: do not translate anymore, use numbers. All checks work
      with numbers now anyway.
    * check_mk -I snmp will now try all checktypes not having an snmp scan
      function. That way all possible checks should be inventorized.
    * new variable ignored_checks: Similar to ignored_checktypes, but allows
      per-host configuration
    * allow check implementations to use common include files. See if/if64
      for an example
    * Better handling for removed checks: Removed exceptions in check_mk calls
      when some configured checks have been removed/renamed

    Checks & Agents:
    * Renamed check functions of imm_health check from test_imm to imm_health
      to have valid function and check names. Please remove remove from
      inventory and re-inventory those checks.
    * fc_brocade_port_detailed: allow to specify port state combinations not 
      to be critical
    * megaraid_pdisks: Using the real enclosure number as check item now
    * if/if64: allow to configure averaging of traffic over time (e.g. 15 min) 
      and apply traffic levels and averaged values. Also allow to specify relative
      traffic levels. Allow new parameter configuration via dictionary. Also
      allow to monitor unused ports and/or to ignore link status.
    * if/if64: Added expected interface speed to warning output
    * if/if64: Allow to ignore speed setting (set target speed to None)
    * wut_webtherm: handle more variants of WuT Webtherms (thanks to Lefty)
    * cisco_fan: Does not inventorize 'notPresent' sensors anymore. Improved output
    * cisco_power: Not using power source as threshold anymore. Improved output
    * cisco_fan: Does not inventorize 'notPresent' sensors anymore. Improved output
    * cisco_power: Not using power source as threshold anymore. Improved output
    * cisco_power: Excluding 'notPresent' devices from inventory now
    * cisco_temp_perf: Do not crash if device does not send current temperature
    * tcp_conn_stats: new check for monitoring number of current TCP connections
    * blade_*: Added snmp scan functions for better automatic inventory
    * blade_bays: Also inventorizes standby blades and has a little more
                  verbose output.
    * blade_blowers: Can handle responses without rpm values now. Improved output
    * blade_health: More detailed output on problems
    * blade_blades: Added new check for checking the health-, present- and
                    power-state of IBM Bladecenter blades
    * win_dhcp_pools: Several cleanups in check
    * Windows agent: allow restriction to ip addresses with only_hosts (like xinetd)
    * heartbeat_rscstatus: Catching empty output from agent correctly
    * tcp_conn_stats: Fixed inventory function when no conn stats can be inventoried
    * heartbeat_nodes: fix Linux agent for hostname with upper case letters (thanks to
            Thorsten Robers)
    * heartbeat_rscstatus: Catching empty output from agent correctly
    * heartbeat_rscstatus: Allowing a list as expected state to expect multiple OK states
    * win_dhcp_pools agent plugin: Filtering additional error message on
      systems without dhcp server
    * j4p_performance: Added experimental agent plugin fetching data via 
      jmx4perl agent (does not need jmx4perl on Nagios)
    * j4p_performance.mem: added new experimental check for memory usage via JMX.
    * if/if64: added Perf-O-Meter for Multisite
    * sylo: fix performance data: on first execution (counter wrap) the check did
      output only one value instead of three. That lead to an invalid RRD.
    * Cleaned up several checks to meet the variable naming conventions
    * drbd: Handling unconfigured drbd devices correctly. These devices are
      ignored during nventory
    * printer_supply: In case of OKI c5900 devices the name of the supply units ins not
      unique. The color of the supply unit is reported in a dedicated OID and added to the
      check item name to have a unique name now.
    * printer_supply: Added simple pnp template to have better graph formating for the check results
    * check_mk.only_from: new check for monitoring the IP address access restriction of the
      agent. The current Linux and Windows agents provide this information.
    * snmp_info check: Recoded not to use snmp_info_single anymore
    * Linux Agent: Fixed <<<cpu>>> output on SPARC machines with openSUSE
    * df_netapp/df_netapp32: Made check inventory resistant against empty size values
    * df_netapp32: Added better detection for possible 32bit counter wrap
    * fc_brocade_port_detailed: Made check handle phystate "noSystemControlAccessToSlot" (10)
      The check also handles unknown states better now
    * printer_supply: Added new parameter "printer_supply_some_remaining_status" to
      configure the reported state on small remaining capacity.
    * Windows agent: .vbs scripts in agents plugins/ directory are executed
      automatically with "cscript.exe /Nologo" to prevent wrong file handlers
    * aironet_clients: Only counting clients which don't have empty values for strength
    * statgrab_disk: Fixed byte calculation in plugin output
    * statgrab_disk: Added inventory function
    * 3ware_disks: Ignoring devices in state NOT-PRESENT during inventory

    Multisite:
    * The custom open/close states of custom links are now stored for each
      user
    * Setting doctype in sidebar frame now
    * Fixed invalid sidebar css height/width definition
    * Fixed repositioning the sidebar scroll state after refreshing the page
    * Fixed mousewheel scrolling in opera/chrome
    * Fixed resize bug on refresh in chrome
    * New view for all services of a site
    * Sidebar snapin site_status: make link target configurable
    * Multisite view "Recently changed services": sort newest first
    * Added options show_header and show_controls to remove the page headers
      from views
    * Cool: new button for an immediate reschedule of a host or service
      check: the view is redisplayed exactly at the point of time when
      Nagios has finished the check. This makes use of MK Livestatus'
      unique waiting feature.

   Livestatus:
    * Added no_more_notifications and check_flapping_recovery_notification
      fields to host table and no_more_notifications field to service table.
      Thanks to Matthew Kent

1.1.8:
    Core, Setup, etc.:
    * setup.sh: turn off Python debugging
    * Cleaned up documentation directory
    * cluster host: use real IP address for host check if cluster has
      one (e.g. service IP address)

    Checks & Agents:
    * Added missing PNP template for check_mk-hr_cpu
    * hr_fs: inventory now ignores filesystem with size 0,
      check does not longer crash on filesystems with size 0
    * logwatch: Fixed typo in 'too many unacknowledged logs' error message
    * ps: fix bug: inventory with fixed user name now correctly puts
      that user name into the resulting check - not None.
    * ps: inventory with GRAB_USER: service description may contain
      %u. That will be replaced with the user name and thus makes the
      service description unique.
    * win_dhcp_pools: better handle invalid agent output
    * hp_proliant_psu: Fixed multiple PSU detection on one system (Thanks to Andreas Döhler)
    * megaraid_pdisks: Fixed coding error
    * cisco_fan: fixed check bug in case of critical state
    * nfsmounts: fix output (free and used was swapped), make output identical to df

    Livestatus:
    * Prohibit { and } in regular expressions. This avoids a segmentation
      fault caused by regcomp in glibc for certain (very unusual) regular
      expressions.
    * Table status: new columns external_command_buffer_slots,
      external_command_buffer_usage and external_command_buffer_max
      (this was implemented according to an idea and special request of
       Heinz Fiebig. Please sue him if this breaks anything for you. I was
       against it, but he thinks that it is absolutely neccessary to have
       this in version 1.1.8...)
    * Table status: new columns external_commands and external_commands_rate
      (also due to Mr. Fiebig - he would have quit our workshop otherwise...)
    * Table downtimes/comments: new column is_service

    Multisite:
    * Snapin Performance: show external command per second and usage and
      size of external command buffer
    * Downtimes view: Group by hosts and services - just like comments
    * Fix links for items containing + (e.g. service descriptionen including
      spaces)
    * Allow non-ASCII character in downtimes and comments
    * Added nagvis_base_url to multisite.mk example configuration
    * Filter for host/service groups: use name instead of alias if 
      user has no permissions for groups

1.1.8b3:
    Core, Setup, etc.:
    * Added some Livestatus LQL examples to documentation
    * Removed cleanup_autochecks.py. Please use check_mk -u now.
    * RRA configuration for PNP: install in separate directory and do not
      use per default, since they use an undocumented feature of PNP.

    Checks & Agents:
    * postfix_mailq: Changed limit last 6 lines which includes all needed
		information
    * hp_proliant_temp/hp_proliant_fans: Fixed wrong variable name
    * hp_procurve_mem: Fixed wrong mem usage calculation
    * ad_replication: Works no with domain controller hostnames like DC02,DC02
    * aironet_client: fix crash on empty variable from SNMP output
    * 3ware_disks, 3ware_units: hopefully repaired those checks
    * added rudimentary agent for HP-UX (found in docs/)

    Multisite:
    * added Perf-O-Meter to "Problems of Host" view
    * added Perf-O-Meter to "All Services" view
    * fix bug with cleaning up persistent connections
    * Multisite now only fetches the available PNP Graphs of hosts/services
    * Quicksearch: limit number of items in dropdown to 80
      (configurable via quicksearch_dropdown_limit)
    * Views of hosts: make counts of OK/WARN/CRIT klickable, new views
      for services of host in a certain state
    * Multisite: sort context buttons in views alphabetically
    * Sidebar drag scrolling: Trying to compensate lost mouse events when
	leaving the sidebar frame while dragging

    Livestatus:
    * check for event_broker_options on start
    * Fix memory leakage caused by Filter: headers using regular expressions
    * Fix two memory leaks in logfile parser

1.1.8b2:
    Core, Setup, etc.:
    * Inventory: skip SNMP-only hosts on non-SNMP checktypes (avoids timeouts)
    * Improve error output for invalid checks
    
    Checks & Agents:
    * fix bug: run local and plugins also when spaces are in path name
      (such as C:\Program Files\Check_MK\plugins
    * mem.vmalloc: Do not create a check for 64 bit architectures, where
      vmalloc is always plenty
    * postfix_mailq: limit output to 1000 lines
    * multipath: handle output of SLES 11 SP1 better
    * if/if64: output operstatus in check output
    * if/if64: inventory now detects type 117 (gigabitEthernet) for 3COM
    * sylo: better handling of counter wraps.

    Multisite:
    * cleanup implementation of how user settings are written to disk
    * fix broken links in 'Edit view -> Try out' situation
    * new macros $HOSTNAME_LOWER$, $HOSTNAME_UPPER$ and $HOSTNAME_TITLE$ for
      custom notes

1.1.8b1:
    Core, Setup, etc.:
    * SNMPv3: allow privProtocol and privPassword to be specified (thanks
      to Josef Hack)
    * install_nagios.sh: fix problem with broken filenames produced by wget
    * install_nagios.sh: updated software to newest versions
    * install_nagios.sh: fix Apache configuration problem
    * install_nagios.sh: fix configuration vor PNP4Nagios 0.6.6
    * config generation: fix host check of cluster hosts
    * config generation: add missing contact groups for summary hosts
    * RPM package of agent: do not overwrite xinetd.d/check_mk, but install
      new version with .rpmnew, if admin has changed his one
    * legacy_checks: fix missing perfdata, template references where in wrong
      direction (thanks Daniel Nauck for his precise investigation)

    Checks & Agents:
    * New check imm_health by Michael Nieporte
    * rsa_health: fix bug: detection of WARNING state didn't work (was UNKNOWN
            instead)
    * check_mk_agent.solaris: statgrab now excludes filesystems. This avoids hanging
      in case of an NFS problem. Thanks to Divan Santana.
    * multipath: Handle new output of multipath -l (found on SLES11 SP1)
    * ntp: fix typo in variable ntp_inventory_mode (fixes inventory problem)
    * if64: improve output formatting of link speed
    * cisco_power: inventory function now ignores non-redundant power supplies
    * zpool_status: new check from Darin Perusich for Solaris zpools

    Multisite:
    * fix several UTF-8 problems: allow non-ascii characters in host names
      (must be UTF 8 encoded!)
    * improve compatibility with Python 2.3
    * Allow loading custom style sheet overriding Check_MK styles by setting
      custom_style_sheet in multisite.mk
    * Host icons show link to detail host, on summary hosts.
    * Fix sidebar problem: Master Control did not display data correctly
    * status_host: honor states even if sites hosting status hosts is disabled
      (so dead-detection works even if local site is disabled)
    * new config variable start_url: set url for welcome page
    * Snapin Quicksearch: if no host is matching, automatically search for
      services
    * Remove links to legacy Nagios GUI (can be added by user if needed)
    * Sidebar Quicksearch: fix several annoyances
    * Views with services of one host: add title with host name and status

    Livestatus:
    * fix memory leak: lost ~4K on memory on each StatsAnd: or StatsOr:
      header (found by Sven Nierlein)
    * fix invalid json output for empty responses (found by Sven Nierlein)
    * fix Stats: avg ___ for 0 matching elements. Output was '-nan' and is
      now '0.0'
    * fix output of floating point numbers: always use exponent and make
      sure a decimal point is contained (this makes JSON/Python detect
      the correct type)

1.1.7i5:
    Core, Setup, etc.:
    * SNMP: do not load any MIB files (speeds up snmpwalk a lot!)
    * legacy_checks: new config variable allowing creating classical
      non-Check_MK checks while using host tags and config options
    * check_mk_objects.cfg: beautify output, use tabs instead of spaces
    * check_mk -II: delete only specified checktypes, allow to reinventorize
      all hosts
    * New option -O, --reload: Does the same as -R, but reloads Nagios
      instead of restarting it.
    * SNMP: Fixed string detection in --snmpwalk calls
    * SNMP: --snmpwalk does walk the enterprises tree correctly now
    * SNMP: Fixed missing OID detection in SNMP check processing. There was a problem
      when the first column had OID gaps in the middle. This affected e.g. the cisco_locif check.
    * install_nagios.sh: correctly detect Ubuntu 10.04.1
    * Config output: make order of service deterministic
    * fix problem with missing default hostgroup

    Multisite:
    * Sidebar: Improved the quicksearch snapin. It can search for services, 
      servicegroups and hostgroups now. Simply add a prefix "s:", "sg:" or "hg:"
      to search for other objects than hosts.
    * View editor: fix bug which made it impossible to add more than 10 columns
    * Service details: for Check_MK checks show description from check manual in
      service details
    * Notes: new column 'Custom notes' which allows customizable notes
      on a per host / per service base (see online docu for details)
    * Configuration: new variable show_livestatus_errors which can be set
      to False in order to hide error about unreachable sites
    * hiding views: new configuration variables hidden_views and visible_views
    * View "Service problems": hide problems of down or unreachable hosts. This
      makes the view consistant with "Tactical Overview"

    Checks & Agents:
    * Two new checks: akcp_sensor_humidity and akcp_sensor_temp (Thanks to Michael Nieporte)
    * PNP-template for kernel: show average of displayed range
    * ntp and ntp.time: Inventory now per default just creates checks for ntp.time (summary check).
      This is controlled by the new variable ntp_inventory_mode (see check manuals).
    * 3ware: Three new checks by Radoslav Bak: 3ware_disks, 3ware_units, 3ware_info
    * nvidia: agent now only queries GPUCoreTemp and GPUErrors. This avoids
      a vmalloc leakage of 32kB per call (bug in NVIDIA driver)
    * Make all SNMP based checks independent of standard MIB files
    * ad_replication: Fixed syntax errors and unhandled date output when
      not replicated yet
    * ifoperstatus: Allowing multiple target states as a list now
    * cisco_qos: Added new check to monitor traffic in QoS classes on Cisco routers
    * cisco_power: Added scan function
    * if64/if/cisco_qos: Traffic is displayed in variable byte scales B/s,KB/s,MB/s,GB/s
      depending on traffic amount.
    * if64: really using ifDescr with option if_inventory_uses_description = True
    * if64: Added option if_inventory_uses_alias to using ifAlias for the item names
    * if64/if: Fixed bug displaying the out traffic (Perfdata was ok)
    * if64/if: Added WARN/CRIT thresholds for the bandwidth usage to be given as rates
    * if64/if: Improved PNP-Templates
    * if64/if: The ifoperstatus check in if64/if can now check for multiple target states
    * if64/if: Removing all null bytes during hex string parsing (These signs Confuse nagios pipe)
    * Fixed hr_mem and hr_fs checks to work with new SNMP format
    * ups_*: Inventory works now on Riello UPS systems
    * ups_power: Working arround wrong implemented RFC in some Riello UPS systems (Fixing negative power
      consumption values)
    * FreeBSD Agent: Added sections: df mount mem netctr ipmitool (Thanks to Florian Heigl)
    * AIX: exclude NFS and CIFS from df (thanks to Jörg Linge)
    * cisco_locif: Using the interface index as item when no interface name or description are set

    Livestatus:
    * table columns: fix type of num_service_* etc.: was list, is now int (thanks to Gerhard Laußer)
    * table hosts: repair semantics of hard_state (thanks to Michael Kraus). Transition was one
      cycle to late in certain situations.

1.1.7i4:
    Core, Setup, etc.:
    * Fixed automatic creation of host contactgroups
    * templates: make PNP links work without rewrite

    Multisite:
    * Make page handler modular: this allows for custom pages embedded into
      the Multisite frame work and thus using Multisite for other tasks as
      well.
    * status_host: new state "waiting", if status host is still pending
    * make PNP links work without rewrite
    * Fix visibility problem: in multisite setups all users could see
      all objects.

1.1.7i3:
    Core, Setup, etc.:
    * Fix extra_nagios_conf: did not work in 1.1.7i2
    * Service Check_MK now displays overall processing time including
      agent communication and adds this as performance data
    * Fix bug: define_contactgroups was always assumed True. That led to duplicate
      definitions in case of manual definitions in Nagios 

    Checks & Agents:
    * New Check: hp_proliant_da_phydrv for monitoring the state of physical disks
      in HP Proliant Servers
    * New Check: hp_proliant_mem for monitoring the state of memory modules in
      HP Proliant Servers
    * New Check: hp_proliant_psu for monitoring the state of power supplies in
      HP Proliant Servers
    * PNP-templates: fix several templates not working with MULTIPLE rrds
    * new check mem.vmalloc for monitoring vmalloc address space in Linux kernel.
    * Linux agent: add timeout of 2 secs to ntpq 
    * wmic_process: make check OK if no matching process is found

    Livestatus:
    * Remove obsolete parameter 'accept_timeout'
    * Allow disabling idle_timeout and query_timeout by setting them to 0.

    Multisite:
    * logwatch page: wrap long log lines

1.1.7i2:
    Incompatible Changes:
    * Remove config option define_timeperiods and option --timeperiods.
      Check_MK does not longer define timeperiod definitions. Please
      define them manually in Nagios.
    * host_notification_period has been removed. Use host_extra_conf["notification_period"]
      instead. Same holds for service_notification_periods, summary_host_notification_periods
      and summary_service_notification_periods.
    * Removed modes -H and -S for creating config data. This now does
      the new option -N. Please set generate_hostconf = False if you
      want only services to be defined.

    Core, Setup, etc.:
    * New config option usewalk_hosts, triggers --usewalk during
      normal checking for selected hosts.
    * new option --scan-parents for automatically finding and 
      configuring parent hosts (see online docu for details)
    * inventory check: put detailed list of unchecked items into long
      plugin output (to be seen in status details)
    * New configuration variable check_parameters, that allows to
      override default parameters set by inventory, without defining 
      manual checks!

    Checks & Agents:
    * drbd: changed check parameters (please re-inventorize!)
    * New check ad_replication: Checks active directory replications
      of domain controllers by using repadm
    * New check postifx_mailq: Checks mailqueue lengths of postifx mailserves
    * New check hp_procurve_cpu: Checks the CPU load on HP Procurve switches
    * New check hp_procurve_mem: Checks the memory usage on HP Procurve switches
    * New check hp_procurve_sensors: Checks the health of PSUs, FANs and
      Temperature on HP Procurve switches
    * New check heartbeat_crm: Monitors the general state of heartbeat clusters
      using the CRM
    * New check heartbeat_crm_resources: Monitors the state of resources and nodes
      in heartbeat clusters using the CRM
    * *nix agents: output AgentOS: in header
    * New agent for FreeBSD: It is based on the linux agent. Most of the sections
      could not be ported easily so the FreeBSD agent provides information for less
      checks than the linux agent.
    * heartbeat_crm and heartbeat_crm.resources: Change handling of check parameters.
      Please reinvenurize and read the updated man page of those checks
    * New check hp_proliant_cpu: Check the physical state of CPUs in HP Proliant servers
    * New check hp_proliant_temp: Check the temperature sensors of HP Proliant servers
    * New check hp_proliant_fans: Check the FAN sensors of HP Proliant servers

    Multisite:
    * fix chown problem (when nagios user own files to be written
      by the web server)
    * Sidebar: Fixed snapin movement problem using older firefox
      than 3.5.
    * Sidebar: Fixed IE8 and Chrome snapin movement problems
    * Sidebar: Fixed IE problem where sidebar is too small
    * Multisite: improve performance in multi site environments by sending
      queries to sites in parallel
    * Multisite: improve performance in high latency situations by
      allowing persistent Livestatus connections (set "persist" : True 
      in sites, use current Livestatus version)

    Livestatus:
    * Fix problems with in_*_period. Introduce global
      timeperiod cache. This also improves performance
    * Table timeperiods: new column 'in' which is 0/1 if/not the
      timeperiod is currently active
    * New module option idle_timeout. It sets the time in ms
      Livestatus waits for the next query. Default is 300000 ms (5 min).
    * New module option query_timeout. It limits the time between
      two lines of a query (in ms). Default is 10000 ms (10 sec).

1.1.7i1: Core, Setup, etc.:
    * New option -u for reordering autochecks in per-host-files
      (please refer to updated documentation about inventory for
       details)
    * Fix exception if check_mk is called without arguments. Show
      usage in that case.
    * install_nagios.sh: Updated to NagVis 1.5 and fixed download URL
    * New options --snmpwalk and --usewalk help implemeting checks
      for SNMP hardware which is not present
    * SNMP: Automatically detect missing entries. That fixes if64
      on some CISCO switches.
    * SNMP: Fix hex string detection (hopefully)
    * Do chown only if running as root (avoid error messages)
    * SNMP: SNMPv3 support: use 4-tuple of security level, auth protocol,
      security name and password instead of a string in snmp_communities
      for V3 hosts.
    * SNMP: Fixed hexstring detection on empty strings
    * New option -II: Is like -I, but removes all previous autochecks
      from inventorized hosts
    * install_nagios.sh: Fix detection of PNP4Nagios URL and URL of
      NagVis
    * Packager: make sanity check prohibiting creating of package files
      in Check MK's directories
    * install_nagios.sh: Support Ubuntu 10.04 (Thanks to Ben)
      
    Checks & Agents:
    * New check ntp.time: Similar to 'ntp' but only honors the system peer
      (that NTP peer where ntpq -p prints a *).
    * wmic_process: new check for ressource consumption of windows processes
    * Windows agent supports now plugins/ and local/ checks
    * [FIX] ps.perf now correctly detects extended performance data output
      even if number of matching processes is 0
    * renamed check cisco_3640_temp to cisco_temp, renamed cisco_temp
      to cisco_temp_perf, fixed snmp detection of those checks
    * New check hr_cpu - checking the CPU utilization via SNMP
    * New check hr_fs - checking filesystem usage via SNMP
    * New check hr_mem - checking memory usage via SNMP
    * ps: inventory now can configured on a per host / tag base
    * Linux: new check nvidia.temp for monitoring temperature of NVIDIA graphics card
    * Linux: avoid free-ipmi hanging forever on hardware that does not support IPMI
    * SNMP: Instead of an artificial index column, which some checks use, now
      the last component of the OID is used as index. That means that inventory
      will find new services and old services will become UNKNOWN. Please remove
      the outdated checks.
    * if: handle exception on missing OIDs
    * New checks hp_blade* - Checking health of HP BladeSystem Enclosures via SNMP
    * New check drbd - Checking health of drbd nodes
    * New SNMP based checks for printers (page counter, supply), contributed
      by Peter Lauk (many thanks!)
    * New check cups_queues: Checking the state of cups printer queues
    * New check heartbeat_nodes: Checking the node state and state of the links
      of heartbeat nodes
    * New check heartbeat_rscstatus: Checks the local resource status of
      a heartbeat node
    * New check win_dhcp_pools: Checks the usage of Windows DHCP Server lease pools
    * New check netapp_volumes: Checks on/offline-condition and states of netapp volumes 

    Multisite:
    * New view showing all PNP graphs of services with the same description
    * Two new filters for host: notifications_enabled and acknowledged
    * Files created by the webserver (*.mk) are now created with the group
      configured as common group of Nagios and webserver. Group gets write
      permissions on files and directories.
    * New context view: all services of a host group
    * Fix problems with Umlauts (non-Ascii-characters) in performance data
    * New context view: all services of a host group
    * Sidebar snapins can now fetch URLs for the snapin content instead of
      building the snapin contents on their own.
    * Added new nagvis_maps snapin which displays all NagVis maps available
      to the user. Works with NagVis 1.5 and newer.

1.1.6:
    Core, Setup, etc.:
    * Service aggregation: new config option aggregation_output_format.
      Settings this to "multiline" will produce Nagios multiline output
      with one line for each individual check.

    Multisite:
    * New painter for long service plugin output (Currently not used
      by any builtin view)

    Checks & Agents:
    * Linux agent: remove broken check for /dev/ipmi0

1.1.6rc3:
    Core, Setup, etc.:
    * New option --donate for donating live host data to the community.
      Please refer to the online documentation for details.
    * Tactical Overview: Fixed refresh timeout typo
      (Was 16 mins instead of 10 secs)

    Livestatus:
    * Assume strings are UTF-8 encoded in Nagios. Convert from latin-1 only
      on invalid UTF-8 sequences (thanks to Alexander Yegorov)

    Multisite:
    * Correctly display non-ascii characters (fixes exception with 'ascii codec')
      (Please also update Livestatus to 1.1.6rc3)

1.1.6rc2:
    Multisite:
    * Fix bug in Master control: other sites vanished after klicking buttons.
      This was due to connection error detection in livestatus.py (Bug found
      by Benjamin Odenthal)
    * Add theme and baseurl to links to PNP (using features of new PNP4Nagios
      0.6.4)

    Core, Setup, etc.:
    * snmp: hopefully fix HEX/string detection now

    Checks & Agents:
    * md: fix inventory bug on resync=PENDING (Thanks to Darin Perusich)

1.1.6rc1:
    Multisite:
    * Repair Perf-O-Meters on webkit based browsers (e.g. Chrome, Safari)
    * Repair layout on IE7/IE8. Even on IE6 something is working (definitely
      not transparent PNGs though). Thanks to Lars.
    * Display host state correct if host is pending (painter "host with state")
    * Logfile: new filter for plugin output
    * Improve dialog flow when cloning views (button [EDIT] in views snapin)
    * Quicksearch: do not open search list if text did not change (e.g. Shift up),
      close at click into field or snapin.

    Core, Setup, etc.:
    * Included three patched from Jeff Dairiki dealing with compile flags
      and .gitignore removed from tarballs
    * Fix problem with clustered_services_of[]: services of one cluster
      appeared also on others
    * Packager: handle broken files in package dir
    * snmp handling: better error handling in cases where multiple tables
      are merged (e.g. fc_brocade_port_detailed)
    * snmp: new handling of unprintable strings: hex dumps are converted
      into binary strings now. That way all strings can be displayed and
      no information is lost - nevertheless.
      
    Checks & Agents:
    * Solaris agent: fixed rare df problems on Solaris 10, fix problem with test -f
      (thanks to Ulf Hoffmann)
    * Converted all PNP templates to format of 0.6.X. Dropped compatibility
      with 0.4.X.
    * Do not use ipmi-sensors if /dev/ipmi0 is missing. ipmi-sensors tries
      to fiddle around with /dev/mem in that case and miserably fails
      in some cases (infinite loop)
    * fjdary60_run: use new binary encoding of hex strings
    * if64: better error handling for cases where clients do not send all information
    * apc_symmetra: handle status 'smart boost' as OK, not CRITICAL

    Livestatus:
    * Delay starting of threads (and handling of socket) until Nagios has
      started its event loop. This prevents showing services as PENDING 
      a short time during program start.

1.1.6b3:
    Multisite:
    * Quicksearch: hide complete host list if field is emptied via Backspace or Del.
      Also allow handle case where substring match is unique.

1.1.6b2:
    Core, Setup, etc.:
    * Packager: fix unpackaged files (sounds, etc)

    Multisite:
    * Complete new design (by Tobias Roeckl, Kopf & Herz)
    * New filters for last service check and last service state change
    * New views "Recently changed services" and "Unchecked services"
    * New page for adding sidebar snapins
    * Drag & Drop for sidebar snapins (thanks to Lars)
    * Grab & Move for sidebar scrolling (thanks to Lars)
    * Filter out summary hosts in most views.
    * Set browser refresh to 30 secs for most views
    * View host status: added a lot of missing information
    * View service status: also added information here
    * Make sure, enough columns can be selected in view editor
    * Allow user to change num columns and refresh directly in view
    * Get back to where you came after editing views
    * New sidebar snapin "Host Matrix"
    * New feature "status_host" for remote sites: Determine connection
      state to remote side by considering a certain host state. This
      avoids livestatus time outs to dead sites.
    * Sidebar snapin site status: fix reload problem
    * New Perf-O-Meters displaying service performance data
    * New snapin "Custom Links" where you easily configure your own
      links via multisite.mk (see example in new default config file)
    * Fixed problem when using only one site and that is not local

    Livestatus:
    * new statistics columns: log_messages and log_messages_rate
    * make statistics average algorithm more sluggish

1.1.5i3:
     Core, Setup, etc.:
     * New Check_MK packager (check_mk -P)

1.1.5i2:
     Core, Setup, etc.:
     * install_nagios.sh: add missing package php5-iconv for SLES11

     Checks & Agents:
     * if64: new SNMP check for network interfaces. Like if, but uses 64 bit
       counters of modern switches. You might need to configure bulkwalk_hosts.
     * Linux agent: option -d enabled debug output
     * Linux agent: fix ipmi-sensors cache corruption detection
     * New check for temperature on Cisco devices (cisco_3640_temp)
     * recompiled waitmax with dietlibc (fixed incompatibility issues
       on older systems)

     Multisite:
     * Filters for groups are negateable.

1.1.5i1:
     Checks & Agents:
     * uptime: new check for system uptime (Linux)
     * if: new SNMP check for network interfaces with very detailed traffic,
       packet and error statistics - PNP graphs included

     Multisite:
     * direct integration of PNP graphs into Multisite views
     * Host state filter: renamed HTML variables (collision with service state). You
       might need to update custom views using a filter on host states.
     * Tactical overview: exclude services of down hosts from problems, also exclude
       summary hosts
     * View host problems/service problems: exclude summary hosts, exclude services
       of down hosts
     * Simplified implementation of sidebar: sidebar is not any longer embeddeable.
     * Sidebar search: Added host site to be able to see the context links on
       the result page
     * Sidebar search: Hitting enter now closes the hint dropdown in all cases

1.1.5i0:
      Core, Setup, etc.:
      * Ship check-specific rra.cfg's for PNP4Nagios (save much IO and disk space)
      * Allow sections in agent output to apear multiple times
      * cleanup_autochecks.py: new option -f for directly activating new config
      * setup.sh: better detection for PNP4Nagios 0.6
      * snmpwalk: use option -Oa, inhibit strings to be output as hex if an umlaut
        is contained.

      Checks & Agents:
      * local: allow more than once performance value, separated by pipe (|)
      * ps.perf: also send memory and CPU usage (currently on Linux and Solaris)
      * Linux: new check for filesystems mount options
      * Linux: new very detailed check for NTP synchronization
      * ifoperstatus: inventory honors device type, per default only Ethernet ports
        will be monitored now
      * kernel: now inventory is supported and finds pgmajfault, processes (per/s)
        and context switches
      * ipmi_sensors: Suppress performance data for fans (save much IO/space)
      * dual_lan_check: fix problem which using MRPE
      * apc_symmetra: PNP template now uses MIN for capacity (instead of AVERAGE)
      * fc_brocade_port_detailed: PNP template now uses MAX instead of AVERAGE
      * kernel: fix text in PNP template
      * ipmi_sensors: fix timeout in agent (lead to missing items)
      * multipath: allow alias as item instead of uuid
      * caching agent: use /var/cache/check_mk as cache directory (instead of /etc/check_mk)
      * ifoperstatus: is now independent of MIB

      Multisite:
      * New column host painter with link to old Nagios services
      * Multisite: new configuration parameter default_user_role
      
      Livestatus:
      * Add missing LDFLAGS for compiling (useful for -g)

1.1.4:
      Summary:
      * A plentitude of problem fixes (including MRPE exit code bug)
      * Many improvements in new Multisite GUI
      * Stability and performance improvements in Livestatus

      Core, Setup, etc.:
      * Check_MK is looking for main.mk not longer in the current and home
        directory
      * install_nagios.sh: fix link to Check_MK in sidebar
      * install_nagios.sh: switch PNP to version 0.6.3
      * install_nagios.sh: better Apache-Config for Multisite setup
      * do not search main.mk in ~ and . anymore (brought only trouble) 
      * clusters: new variable 'clustered_services_of', allowing for overlapping
         clusters (as proposed by Jörg Linge)
      * install_nagios.sh: install snmp package (needed for snmp based checks)
      * Fix ower/group of tarballs: set them to root/root
      * Remove dependency from debian agent package    
      * Fixed problem with inventory when using clustered_services
      * tcp_connect_timeout: Applies now only for connect(), not for
        time of data transmission once a connection is established
      * setup.sh now also works for Icinga
      * New config parameter debug_log: set this to a filename in main.mk and you
        will get a debug log in case if 'invalid output from plugin...'
      * ping-only-hosts: When ping only hosts are summarized, remove Check_MK and
        add single PING to summary host.
      * Service aggregation: fix state relationship: CRIT now worse than UNKNOWN 
      * Make extra_service_conf work also for autogenerated PING on ping-only-hosts
        (groups, contactgroups still missing)

      Checks & Agents:
      * mrpe in Linux agent: Fix bug introduced in 1.1.3: Exit status of plugins was
        not honored anymore (due to newline handling)
      * mrpe: allow for sending check_command to PNP4Nagios (see MRPE docu)
      * Logwatch GUI: fix problem on Python 2.4 (thanks to Lars)
      * multipath: Check is now less restrictive when parsing header lines with
        the following format: "<alias> (<id>)"
      * fsc_ipmi_mem_status: New check for monitoring memory status (e.g. ECC)
         on FSC TX-120 (and maybe other) systems.
      * ipmi_sensors in Linux agent: Fixed compatibility problem with new ipmi
        output. Using "--legacy-output" parameter with newer freeipmi versions now.
      * mrpe: fix output in Solaris agent (did never work)
      * IBM blade center: new checks for chassis blowers, mediatray and overall health
      * New caching agent (wrapper) for linux, supporting efficient fully redundant
        monitoring (please read notes in agents/check_mk_caching_agent)
      * Added new smbios_sel check for monitoring the System Event Log of SMBIOS.
      * fjdarye60_rluns: added missing case for OK state
      * Linux agent: The xinetd does not log each request anymore. Only
        failures are logged by xinetd now. This can be changed in the xinetd
	configuration files.
      * Check df: handle mountpoints containing spaces correctly 
        (need new inventorization if you have mountpoints with spaces)
      * Check md on Linux: handle spare disks correctly
      * Check md on Linux: fix case where (auto-read-only) separated by space
      * Check md on Linux: exclude RAID 0 devices from inventory (were reported as critical)
      * Check ipmi: new config variable ipmi_ignore_nr
      * Linux agent: df now also excludes NFSv4
      * Wrote man-page for ipmi check
      * Check mrpe: correctly display multiline output in Nagios GUI
      * New check rsa_health for monitoring IBM Remote Supervisor Adapter (RSA)
      * snmp scan: suppress error messages of snmpget
      * New check: cpsecure_sessions for number of sessions on Content Security Gateway
      * Logwatch GUI: move acknowledge button to top, use Multisite layout,
         fix several layout problem, remove list of hosts
      * Check logwatch: limit maximum size of stored log messages (configurable
        be logwatch_max_filesize)
      * AIX agent: fix output of MRPE (state and description was swapped)
      * Linux agent: fixed computation of number of processors on S390
      * check netctr: add missing perfdata (was only sent on OK case)
      * Check sylo: New check for monitoring the sylo state
      
      Livestatus:
      * Table hosts: New column 'services' listing all services of that host
      * Column servicegroups:members: 'AuthUser' is now honored
      * New columns: hosts:services_with_state and servicegroups:members_with_state
      * New column: hostgroup:members_with_state
      * Columns hostgroup:members and hostgroup:members_with_state honor AuthUser
      * New rudimentary API for C++
      * Updates API for Python
      * Make stack size of threads configurable
      * Set stack size of threads per default o 64 KB instead of 8 MB
      * New header Localtime: for compensating time offsets of remote sites
      * New performance counter for fork rate
      * New columns for hosts: last_time_{up,down,unreachable}
      * New columns for services: last_time_{ok,warning,critical,unknown}
      * Columns with counts honor now AuthUser
      * New columns for hosts/services: modified_attributes{,_list}
      * new columns comments_with_info and downtimes_with_info
      * Table log: switch output to reverse chronological order!
      * Fix segfault on filter on comments:host_services
      * Fix missing -lsocket on Solaris
      * Add missing SUN_LEN (fixed compile problem on Solaris)
      * Separators: remote sanitiy check allowing separators to be equal
      * New output format "python": declares strings as UTF-8 correctly
      * Fix segault if module loaded without arguments

      Multisite:
      * Improved many builtin views
      * new builtin views for host- and service groups
      * Number of columns now configurable for each layout (1..50)
      * New layout "tiled"
      * New painters for lists of hosts and services in one column
      * Automatically compensate timezone offsets of remote sites
      * New datasources for downtimes and comments
      * New experimental datasource for log
      * Introduce limitation, this safes you from too large output
      * reimplement host- and service icons more intelligent
      * Output error messages from dead site in Multisite mode
      * Increase wait time for master control buttons from 4s to 10s
      * Views get (per-view) configurable browser automatic reload interval
      * Playing of alarm sounds (configurable per view)
      * Sidebar: fix bookmark deletion problem in bookmark snapin
      * Fixed problem with sticky debug
      * Improve pending services view
      * New column with icon with link to Nagios GUI
      * New icon showing items out of their notification period.
      * Multisite: fix bug in removing all downtimes
      * View "Hostgroups": fix color and table heading
      * New sidebar snapin "Problem hosts"
      * Tactical overview: honor downtimes
      * Removed filter 'limit'. Not longer needed and made problems
        with new auto-limitation.
      * Display umlauts from Nagios comments correctly (assuming Latin-1),
         inhibit entering of umlauts in new comments (fixes exception)
      * Switched sidebar from synchronous to asynchronous requests
      * Reduced complete reloads of the sidebar caused by user actions
      * Fix reload problem in frameset: Browser reload now only reloads
        content frames, not frameset.


1.1.3:

      Core, Setup, etc.:
      * Makefile: make sure all files are world readable
      * Clusters: make real host checks for clusters (using check_icmp with multiple IP addresses)
      * check_mk_templates: remove action_url from cluster and summary hosts (they have no performance data)
      * check_mk_template.cfg: fix typo in notes_url
      * Negation in binary conf lists via NEGATE (clustered_services, ingored_services,
	bulkwalk_hosts, etc).
      * Better handling of wrapping performance counters
      * datasource_programs: allow <HOST> (formerly only <IP>)
      * new config variable: extra_nagios_conf: string simply added to Nagios
        object configuration (for example for define command, etc.)
      * New option --flush: delete runtime data of some or all hosts
      * Abort installation if livestatus does not compile.
      * PNP4Nagios Templates: Fixed bug in template file detection for local checks
      * nagios_install.sh: Added support for Ubuntu 9.10
      * SNMP: handle multiline output of snmpwalk (e.g. Hexdumps)
      * SNMP: handle ugly error output of snmpwalk
      * SNMP: allow snmp_info to fetch multiple tables
      * check_mk -D: sort hostlist before output
      * check_mk -D: fix output: don't show aggregated services for non-aggregated hosts
      * check_mk_templates.cfg: fix syntax error, set notification_options to n

      Checks & Agents:
      * logwatch: fix authorization problem on web pages when acknowledging
      * multipath: Added unhandled multipath output format (UUID with 49 signs)
      * check_mk-df.php: Fix locale setting (error of locale DE on PNP 0.6.2)
      * Make check_mk_agent.linux executable
      * MRPE: Fix problems with quotes in commands
      * multipath: Fixed bug in output parser
      * cpu: fixed bug: apply level on 15min, not on 1min avg
      * New check fc_brocade_port_detailed
      * netctrl: improved handling of wrapped counters
      * winperf: Better handling of wrapping counters
      * aironet_client: New check for number of clients and signal
        quality of CISCO Aironet access points
      * aironet_errors: New check for monitoring CRC errors on
        CISCO Aironet access points
      * logwatch: When Agent does not send a log anymore and no local logwatch
                  file present the state will be UNKNOWN now (Was OK before).
      * fjdarye60_sum: New check for summary status of Fidary-E60 devices
      * fjdarye60_disks: New check for status of physical disks
      * fjdarye60_devencs: New check for status of device enclosures
      * fjdarye60_cadaps: New check for status of channel adapters
      * fjdarye60_cmods: New check for status of channel modules
      * fjdarye60_cmods_flash: New check for status of channel modules flash
      * fjdarye60_cmods_mem: New check for status of channel modules memory
      * fjdarye60_conencs: New check for status of controller enclosures
      * fjdarye60_expanders: New check for status of expanders
      * fjdarye60_inletthmls: New check for status of inlet thermal sensors
      * fjdarye60_thmls: New check for status of thermal sensors
      * fjdarye60_psus: New check for status of PSUs
      * fjdarye60_syscaps: New check for status of System Capacitor Units
      * fjdarye60_rluns: New check for RLUNs
      * lparstat_aix: New check by Joerg Linge
      * mrpe: Handles multiline output correctly (only works on Linux,
	      Agents for AIX, Solaris still need fix).
      * df: limit warning and critical levels to 50/60% when using a magic number
      * fc_brocade_port_detailed: allow setting levels on in/out traffic, detect
         baudrate of inter switch links (ISL). Display warn/crit/baudrate in
	 PNP-template

      MK Livestatus:
      * fix operators !~ and !~~, they didn't work (ever)
      * New headers for waiting (please refer to online documentation)
      * Abort on errors even if header is not fixed16
      * Changed response codes to better match HTTP
      * json output: handle tab and other control characters correctly
      * Fix columns host:worst_service_state and host:worst_service_hard_state
      * New tables servicesbygroup, servicesbyhostgroup and hostsbygroup
      * Allow to select columns with table prefix, e.g. host_name instead of name
        in table hosts. This does not affect the columns headers output by
	ColumnHeaders, though.
      * Fix invalid json output of group list column in tables hosts and services
      * Fix minor compile problem.
      * Fix hangup on AuthUser: at certain columns
      * Fix some compile problems on Solaris

      Multisite:
      * Replaced Multiadmin with Multisite.


1.1.2:
      Summary:
      * Lots of new checks
      * MK Livestatus gives transparent access to log files (nagios.log, archive/*.log)
      * Many bug fixes

      MK Livestatus:
      * Added new table "log", which gives you transparent access to the Nagios log files!
      * Added some new columns about Nagios status data to stable 'status'
      * Added new table "comments"
      * Added logic for count of pending service and hosts
      * Added several new columns in table 'status' 
      * Added new columns flap_detection and obsess_over_services in table services
      * Fixed bug for double columns: filter truncated double to int
      * Added new column status:program_version, showing the Nagios version
      * Added new column num_services_pending in table hosts
      * Fixed several compile problems on AIX
      * Fixed bug: queries could be garbled after interrupted connection
      * Fixed segfault on downtimes:contacts
      * New feature: sum, min, max, avg and std of columns in new syntax of Stats:

      Checks & Agents:
      * Check ps: this check now supports inventory in a very flexible way. This simplifies monitoring a great number of slightly different processes such as with ORACLE or SAP.
      * Check 'md': Consider status active(auto-read-only) as OK
      * Linux Agent: fix bug in vmware_state
      * New Checks for APC Symmetra USV
      * Linux Agent: made <<<meminfo>>> work on RedHat 3.
      * New check ps.perf: Does the same as ps, but without inventory, but with performance data
      * Check kernel: fixed missing performance data
      * Check kernel: make CPU utilization work on Linux 2.4
      * Solaris agent: don't use egrep, removed some bashisms, output filesystem type zfs or ufs
      * Linux agent: fixed problem with nfsmount on SuSE 9.3/10.0
      * Check 'ps': fix incompability with old agent if process is in brackets
      * Linux agent: 'ps' now no longer supresses kernel processes
      * Linux agent: make CPU count work correctly on PPC-Linux
      * Five new checks for monitoring DECRU SANs
      * Some new PNP templates for existing checks that still used the default templates
      * AIX Agent: fix filesystem output
      * Check logwatch: Fix problem occuring at empty log lines
      * New script install_nagios.sh that does the same as install_nagios_on_lenny.sh, but also works on RedHat/CentOS 5.3.
      * New check using the output of ipmi-sensors from freeipmi (Linux)
      * New check for LSI MegaRAID disks and arrays using MegaCli (based on the driver megaraid_sas) (Linux)
      * Added section <<<cpu>>> to AIX and Solaris agents
      * New Check for W&T web thermograph (webthermometer)
      * New Check for output power of APC Symmetra USP
      * New Check for temperature sensors of APC Symmetra WEB/SNMP Management Card.
      * apc_symmetra: add remaining runtime to output
      * New check for UPS'es using the generic UPS-MIB (such as GE SitePro USP)
      * Fix bug in PNP-template for Linux NICs (bytes and megabytes had been mixed up).
      * Windows agent: fix bug in output of performance counters (where sometimes with , instead of .)
      * Windows agent: outputs version if called with 'version'
      
      Core, Setup, etc.:
      * New SNMP scan feature: -I snmp scans all SNMP checks (currently only very few checks support this, though)
      * make non-bulkwalk a default. Please edit bulkwalk_hosts or non_bulkwalk_hosts to change that
      * Improve setup autodetection on RedHat/CentOS.  Also fix problem with Apache config for Mutliadmin: On RedHat Check_MK's Apache conf file must be loaded after mod_python and was thus renamed to zzz_check_mk.conf.
      * Fix problem in Agent-RPM: mark xinetd-configfile with %config -> avoid data loss on update
      * Support PNP4Nagios 0.6.2
      * New setup script "install_nagios.sh" for installing Nagios and everything else on SLES11
      * New option define_contactgroups: will automatically create contactgroup definitions for Nagios

1.1.0:
      * Fixed problems in Windows agent (could lead
        to crash of agent in case of unusal Eventlog
	messages)
      * Fixed problem sind 1.0.39: recompile waitmax for
        32 Bit (also running on 64)
      * Fixed bug in cluster checks: No cache files
        had been used. This can lead to missing logfile
	messages.
      * Check kernel: allow to set levels (e.g. on 
	pgmajfaults)
      * Check ps now allows to check for processes owned
        by a specific user (need update of Linux agent)
      * New configuration option aggregate_check_mk: If
        set to True, the summary hosts will show the
	status auf check_mk (default: False)
      * Check winperf.cpuusage now supports levels
        for warning and critical. Default levels are
	at 101 / 101
      * New check df_netapp32 which must be used
        for Netapps that do not support 64 bit 
	counters. Does the same as df_netapp
      * Symlink PNP templates: df_netapp32 and
        df_netapp use same template as df
      * Fix bug: ifoperstatus does not produce performance
        data but said so.
      * Fix bug in Multiadmin: Sorting according to
        service states did not work
      * Fix two bugs in df_netapp: use 64 bit counters
        (32 counter wrap at 2TB filesystems) and exclude
       	snapshot filesystems with size 0 from inventory.
      * Rudimentary support for monitoring ESX: monitor
        virtual filesystems with 'vdf' (using normal df
	check of check_mk) and monitor state of machines 
	with vcbVmName -s any (new check vmware_state).
      * Fixed bug in MRPE: check failed on empty performance
        data (e.g. from check_snmp: there is emptyness
        after the pipe symbol sometimes)
      * MK Livestatus is now multithreaded an can
        handle up to 10 parallel connections (might
        be configurable in a future version).
      * mk_logwatch -d now processes the complete logfile
        if logwatch.state is missing or not including the
	file (this is easier for testing)
      * Added missing float columns to Livestatus.
      * Livestatus: new header StatsGroupBy:
      * First version with "Check_MK Livestatus Module"!
        setup.sh will compile, install and activate
	Livestatus per default now. If you do not want
	this, please disable it by entering <tt>no</tt>,
	when asked by setup.
      * New Option --paths shows all installation, config
        and data paths of Check_mk and Nagios
      * New configuration variable define_hostgroups and
        define service_groups allow you to automatically
        create host- and service groups - even with aliases.
      * Multiadmin has new filter for 'active checks enabled'.
      * Multiadmin filter for check_command is now a drop down list.
      * Dummy commands output error message when passive services
        are actively checked (by accident)
      * New configuration option service_descriptions allows to
        define customized service descriptions for each check type
      * New configuration options extra_host_conf, extra_summary_host_conf
        and extra_service_conf allow to define arbitrary Nagios options
	in host and service defitions (notes, icon_image, custom variables,
        etc)
      * Fix bug: honor only_hosts also at option -C


1.0.39:
      * New configuration variable only_hosts allows
	you to limit check_mk to a subset of your
	hosts (for testing)
      * New configuration parameter mem_extended_perfdata
	sends more performance data on Linux (see 
	check manual for details)
      * many improvements of Multiadmin web pages: optionally 
	filter out services which are (not) currently in downtime
	(host or service itself), optionally (not) filter out summary
	hosts, show host status (down hosts), new action
	for removing all scheduled downtimes of a service.
	Search results will be refreshed every 90 seconds.
	Choose between two different sorting orders.
	Multadmin now also supports user authentication
      * New configuration option define_timeperiods, which
	allows to create Nagios timeperiod definitions.
	This also enables the Multiadmin tools to filter
	out services which are currently not in their
	notification interval.
      * NIC check for Linux (netctr.combined) now supports
	checking of error rates
      * fc_brocade_port: New possibility of monitoring
	CRC errors and C3 discards
      * Fixed bug: snmp_info_single was missing
        in precompiled host checks
	
1.0.38:
      * New: check_mk's multiadmin tool (Python based
	web page). It allows mass administration of
	services (enable/disable checks/notifications, 
	acknowledgements, downtimes). It does not need
	Nagios service- or host groups but works with
	a freeform search.
      * Remove duplicate <?php from the four new 
	PNP templates of 1.0.37.
      * Linux Agent: Kill hanging NFS with signal 9
	(signal 15 does not always help)
      * Some improvements in autodetection. Also make
	debug mode: ./autodetect.py: This helps to
	find problems in autodetection.
      * New configuration variables generate_hostconf and
	generate_dummy_commands, which allows to suppress
	generation of host definitions for Nagios, or 
	dummy commands, resp.
      * Now also SNMP based checks use cache files.
      * New major options --backup and --restore for
	intelligent backup and restore of configuration
	and runtime data
      * New variable simulation_mode allows you to dry
	run your Nagios with data from another installation.
      * Fixed inventory of Linux cpu.loads and cpu.threads
      * Fixed several examples in checks manpages
      * Fixed problems in install_nagios_on_lenny.sh
      * ./setup.sh now understands option --yes: This
        will not output anything except error messages
	and assumes 'yes' to all questions
      * Fix missing 'default.php' in templates for
	local
	
1.0.37:
      * IMPORTANT: Semantics of check "cpu.loads" has changed.
	Levels are now regarded as *per CPU*. That means, that
	if your warning level is at 4.0 on a 2 CPU machine, then 
	a level of 8.0 is applied.
      * On check_mk -v now also ouputs version of check_mk
      * logfile_patterns can now contain host specific entries.
	Please refer to updated online documentation for details.
      * Handling wrapping of performance counters. 32 and 64 bit
	counters should be autodetected and handled correctly.
	Counters wrapping over twice within one check cycle
	cannot be handled, though.
      * Fixed bug in diskstat: Throughput was computed twice
	too high, since /proc/diskstats counts in sectors (512 Bytes)
	not in KB
      * The new configuration variables bulkwalk_hosts and
	non_bulkwalk_hosts, that allow 	to specify, which hosts 
	support snmpbulkwalk (which is
	faster than snmpwalk) and which not. In previos versions,
	always bulk walk was used, but some devices do not support
	that.
      * New configuration variable non_aggregated_hosts allows
	to exclude hosts generally from service aggregation.
      * New SNMP based check for Rittal CMC TC 
	(ComputerMultiControl-TopConcept) Temperature sensors 
      * Fixed several problems in autodetection of setup
      * Fixed inventory check: exit code was always 0
	for newer Python versions.
      * Fixed optical problem in check manual pages with
	newer version of less.
      * New template check_mk-local.php that tries to
	find and include service name specific templates.
	If none is found, default.php will be used.
      * New PNP templates check_mk-kernel.php for major page
	faults, context switches and process creation
      * New PNP template for cpu.threads (Number of threads)
      * Check nfsmounts now detects stale NFS handles and
	triggers a warning state in that case

1.0.36:
      * New feature of Linux/UNIX Agent: "MRPE" allows
	you to call Nagios plugins by the agent. Please
	refer to online documentation for details.
      * Fix bug in logwatch.php: Logfiles names containing spaces
	now work.
      * Setup.sh now automatically creates cfg_dir if
	none found in nagios.cfg (which is the case for the
	default configuration of a self compiled Nagios)
      * Fix computation of CPU usage for VMS.
      * snmp_hosts now allows config-list syntax. If you do
	not define snmp_hosts at all, all hosts with tag
	'snmp' are considered to be SNMP hosts. That is 
	the new preferred way to do it. Please refer
	to the new online documentation.
      * snmp_communities now also allows config-list syntax
	and is compatible to datasource_programs. This allows
	to define different SNMP communities by making use
	of host tags.
      * Check ifoperstatus: Monitoring of unused ports is
	now controlled via ifoperstatus_monitor_unused.
      * Fix problem in Windows-Agent with cluster filesystems:
	temporarily non-present cluster-filesystems are ignored by
	the agent now.
      * Linux agent now supports /dev/cciss/d0d0... in section
	<<<diskstat>>>
      * host configuration for Nagios creates now a variable
	'name host_$HOSTNAME' for each host. This allows
	you to add custom Nagios settings to specific hosts
	in a quite general way.
      * hosts' parents can now be specified with the
	variable 'parents'. Please look at online documentation
	for details.
      * Summary hosts now automatically get their real host as a
	parent. This also holds for summary cluster hosts.
      * New option -X, --config-check that checks your configuration
	for invalid variables. You still can use your own temporary
	variables if you prefix them with an underscore.
	IMPORTANT: Please check your configuration files with
	this option. The check may become an implicit standard in
	future versions.
      * Fixed problem with inventory check on older Python 
	versions.
      * Updated install_nagios_on_lenny.sh to Nagios version
	3.2.0 and fixed several bugs.

1.0.35:
      * New option -R/--restart that does -S, -H and -C and
	also restarts Nagios, but before that does a Nagios
	config check. If that fails, everything is rolled
	back and Nagios keeps running with the old configuration.
      * PNP template for PING which combines RTA and LOSS into
	one graph.
      * Host check interval set to 1 in default templates.
      * New check for hanging NFS mounts (currently only
	on Linux)
      * Changed check_mk_templates.cfg for PING-only hosts:
	No performance data is processed for the PING-Check
	since the PING data is already processed via the
	host check (avoid duplicate RRDs)
      * Fix broken notes_url for logwatch: Value from setup.sh
	was ignored and always default value taken.
      * Renamed config variable mknagios_port to agent_port
	(please updated main.mk if you use that variable)
      * Renamed config variable mknagios_min_version to
	agent_min_version (update main.mk if used)
      * Renamed config variable mknagios_autochecksdir to 
	autochecksdir (update main.mk if used)
      * configuration directory for Linux/UNIX agents is
	now configurable (default is /etc/check_mk)
      * Add missing configuration variable to precompiled
	checks (fix problem when using clusters)
      * Improved multipath-check: Inventory now determines
	current number of paths. And check output is more
	verbose.
      * Mark config files as config files in RPM. RPM used
	to overwrite main.mk on update!
	
1.0.34:
      * Ship agents for AIX and SunOS/Solaris (beta versions).
      * setup script now autodetects paths and settings of your
	running Nagios
      * Debian package of check_mk itself is now natively build
	with paths matching the prepackaged Nagios on Debian 5.0
      * checks/df: Fix output of check: percentage shown in output
	did include reserved space for root where check logic did
	not. Also fix logic: account reserved space as used - not
	as avail.
      * checks/df: Exclude filesystems with size 0 from inventory.
      * Fix bug with host tags in clusters -> precompile did not
	work.
      * New feature "Inventory Check": Check for new services. Setting
	inventory_check_interval=120 in main.mk will check for new services
	every 2 hours on each host. Refer to online documentation
	for more details.
      * Fixed bug: When agent sends invalid information or check
	has bug, check_mk now handles this gracefully
      * Fixed bug in checks/diskstat and in Linux agent. Also
	IDE disks are found. The inventory does now work correctly
	if now disks are found.
      * Determine common group of Apache and Nagios at setup.
	Auto set new variable www_group which replaces logwatch_groupid.
	Fix bug: logwatch directories are now created with correct
	ownership when check_mk is called manually as root.
      * Default templates: notifications options for hosts and
	services now include also recovery, flapping and warning
	events.
      * Windows agent: changed computation of RAM and SWAP usage
	(now we assume that "totalPageFile" includes RAM *and*
	SWAP).
      * Fix problem with Nagios configuration files: remove
	characters Nagios considers as illegal from service
	descriptions.
      * Processing of performance data (check_icmp) for host
        checks and PING-only-services now set to 1 in default
	templates check_mk_templates.cfg.
      * New SNMP checks for querying FSC ServerView Agent: fsc_fans,
	fsc_temp and fsc_subsystems. Successfully tested with agents
	running	on Windows and Linux.
      * RPM packaged agent tested to be working on VMWare ESX 4.0 
	(simply install RPM package with rpm -i ... and open port 
	in firewall with "esxcfg-firewall -o 6556,tcp,in,check_mk")
      * Improve handling of cache files: inventory now uses cache
	files only if they are current and if the hosts are not
	explicitely specified.
	
1.0.33:
      * Made check_mk run on Python 2.3.4 (as used in CentOS 4.7
	und RedHat 4.7). 
      * New option -M that prints out manual pages of checks.
	Only a few check types are documented yet, but more will
	be following.
      * Package the empty directory /usr/lib/check_mk_agent/plugins
	and ../local into the RPM and DEB package of the agent
      * New feature: service_dependencies. check_mk lets you comfortably
	create Nagios servicedependency definitions for you and also
	supports them by executing the checks in an optimal order.
      * logwatch.php: New button for hiding the context messages.
	This is a global setting for all logfiles and its state is
	stored in a cookie.
	
1.0.32:
      * IMPORTANT: Configuration variable datasource_programs is now
        analogous to that of host_groups. That means: the order of
        program and hostlist must be swapped!
      * New option --fake-dns, useful for tests with non-existing
	hosts.
      * Massive speed improvement for -S, -H and -C
      * Fixed bug in inventory of clusters: Clustered services where
	silently dropped (since introduction of host tags). Fixed now.
      * Fixed minor bug in inventory: Suppress DNS lookup when using
	--no-tcp
      * Fixed bug in cluster handling: Missing function strip_tags()
	in check_mk_base.py was eliminated.
      * Changed semantics of host_groups, summary_host_groups,
	host_contactgroups, and summary_host_groups for clusters. 
	Now the cluster names will be relevant, not
	the names of the nodes. This allows the cluster hosts to
	have different host/contactgroups than the nodes. And it is more
	consistent with other parts of the configuration.
      * Fixed bug: datasource_programs on cluster nodes did not work
	when precompiling

1.0.31:
      * New option -D, --dump that dumps all configuration information
	about one, several or all hosts
	New config variables 'ignored_checktypes' and 'ignored_services',
        which allow to include certain checktypes in general or
        some services from some hosts from inventory
      * Config variable 'clustered_services' now has the same semantics
	as ignored_checktypes and allows to make it host dependent.
      * Allow magic tags PHYSICAL_HOSTS, CLUSTER_HOSTS and ALL_HOSTS at
	all places, where lists of hosts are expected (except checks).
	This fixes various problems that arise when using all_hosts at
	those places:
	  * all_hosts might by changed by another file in conf.d
	  * all_hosts does not contain the cluster hosts
      * Config file 'final.mk' is read after all other config files -
	if it exists. You can put debug code there that prints the
	contents of your variables.
      * Use colored output only, if stdout is a tty. If you have
	problems with colors, then you can pipe the output
	through cat or less
      * Fixed bug with host tags: didn't strip off tags when
	processing configuration lists (occurs when using
	custom host lists)
      * mk_logwatch is now aware of inodes of logfiles. This
	is important for fast rotating files: If the inode
	of a logfile changes between two checks mk_logwatch
	assumes that the complete content is new, even if
	the new file is longer than the old one.
      * check_mk makes sure that you do not have duplicate
	hosts in all_hosts or clusters.

1.0.30:
      * Windows agent now automatically monitors all existing
	event logs, not only "System" and "Application".

1.0.29:
      * Improved default Nagios configuration file:
	added some missing templates, enter correct URLs
	asked at setup time.
      * IMPORANT: If you do not use the new default 
	Nagios configuration file you need to rename
	the template for aggregated services (summary
	services) to check_mk_summarizes (old name
	was 'check_mk_passive-summary'). Aggregated
	services are *always* passive and do *never*
	have performance data.
      * Hopefully fixed CPU usage output on multi-CPU
	machines
      * Fixed Problem in Windows Agent: Eventlog monitoring
	does now also work, if first record has not number 1
	(relevant for larger/older eventlogs)
      * Fixed bug in administration.html: Filename for Nagios
	must be named check_mk.cfg and *not* main.mk. Nagios
	does not read files without the suffix .cfg. 
      * magic factor for df, that allows to automatgically 
        adapt levels for very big or very small filesystems.
      * new concept of host tags simplyfies configuration.
      * IMPORTANT: at all places in the configuration where
	lists of hosts are used those are not any longer
	interpreted as regular expressions. Hostnames
	must match exactly. Therefore the list [ "" ] does
	not any longer represent the list of all hosts.
	It is a bug now. Please write all_hosts instead
	of [ "" ]. The semantics for service expressions
	has not changed.
      * Fixed problem with logwatch.php: Begin with
	<?php, not with <?. This makes some older webservers
	happy.
      * Fixed problem in check ipmi: Handle corrupt output
	from agent
      * Cleaned up code, improved inline documentation
      * Fixed problem with vms_df: default_filesystem_levels,
	filesystem_levels and df magic number now are used
	for df, vms_df and df_netapp together. Works now also
	when precompiled.
	
1.0.28:
      * IMPORTANT: the config file has been renamed from
	check_mk.cfg to main.mk. This has been suggested
	by several of my customers in order to avoid 
	confusion with Nagios configuration files. In addition,
	all check_mk's configuration file have to end in
	'.mk'. This also holds for the autochecks. The 
	setup.sh script will automatically rename all relevant
	files. Users of RPM or DEB installations have to remove
	the files themselves - sorry.
      * Windows agent supports eventlogs. Current all Warning
        and Error messages from 'System' and 'Application' are
        being sent to check_mk. Events can be filtered on the
	Nagios host.
      * Fixed bug: direct RRD update didn't work. Should now.
      * Fixed permission problems when run as root.
      * Agent is expected to send its version in <<<check_mk>>>
	now (not any longer in <<<mknagios>>>
      * Fixed bug in Windows agent. Performance counters now output
	correct values
      * Change checks/winperf: Changed 'ops/sec' into MB/s.
	That measures read and write disk throughput
	(now warn/crit levels possible yet)
      * new SNMP check 'ifoperstatus' for checking link
        of network interfaces via SNMP standard MIB
      * translated setup script into english
      * fixed bug with missing directories in setup script
      * made setup script's output nicer, show version information
      * NEW: mk_logwatch - a new plugin for the linux/UNIX agent
	for watching logfiles
      * Better error handling with Nagios pipe
      * Better handling of global error: make check_mk return
	CRIT, when no data can retrieved at all.
      * Added missing template 'check_mk_pingonly' in sample
	Nagios config file (is needed for hosts without checks)
	
1.0.27:
      * Ship source code of windows agent
      * fix several typos
      * fix bug: option --list-hosts did not work
      * fix bug: precompile "-C" did not work because
	of missing extension .py
      * new option -U,--update: It combines -S, -H and
	-U and writes the Nagios configuration into a
	file (not to stdout).
      * ship templates for PNP4Nagios matching most check_mk-checks.
	Standard installation path is /usr/share/check_mk/pnp-templates
	
1.0.26:
      -	Changed License to GNU GPL Version 2
      * modules check_mk_admin and check_mk_base are both shipped
	uncompiled.
      * source code of windows agent togehter with Makefile shipped
	with normal distribution
      * checks/md now handles rare case where output of /proc/mdstat
	shows three lines per array

1.0.25:
      * setup skript remembers paths

1.0.24:
      * fixed bug with precompile: Version of Agent was always 0

1.0.23:
      * fixed bug: check_config_variables was missing in precompiled
	files
      * new logwatch agent in Python plus new logwatch-check that
	handles both the output from the old and the new agent

1.0.22:
      * Default timeout for TCP transfer increased from 3.0 to 60.0
      * Windows agent supports '<<<mem>>>' that is compatible with Linux
      * Windows agents performance counters output fixed
      * Windows agent can now be cross-compiled with mingw on Linux
      * New checktype winperf.cpuusage that retrieves the percentage
	of CPU usage from windows (still has to be tested on Multi-CPU
	machine)
      * Fixed bug: logwatch_dir and logwatch_groupid got lost when
	precompiling. 
      * arithmetic for CPU usage on VMS multi-CPU machines changed

1.0.21:
      * fixed bug in checks/df: filesystem levels did not work
	with precompiled checks

1.0.20:
      * new administration guide in doc/
      * fixed bug: option -v now works independent of order
      * fixed bug: in statgrab_net: variable was missing (affected -C)
      * fixed bug: added missing variables, imported re (affected -C)
      * check ipmi: new option ipmi_summarize: create only one check for all sensors
      * new pnp-template for ipmi summarized ambient temperature
 
1.0.19:
      * Monitoring of Windows Services
      * Fixed bug with check-specific default parameters
      * Monitoring of VMS (agent not included yet)
      * Retrieving of data via an external programm (e.g. SSH/RSH)
      * setup.sh does not overwrite check_mk.cfg but installs
	the new default file as check_mk.cfg-1.0.19
      * Put hosts into default hostgroup if none is configured<|MERGE_RESOLUTION|>--- conflicted
+++ resolved
@@ -91,13 +91,10 @@
     * fileinfo: new check for monitoring age and size of files
     * heartbeat_crm: apply patches from Václav Ovsík, so that the check
       should work on Debian now.
-<<<<<<< HEAD
     * ad_replication: added warninglevel 
-=======
     * fsc_*: added missing scan functions
     * printer_alerts: added further state codes (thanks to Matthew Stew)
     * Solaris agent: changed shell to /usr/bin/bash (fixes problems with LC_ALL=C)
->>>>>>> fa71abc9
 
 1.1.12p5:
     Multisite:
