<<<<<<< HEAD
      * New check fc_brocade_port_detailed
      * Negation in binary conf lists via NEGATE (clustered_services, ingored_services,
	bulkwalk_hosts, etc).
=======
1.1.3:
      Core, Setup, etc.:
      * check_mk_template.cfg: fix typo in notes_ur

      Multiadmin:
      * Implemented worse state depending sounds on page load

      Checks & Agents:
      * multipath: Fixed bug in output parser
      * cpu: fixed bug: apply level on 15min, not on 1min avg

      MK Livestatus:
      * New headers for waiting (please refer to online documentation)
      * Abort on errors even if header is not fixed16
      * Changed response codes to better match HTTP

      Multiadmin:
      * Allow nagios contacts to be used for authorization (in order to
	control which services may be seen / acted upon)
>>>>>>> 66221455

1.1.2:
      Summary:
      * Lots of new checks
      * MK Livestatus gives transparent access to log files (nagios.log, archive/*.log)
      * Many bug fixes

      MK Livestatus:
      * Added new table "log", which gives you transparent access to the Nagios log files!
      * Added some new columns about Nagios status data to stable 'status'
      * Added new table "comments"
      * Added logic for count of pending service and hosts
      * Added several new columns in table 'status' 
      * Added new columns flap_detection and obsess_over_services in table services
      * Fixed bug for double columns: filter truncated double to int
      * Added new column status:program_version, showing the Nagios version
      * Added new column num_services_pending in table hosts
      * Fixed several compile problems on AIX
      * Fixed bug: queries could be garbled after interrupted connection
      * Fixed segfault on downtimes:contacts
      * New feature: sum, min, max, avg and std of columns in new syntax of Stats:

      Checks & Agents:
      * Check ps: this check now supports inventory in a very flexible way. This simplifies monitoring a great number of slightly different processes such as with ORACLE or SAP.
      * Check 'md': Consider status active(auto-read-only) as OK
      * Linux Agent: fix bug in vmware_state
      * New Checks for APC Symmetra USV
      * Linux Agent: made <<<meminfo>>> work on RedHat 3.
      * New check ps.perf: Does the same as ps, but without inventory, but with performance data
      * Check kernel: fixed missing performance data
      * Check kernel: make CPU utilization work on Linux 2.4
      * Solaris agent: don't use egrep, removed some bashisms, output filesystem type zfs or ufs
      * Linux agent: fixed problem with nfsmount on SuSE 9.3/10.0
      * Check 'ps': fix incompability with old agent if process is in brackets
      * Linux agent: 'ps' now no longer supresses kernel processes
      * Linux agent: make CPU count work correctly on PPC-Linux
      * Five new checks for monitoring DECRU SANs
      * Some new PNP templates for existing checks that still used the default templates
      * AIX Agent: fix filesystem output
      * Check logwatch: Fix problem occuring at empty log lines
      * New script install_nagios.sh that does the same as install_nagios_on_lenny.sh, but also works on RedHat/CentOS 5.3.
      * New check using the output of ipmi-sensors from freeipmi (Linux)
      * New check for LSI MegaRAID disks and arrays using MegaCli (based on the driver megaraid_sas) (Linux)
      * Added section <<<cpu>>> to AIX and Solaris agents
      * New Check for W&T web thermograph (webthermometer)
      * New Check for output power of APC Symmetra USP
      * New Check for temperature sensors of APC Symmetra WEB/SNMP Management Card.
      * apc_symmetra: add remaining runtime to output
      * New check for UPS'es using the generic UPS-MIB (such as GE SitePro USP)
      * Fix bug in PNP-template for Linux NICs (bytes and megabytes had been mixed up).
      * Windows agent: fix bug in output of performance counters (where sometimes with , instead of .)
      * Windows agent: outputs version if called with 'version'
      
      Core, Setup, etc.:
      * New SNMP scan feature: -I snmp scans all SNMP checks (currently only very few checks support this, though)
      * make non-bulkwalk a default. Please edit bulkwalk_hosts or non_bulkwalk_hosts to change that
      * Improve setup autodetection on RedHat/CentOS.  Also fix problem with Apache config for Mutliadmin: On RedHat Check_MK's Apache conf file must be loaded after mod_python and was thus renamed to zzz_check_mk.conf.
      * Fix problem in Agent-RPM: mark xinetd-configfile with %config -> avoid data loss on update
      * Support PNP4Nagios 0.6.2
      * New setup script "install_nagios.sh" for installing Nagios and everything else on SLES11
      * New option define_contactgroups: will automatically create contactgroup definitions for Nagios

1.1.0:
      * Fixed problems in Windows agent (could lead
        to crash of agent in case of unusal Eventlog
	messages)
      * Fixed problem sind 1.0.39: recompile waitmax for
        32 Bit (also running on 64)
      * Fixed bug in cluster checks: No cache files
        had been used. This can lead to missing logfile
	messages.
      * Check kernel: allow to set levels (e.g. on 
	pgmajfaults)
      * Check ps now allows to check for processes owned
        by a specific user (need update of Linux agent)
      * New configuration option aggregate_check_mk: If
        set to True, the summary hosts will show the
	status auf check_mk (default: False)
      * Check winperf.cpuusage now supports levels
        for warning and critical. Default levels are
	at 101 / 101
      * New check df_netapp32 which must be used
        for Netapps that do not support 64 bit 
	counters. Does the same as df_netapp
      * Symlink PNP templates: df_netapp32 and
        df_netapp use same template as df
      * Fix bug: ifoperstatus does not produce performance
        data but said so.
      * Fix bug in Multiadmin: Sorting according to
        service states did not work
      * Fix two bugs in df_netapp: use 64 bit counters
        (32 counter wrap at 2TB filesystems) and exclude
       	snapshot filesystems with size 0 from inventory.
      * Rudimentary support for monitoring ESX: monitor
        virtual filesystems with 'vdf' (using normal df
	check of check_mk) and monitor state of machines 
	with vcbVmName -s any (new check vmware_state).
      * Fixed bug in MRPE: check failed on empty performance
        data (e.g. from check_snmp: there is emptyness
        after the pipe symbol sometimes)
      * MK Livestatus is now multithreaded an can
        handle up to 10 parallel connections (might
        be configurable in a future version).
      * mk_logwatch -d now processes the complete logfile
        if logwatch.state is missing or not including the
	file (this is easier for testing)
      * Added missing float columns to Livestatus.
      * Livestatus: new header StatsGroupBy:
      * First version with "Check_MK Livestatus Module"!
        setup.sh will compile, install and activate
	Livestatus per default now. If you do not want
	this, please disable it by entering <tt>no</tt>,
	when asked by setup.
      * New Option --paths shows all installation, config
        and data paths of Check_mk and Nagios
      * New configuration variable define_hostgroups and
        define service_groups allow you to automatically
        create host- and service groups - even with aliases.
      * Multiadmin has new filter for 'active checks enabled'.
      * Multiadmin filter for check_command is now a drop down list.
      * Dummy commands output error message when passive services
        are actively checked (by accident)
      * New configuration option service_descriptions allows to
        define customized service descriptions for each check type
      * New configuration options extra_host_conf, extra_summary_host_conf
        and extra_service_conf allow to define arbitrary Nagios options
	in host and service defitions (notes, icon_image, custom variables,
        etc)
      * Fix bug: honor only_hosts also at option -C


1.0.39:
      * New configuration variable only_hosts allows
	you to limit check_mk to a subset of your
	hosts (for testing)
      * New configuration parameter mem_extended_perfdata
	sends more performance data on Linux (see 
	check manual for details)
      * many improvements of Multiadmin web pages: optionally 
	filter out services which are (not) currently in downtime
	(host or service itself), optionally (not) filter out summary
	hosts, show host status (down hosts), new action
	for removing all scheduled downtimes of a service.
	Search results will be refreshed every 90 seconds.
	Choose between two different sorting orders.
	Multadmin now also supports user authentication
      * New configuration option define_timeperiods, which
	allows to create Nagios timeperiod definitions.
	This also enables the Multiadmin tools to filter
	out services which are currently not in their
	notification interval.
      * NIC check for Linux (netctr.combined) now supports
	checking of error rates
      * fc_brocade_port: New possibility of monitoring
	CRC errors and C3 discards
      * Fixed bug: snmp_info_single was missing
        in precompiled host checks
	
1.0.38:
      * New: check_mk's multiadmin tool (Python based
	web page). It allows mass administration of
	services (enable/disable checks/notifications, 
	acknowledgements, downtimes). It does not need
	Nagios service- or host groups but works with
	a freeform search.
      * Remove duplicate <?php from the four new 
	PNP templates of 1.0.37.
      * Linux Agent: Kill hanging NFS with signal 9
	(signal 15 does not always help)
      * Some improvements in autodetection. Also make
	debug mode: ./autodetect.py: This helps to
	find problems in autodetection.
      * New configuration variables generate_hostconf and
	generate_dummy_commands, which allows to suppress
	generation of host definitions for Nagios, or 
	dummy commands, resp.
      * Now also SNMP based checks use cache files.
      * New major options --backup and --restore for
	intelligent backup and restore of configuration
	and runtime data
      * New variable simulation_mode allows you to dry
	run your Nagios with data from another installation.
      * Fixed inventory of Linux cpu.loads and cpu.threads
      * Fixed several examples in checks manpages
      * Fixed problems in install_nagios_on_lenny.sh
      * ./setup.sh now understands option --yes: This
        will not output anything except error messages
	and assumes 'yes' to all questions
      * Fix missing 'default.php' in templates for
	local
	
1.0.37:
      * IMPORTANT: Semantics of check "cpu.loads" has changed.
	Levels are now regarded as *per CPU*. That means, that
	if your warning level is at 4.0 on a 2 CPU machine, then 
	a level of 8.0 is applied.
      * On check_mk -v now also ouputs version of check_mk
      * logfile_patterns can now contain host specific entries.
	Please refer to updated online documentation for details.
      * Handling wrapping of performance counters. 32 and 64 bit
	counters should be autodetected and handled correctly.
	Counters wrapping over twice within one check cycle
	cannot be handled, though.
      * Fixed bug in diskstat: Throughput was computed twice
	too high, since /proc/diskstats counts in sectors (512 Bytes)
	not in KB
      * The new configuration variables bulkwalk_hosts and
	non_bulkwalk_hosts, that allow 	to specify, which hosts 
	support snmpbulkwalk (which is
	faster than snmpwalk) and which not. In previos versions,
	always bulk walk was used, but some devices do not support
	that.
      * New configuration variable non_aggregated_hosts allows
	to exclude hosts generally from service aggregation.
      * New SNMP based check for Rittal CMC TC 
	(ComputerMultiControl-TopConcept) Temperature sensors 
      * Fixed several problems in autodetection of setup
      * Fixed inventory check: exit code was always 0
	for newer Python versions.
      * Fixed optical problem in check manual pages with
	newer version of less.
      * New template check_mk-local.php that tries to
	find and include service name specific templates.
	If none is found, default.php will be used.
      * New PNP templates check_mk-kernel.php for major page
	faults, context switches and process creation
      * New PNP template for cpu.threads (Number of threads)
      * Check nfsmounts now detects stale NFS handles and
	triggers a warning state in that case

1.0.36:
      * New feature of Linux/UNIX Agent: "MRPE" allows
	you to call Nagios plugins by the agent. Please
	refer to online documentation for details.
      * Fix bug in logwatch.php: Logfiles names containing spaces
	now work.
      * Setup.sh now automatically creates cfg_dir if
	none found in nagios.cfg (which is the case for the
	default configuration of a self compiled Nagios)
      * Fix computation of CPU usage for VMS.
      * snmp_hosts now allows config-list syntax. If you do
	not define snmp_hosts at all, all hosts with tag
	'snmp' are considered to be SNMP hosts. That is 
	the new preferred way to do it. Please refer
	to the new online documentation.
      * snmp_communities now also allows config-list syntax
	and is compatible to datasource_programs. This allows
	to define different SNMP communities by making use
	of host tags.
      * Check ifoperstatus: Monitoring of unused ports is
	now controlled via ifoperstatus_monitor_unused.
      * Fix problem in Windows-Agent with cluster filesystems:
	temporarily non-present cluster-filesystems are ignored by
	the agent now.
      * Linux agent now supports /dev/cciss/d0d0... in section
	<<<diskstat>>>
      * host configuration for Nagios creates now a variable
	'name host_$HOSTNAME' for each host. This allows
	you to add custom Nagios settings to specific hosts
	in a quite general way.
      * hosts' parents can now be specified with the
	variable 'parents'. Please look at online documentation
	for details.
      * Summary hosts now automatically get their real host as a
	parent. This also holds for summary cluster hosts.
      * New option -X, --config-check that checks your configuration
	for invalid variables. You still can use your own temporary
	variables if you prefix them with an underscore.
	IMPORTANT: Please check your configuration files with
	this option. The check may become an implicit standard in
	future versions.
      * Fixed problem with inventory check on older Python 
	versions.
      * Updated install_nagios_on_lenny.sh to Nagios version
	3.2.0 and fixed several bugs.

1.0.35:
      * New option -R/--restart that does -S, -H and -C and
	also restarts Nagios, but before that does a Nagios
	config check. If that fails, everything is rolled
	back and Nagios keeps running with the old configuration.
      * PNP template for PING which combines RTA and LOSS into
	one graph.
      * Host check interval set to 1 in default templates.
      * New check for hanging NFS mounts (currently only
	on Linux)
      * Changed check_mk_templates.cfg for PING-only hosts:
	No performance data is processed for the PING-Check
	since the PING data is already processed via the
	host check (avoid duplicate RRDs)
      * Fix broken notes_url for logwatch: Value from setup.sh
	was ignored and always default value taken.
      * Renamed config variable mknagios_port to agent_port
	(please updated main.mk if you use that variable)
      * Renamed config variable mknagios_min_version to
	agent_min_version (update main.mk if used)
      * Renamed config variable mknagios_autochecksdir to 
	autochecksdir (update main.mk if used)
      * configuration directory for Linux/UNIX agents is
	now configurable (default is /etc/check_mk)
      * Add missing configuration variable to precompiled
	checks (fix problem when using clusters)
      * Improved multipath-check: Inventory now determines
	current number of paths. And check output is more
	verbose.
      * Mark config files as config files in RPM. RPM used
	to overwrite main.mk on update!
	
1.0.34:
      * Ship agents for AIX and SunOS/Solaris (beta versions).
      * setup script now autodetects paths and settings of your
	running Nagios
      * Debian package of check_mk itself is now natively build
	with paths matching the prepackaged Nagios on Debian 5.0
      * checks/df: Fix output of check: percentage shown in output
	did include reserved space for root where check logic did
	not. Also fix logic: account reserved space as used - not
	as avail.
      * checks/df: Exclude filesystems with size 0 from inventory.
      * Fix bug with host tags in clusters -> precompile did not
	work.
      * New feature "Inventory Check": Check for new services. Setting
	inventory_check_interval=120 in main.mk will check for new services
	every 2 hours on each host. Refer to online documentation
	for more details.
      * Fixed bug: When agent sends invalid information or check
	has bug, check_mk now handles this gracefully
      * Fixed bug in checks/diskstat and in Linux agent. Also
	IDE disks are found. The inventory does now work correctly
	if now disks are found.
      * Determine common group of Apache and Nagios at setup.
	Auto set new variable www_group which replaces logwatch_groupid.
	Fix bug: logwatch directories are now created with correct
	ownership when check_mk is called manually as root.
      * Default templates: notifications options for hosts and
	services now include also recovery, flapping and warning
	events.
      * Windows agent: changed computation of RAM and SWAP usage
	(now we assume that "totalPageFile" includes RAM *and*
	SWAP).
      * Fix problem with Nagios configuration files: remove
	characters Nagios considers as illegal from service
	descriptions.
      * Processing of performance data (check_icmp) for host
        checks and PING-only-services now set to 1 in default
	templates check_mk_templates.cfg.
      * New SNMP checks for querying FSC ServerView Agent: fsc_fans,
	fsc_temp and fsc_subsystems. Successfully tested with agents
	running	on Windows and Linux.
      * RPM packaged agent tested to be working on VMWare ESX 4.0 
	(simply install RPM package with rpm -i ... and open port 
	in firewall with "esxcfg-firewall -o 6556,tcp,in,check_mk")
      * Improve handling of cache files: inventory now uses cache
	files only if they are current and if the hosts are not
	explicitely specified.
	
1.0.33:
      * Made check_mk run on Python 2.3.4 (as used in CentOS 4.7
	und RedHat 4.7). 
      * New option -M that prints out manual pages of checks.
	Only a few check types are documented yet, but more will
	be following.
      * Package the empty directory /usr/lib/check_mk_agent/plugins
	and ../local into the RPM and DEB package of the agent
      * New feature: service_dependencies. check_mk lets you comfortably
	create Nagios servicedependency definitions for you and also
	supports them by executing the checks in an optimal order.
      * logwatch.php: New button for hiding the context messages.
	This is a global setting for all logfiles and its state is
	stored in a cookie.
	
1.0.32:
      * IMPORTANT: Configuration variable datasource_programs is now
        analogous to that of host_groups. That means: the order of
        program and hostlist must be swapped!
      * New option --fake-dns, useful for tests with non-existing
	hosts.
      * Massive speed improvement for -S, -H and -C
      * Fixed bug in inventory of clusters: Clustered services where
	silently dropped (since introduction of host tags). Fixed now.
      * Fixed minor bug in inventory: Suppress DNS lookup when using
	--no-tcp
      * Fixed bug in cluster handling: Missing function strip_tags()
	in check_mk_base.py was eliminated.
      * Changed semantics of host_groups, summary_host_groups,
	host_contactgroups, and summary_host_groups for clusters: 
	Now the cluster names will be relevant, not
	the names of the nodes. This allows the cluster hosts to
	have different host/contactgroups than the nodes. And it is more
	consistent with other parts of the configuration.
      * Fixed bug: datasource_programs on cluster nodes did not work
	when precompiling

1.0.31:
      * New option -D, --dump that dumps all configuration information
	about one, several or all hosts
	New config variables 'ignored_checktypes' and 'ignored_services',
        which allow to include certain checktypes in general or
        some services from some hosts from inventory
      * Config variable 'clustered_services' now has the same semantics
	as ignored_checktypes and allows to make it host dependent.
      * Allow magic tags PHYSICAL_HOSTS, CLUSTER_HOSTS and ALL_HOSTS at
	all places, where lists of hosts are expected (except checks).
	This fixes various problems that arise when using all_hosts at
	those places:
	  * all_hosts might by changed by another file in conf.d
	  * all_hosts does not contain the cluster hosts
      * Config file 'final.mk' is read after all other config files -
	if it exists. You can put debug code there that prints the
	contents of your variables.
      * Use colored output only, if stdout is a tty. If you have
	problems with colors, then you can pipe the output
	through cat or less
      * Fixed bug with host tags: didn't strip off tags when
	processing configuration lists (occurs when using
	custom host lists)
      * mk_logwatch is now aware of inodes of logfiles. This
	is important for fast rotating files: If the inode
	of a logfile changes between two checks mk_logwatch
	assumes that the complete content is new, even if
	the new file is longer than the old one.
      * check_mk makes sure that you do not have duplicate
	hosts in all_hosts or clusters.

1.0.30:
      * Windows agent now automatically monitors all existing
	event logs, not only "System" and "Application".

1.0.29:
      * Improved default Nagios configuration file:
	added some missing templates, enter correct URLs
	asked at setup time.
      * IMPORANT: If you do not use the new default 
	Nagios configuration file you need to rename
	the template for aggregated services (summary
	services) to check_mk_summarizes (old name
	was 'check_mk_passive-summary'). Aggregated
	services are *always* passive and do *never*
	have performance data.
      * Hopefully fixed CPU usage output on multi-CPU
	machines
      * Fixed Problem in Windows Agent: Eventlog monitoring
	does now also work, if first record has not number 1
	(relevant for larger/older eventlogs)
      * Fixed bug in administration.html: Filename for Nagios
	must be named check_mk.cfg and *not* main.mk. Nagios
	does not read files without the suffix .cfg. 
      * magic factor for df, that allows to automatgically 
        adapt levels for very big or very small filesystems.
      * new concept of host tags simplyfies configuration.
      * IMPORTANT: at all places in the configuration where
	lists of hosts are used those are not any longer
	interpreted as regular expressions. Hostnames
	must match exactly. Therefore the list [ "" ] does
	not any longer represent the list of all hosts.
	It is a bug now. Please write all_hosts instead
	of [ "" ]. The semantics for service expressions
	has not changed.
      * Fixed problem with logwatch.php: Begin with
	<?php, not with <?. This makes some older webservers
	happy.
      * Fixed problem in check ipmi: Handle corrupt output
	from agent
      * Cleaned up code, improved inline documentation
      * Fixed problem with vms_df: default_filesystem_levels,
	filesystem_levels and df magic number now are used
	for df, vms_df and df_netapp together. Works now also
	when precompiled.
	
1.0.28:
      * IMPORTANT: the config file has been renamed from
	check_mk.cfg to main.mk. This has been suggested
	by several of my customers in order to avoid 
	confusion with Nagios configuration files. In addition,
	all check_mk's configuration file have to end in
	'.mk'. This also holds for the autochecks. The 
	setup.sh script will automatically rename all relevant
	files. Users of RPM or DEB installations have to remove
	the files themselves - sorry.
      * Windows agent supports eventlogs. Current all Warning
        and Error messages from 'System' and 'Application' are
        being sent to check_mk. Events can be filtered on the
	Nagios host.
      * Fixed bug: direct RRD update didn't work. Should now.
      * Fixed permission problems when run as root.
      * Agent is expected to send its version in <<<check_mk>>>
	now (not any longer in <<<mknagios>>>
      * Fixed bug in Windows agent. Performance counters now output
	correct values
      * Change checks/winperf: Changed 'ops/sec' into MB/s.
	That measures read and write disk throughput
	(now warn/crit levels possible yet)
      * new SNMP check 'ifoperstatus' for checking link
        of network interfaces via SNMP standard MIB
      * translated setup script into english
      * fixed bug with missing directories in setup script
      * made setup script's output nicer, show version information
      * NEW: mk_logwatch - a new plugin for the linux/UNIX agent
	for watching logfiles
      * Better error handling with Nagios pipe
      * Better handling of global error: make check_mk return
	CRIT, when no data can retrieved at all.
      * Added missing template 'check_mk_pingonly' in sample
	Nagios config file (is needed for hosts without checks)
	
1.0.27:
      * Ship source code of windows agent
      * fix several typos
      * fix bug: option --list-hosts did not work
      * fix bug: precompile "-C" did not work because
	of missing extension .py
      * new option -U,--update: It combines -S, -H and
	-U and writes the Nagios configuration into a
	file (not to stdout).
      * ship templates for PNP4Nagios matching most check_mk-checks.
	Standard installation path is /usr/share/check_mk/pnp-templates
	
1.0.26:
      -	Changed License to GNU GPL Version 2
      * modules check_mk_admin and check_mk_base are both shipped
	uncompiled.
      * source code of windows agent togehter with Makefile shipped
	with normal distribution
      * checks/md now handles rare case where output of /proc/mdstat
	shows three lines per array

1.0.25:
      * setup skript remembers paths

1.0.24:
      * fixed bug with precompile: Version of Agent was always 0

1.0.23:
      * fixed bug: check_config_variables was missing in precompiled
	files
      * new logwatch agent in Python plus new logwatch-check that
	handles both the output from the old and the new agent

1.0.22:
      * Default timeout for TCP transfer increased from 3.0 to 60.0
      * Windows agent supports '<<<mem>>>' that is compatible with Linux
      * Windows agents performance counters output fixed
      * Windows agent can now be cross-compiled with mingw on Linux
      * New checktype winperf.cpuusage that retrieves the percentage
	of CPU usage from windows (still has to be tested on Multi-CPU
	machine)
      * Fixed bug: logwatch_dir and logwatch_groupid got lost when
	precompiling. 
      * arithmetic for CPU usage on VMS multi-CPU machines changed

1.0.21:
      * fixed bug in checks/df: filesystem levels did not work
	with precompiled checks

1.0.20:
      * new administration guide in doc/
      * fixed bug: option -v now works independent of order
      * fixed bug: in statgrab_net: variable was missing (affected -C)
      * fixed bug: added missing variables, imported re (affected -C)
      * check ipmi: new option ipmi_summarize: create only one check for all sensors
      * new pnp-template for ipmi summarized ambient temperature
 
1.0.19:
      * Monitoring of Windows Services
      * Fixed bug with check-specific default parameters
      * Monitoring of VMS (agent not included yet)
      * Retrieving of data via an external programm (e.g. SSH/RSH)
      * setup.sh does not overwrite check_mk.cfg but installs
	the new default file as check_mk.cfg-1.0.19
      * Put hosts into default hostgroup if none is configured<|MERGE_RESOLUTION|>--- conflicted
+++ resolved
@@ -1,11 +1,8 @@
-<<<<<<< HEAD
-      * New check fc_brocade_port_detailed
-      * Negation in binary conf lists via NEGATE (clustered_services, ingored_services,
-	bulkwalk_hosts, etc).
-=======
 1.1.3:
       Core, Setup, etc.:
       * check_mk_template.cfg: fix typo in notes_ur
+      * Negation in binary conf lists via NEGATE (clustered_services, ingored_services,
+	bulkwalk_hosts, etc).
 
       Multiadmin:
       * Implemented worse state depending sounds on page load
@@ -13,6 +10,7 @@
       Checks & Agents:
       * multipath: Fixed bug in output parser
       * cpu: fixed bug: apply level on 15min, not on 1min avg
+      * New check fc_brocade_port_detailed
 
       MK Livestatus:
       * New headers for waiting (please refer to online documentation)
@@ -22,7 +20,6 @@
       Multiadmin:
       * Allow nagios contacts to be used for authorization (in order to
 	control which services may be seen / acted upon)
->>>>>>> 66221455
 
 1.1.2:
       Summary:
