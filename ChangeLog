--- conflicted
+++ resolved
@@ -7,12 +7,9 @@
     * Packages (MKP): Allow to create and install packages within OMD!
       Files are installed below ~/local/share/check_mk. No root permissions
       are neccessary
-<<<<<<< HEAD
     * Inventory: Better error handling on invalid inventory result of checks
-=======
     * setup.sh: fix problem with missing package_info (only appears if setup
       is called from another directory)
->>>>>>> c19d8d51
 
     Checks & Agents:
     * megaraid_pdisks: Using the real enclosure number as check item now
@@ -32,12 +29,9 @@
                     power-state of IBM Bladecenter blades
     * win_dhcp_pools: Several cleanups in check
     * heartbeat_rscstatus: Catching empty output from agent correctly
-<<<<<<< HEAD
     * tcp_conn_stats: Fixed inventory function when no conn stats can be inventoried
-=======
     * heartbeat_nodes: fix Linux agent for hostname with upper case letters (thanks to
             Thorsten Robers)
->>>>>>> c19d8d51
 
     Multisite:
     * The custom open/close states of custom links are now stored for each
